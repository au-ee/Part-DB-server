<?xml version="1.0" encoding="utf-8"?>
<xliff xmlns="urn:oasis:names:tc:xliff:document:2.0" version="2.0" srcLang="en" trgLang="de">
  <file id="messages.en">
    <unit id="0Md_YOf" name="attachment_type.caption">
      <notes>
        <note category="file-source" priority="1">Part-DB1\templates\AdminPages\AttachmentTypeAdmin.html.twig:4</note>
        <note priority="1">Part-DB1\templates\AdminPages\AttachmentTypeAdmin.html.twig:4</note>
        <note priority="1">templates\AdminPages\AttachmentTypeAdmin.html.twig:4</note>
      </notes>
      <segment state="translated">
        <source>attachment_type.caption</source>
        <target>Dateitypen für Anhänge</target>
      </segment>
    </unit>
    <unit id="5cpaOO8" name="attachment_type.edit">
      <notes>
        <note category="file-source" priority="1">Part-DB1\templates\AdminPages\AttachmentTypeAdmin.html.twig:12</note>
        <note category="state" priority="1">new</note>
      </notes>
      <segment state="translated">
        <source>attachment_type.edit</source>
        <target>Bearbeite Dateityp</target>
      </segment>
    </unit>
    <unit id="v83r0Yh" name="attachment_type.new">
      <notes>
        <note category="file-source" priority="1">Part-DB1\templates\AdminPages\AttachmentTypeAdmin.html.twig:16</note>
        <note category="state" priority="1">new</note>
      </notes>
      <segment state="translated">
        <source>attachment_type.new</source>
        <target>Neuer Dateityp</target>
      </segment>
    </unit>
    <unit id="OllfX2C" name="category.labelp">
      <notes>
        <note category="file-source" priority="1">Part-DB1\templates\AdminPages\CategoryAdmin.html.twig:4</note>
        <note category="file-source" priority="1">Part-DB1\templates\_sidebar.html.twig:22</note>
        <note category="file-source" priority="1">Part-DB1\templates\_sidebar.html.twig:7</note>
        <note priority="1">Part-DB1\templates\AdminPages\CategoryAdmin.html.twig:4</note>
        <note priority="1">Part-DB1\templates\_sidebar.html.twig:22</note>
        <note priority="1">Part-DB1\templates\_sidebar.html.twig:7</note>
        <note priority="1">templates\AdminPages\CategoryAdmin.html.twig:4</note>
        <note priority="1">templates\base.html.twig:163</note>
        <note priority="1">templates\base.html.twig:170</note>
        <note priority="1">templates\base.html.twig:197</note>
        <note priority="1">templates\base.html.twig:225</note>
      </notes>
      <segment state="translated">
        <source>category.labelp</source>
        <target>Kategorien</target>
      </segment>
    </unit>
    <unit id="lnjU5yu" name="admin.options">
      <notes>
        <note category="file-source" priority="1">Part-DB1\templates\AdminPages\CategoryAdmin.html.twig:8</note>
        <note category="file-source" priority="1">Part-DB1\templates\AdminPages\StorelocationAdmin.html.twig:19</note>
        <note priority="1">Part-DB1\templates\AdminPages\CategoryAdmin.html.twig:8</note>
        <note priority="1">Part-DB1\templates\AdminPages\StorelocationAdmin.html.twig:11</note>
        <note priority="1">templates\AdminPages\CategoryAdmin.html.twig:8</note>
      </notes>
      <segment state="translated">
        <source>admin.options</source>
        <target>Optionen</target>
      </segment>
    </unit>
    <unit id="CuAPq5N" name="admin.advanced">
      <notes>
        <note category="file-source" priority="1">Part-DB1\templates\AdminPages\CategoryAdmin.html.twig:9</note>
        <note category="file-source" priority="1">Part-DB1\templates\AdminPages\CompanyAdminBase.html.twig:15</note>
        <note priority="1">Part-DB1\templates\AdminPages\CategoryAdmin.html.twig:9</note>
        <note priority="1">Part-DB1\templates\AdminPages\CompanyAdminBase.html.twig:15</note>
        <note priority="1">templates\AdminPages\CategoryAdmin.html.twig:9</note>
      </notes>
      <segment state="translated">
        <source>admin.advanced</source>
        <target>Erweitert</target>
      </segment>
    </unit>
    <unit id="eL_giUu" name="category.edit">
      <notes>
        <note category="file-source" priority="1">Part-DB1\templates\AdminPages\CategoryAdmin.html.twig:13</note>
        <note category="state" priority="1">new</note>
      </notes>
      <segment state="translated">
        <source>category.edit</source>
        <target>Bearbeite Kategorie</target>
      </segment>
    </unit>
    <unit id="AT4wfK_" name="category.new">
      <notes>
        <note category="file-source" priority="1">Part-DB1\templates\AdminPages\CategoryAdmin.html.twig:17</note>
        <note category="state" priority="1">new</note>
      </notes>
      <segment state="translated">
        <source>category.new</source>
        <target>Neue Kategorie</target>
      </segment>
    </unit>
    <unit id="BJtSZa4" name="currency.caption">
      <notes>
        <note category="file-source" priority="1">Part-DB1\templates\AdminPages\CurrencyAdmin.html.twig:4</note>
        <note priority="1">Part-DB1\templates\AdminPages\CurrencyAdmin.html.twig:4</note>
      </notes>
      <segment state="translated">
        <source>currency.caption</source>
        <target>Währung</target>
      </segment>
    </unit>
    <unit id="dzfYFww" name="currency.iso_code.caption">
      <notes>
        <note category="file-source" priority="1">Part-DB1\templates\AdminPages\CurrencyAdmin.html.twig:12</note>
        <note priority="1">Part-DB1\templates\AdminPages\CurrencyAdmin.html.twig:12</note>
      </notes>
      <segment state="translated">
        <source>currency.iso_code.caption</source>
        <target>ISO Code</target>
      </segment>
    </unit>
    <unit id="lrCa3tF" name="currency.symbol.caption">
      <notes>
        <note category="file-source" priority="1">Part-DB1\templates\AdminPages\CurrencyAdmin.html.twig:15</note>
        <note priority="1">Part-DB1\templates\AdminPages\CurrencyAdmin.html.twig:15</note>
      </notes>
      <segment state="translated">
        <source>currency.symbol.caption</source>
        <target>Währungssymbol</target>
      </segment>
    </unit>
    <unit id="pfHq2BO" name="currency.edit">
      <notes>
        <note category="file-source" priority="1">Part-DB1\templates\AdminPages\CurrencyAdmin.html.twig:29</note>
        <note category="state" priority="1">new</note>
      </notes>
      <segment state="translated">
        <source>currency.edit</source>
        <target>Bearbeite Währung</target>
      </segment>
    </unit>
    <unit id="b9Ed.K9" name="currency.new">
      <notes>
        <note category="file-source" priority="1">Part-DB1\templates\AdminPages\CurrencyAdmin.html.twig:33</note>
        <note category="state" priority="1">new</note>
      </notes>
      <segment state="translated">
        <source>currency.new</source>
        <target>Neue Währung</target>
      </segment>
    </unit>
<<<<<<< HEAD
    <unit id="tlgOYB5" name="project.caption">
=======
    <unit id="zNlEdQs" name="project.caption">
>>>>>>> b529e8e3
      <notes>
        <note category="file-source" priority="1">Part-DB1\templates\AdminPages\DeviceAdmin.html.twig:4</note>
        <note priority="1">Part-DB1\templates\AdminPages\DeviceAdmin.html.twig:4</note>
        <note priority="1">templates\AdminPages\DeviceAdmin.html.twig:4</note>
      </notes>
      <segment state="translated">
        <source>project.caption</source>
        <target>Projekte</target>
      </segment>
    </unit>
<<<<<<< HEAD
    <unit id="fu1Uc_k" name="project.edit">
=======
    <unit id="DTt5Co7" name="project.edit">
>>>>>>> b529e8e3
      <notes>
        <note category="file-source" priority="1">Part-DB1\templates\AdminPages\DeviceAdmin.html.twig:8</note>
        <note category="state" priority="1">new</note>
      </notes>
      <segment state="translated">
        <source>project.edit</source>
        <target>Bearbeite Projekt</target>
      </segment>
    </unit>
<<<<<<< HEAD
    <unit id="2z6Gm_r" name="project.new">
=======
    <unit id="O_iNK2O" name="project.new">
>>>>>>> b529e8e3
      <notes>
        <note category="file-source" priority="1">Part-DB1\templates\AdminPages\DeviceAdmin.html.twig:12</note>
        <note category="state" priority="1">new</note>
      </notes>
      <segment state="translated">
        <source>project.new</source>
        <target>Neues Projekt</target>
      </segment>
    </unit>
    <unit id="lQ8QeGr" name="search.placeholder">
      <notes>
        <note category="file-source" priority="1">Part-DB1\templates\AdminPages\EntityAdminBase.html.twig:19</note>
        <note category="file-source" priority="1">Part-DB1\templates\_navbar_search.html.twig:67</note>
        <note category="file-source" priority="1">Part-DB1\templates\_sidebar.html.twig:27</note>
        <note category="file-source" priority="1">Part-DB1\templates\_sidebar.html.twig:43</note>
        <note category="file-source" priority="1">Part-DB1\templates\_sidebar.html.twig:63</note>
        <note priority="1">Part-DB1\templates\AdminPages\EntityAdminBase.html.twig:19</note>
        <note priority="1">Part-DB1\templates\_navbar_search.html.twig:61</note>
        <note priority="1">Part-DB1\templates\_sidebar.html.twig:27</note>
        <note priority="1">Part-DB1\templates\_sidebar.html.twig:43</note>
        <note priority="1">Part-DB1\templates\_sidebar.html.twig:63</note>
        <note priority="1">templates\AdminPages\EntityAdminBase.html.twig:9</note>
        <note priority="1">templates\base.html.twig:80</note>
        <note priority="1">templates\base.html.twig:179</note>
        <note priority="1">templates\base.html.twig:206</note>
        <note priority="1">templates\base.html.twig:237</note>
      </notes>
      <segment state="translated">
        <source>search.placeholder</source>
        <target>Suche</target>
      </segment>
    </unit>
    <unit id="10f_Ka3" name="expandAll">
      <notes>
        <note category="file-source" priority="1">Part-DB1\templates\AdminPages\EntityAdminBase.html.twig:23</note>
        <note category="file-source" priority="1">Part-DB1\templates\_sidebar.html.twig:3</note>
        <note priority="1">Part-DB1\templates\AdminPages\EntityAdminBase.html.twig:23</note>
        <note priority="1">Part-DB1\templates\_sidebar.html.twig:3</note>
        <note priority="1">templates\AdminPages\EntityAdminBase.html.twig:13</note>
        <note priority="1">templates\base.html.twig:166</note>
        <note priority="1">templates\base.html.twig:193</note>
        <note priority="1">templates\base.html.twig:221</note>
      </notes>
      <segment state="translated">
        <source>expandAll</source>
        <target>Alle ausklappen</target>
      </segment>
    </unit>
    <unit id="eS_kUcS" name="reduceAll">
      <notes>
        <note category="file-source" priority="1">Part-DB1\templates\AdminPages\EntityAdminBase.html.twig:27</note>
        <note category="file-source" priority="1">Part-DB1\templates\_sidebar.html.twig:4</note>
        <note priority="1">Part-DB1\templates\AdminPages\EntityAdminBase.html.twig:27</note>
        <note priority="1">Part-DB1\templates\_sidebar.html.twig:4</note>
        <note priority="1">templates\AdminPages\EntityAdminBase.html.twig:17</note>
        <note priority="1">templates\base.html.twig:167</note>
        <note priority="1">templates\base.html.twig:194</note>
        <note priority="1">templates\base.html.twig:222</note>
      </notes>
      <segment state="translated">
        <source>reduceAll</source>
        <target>Alle einklappen</target>
      </segment>
    </unit>
    <unit id="tagdXMa" name="part.info.timetravel_hint">
      <notes>
        <note category="file-source" priority="1">Part-DB1\templates\AdminPages\EntityAdminBase.html.twig:54</note>
        <note category="file-source" priority="1">Part-DB1\templates\Parts\info\_sidebar.html.twig:4</note>
        <note priority="1">Part-DB1\templates\AdminPages\EntityAdminBase.html.twig:54</note>
        <note priority="1">Part-DB1\templates\Parts\info\_sidebar.html.twig:4</note>
      </notes>
      <segment state="translated">
        <source>part.info.timetravel_hint</source>
        <target>Dies ist wie das Bauteil bevor dem %timestamp% aussah. &lt;i&gt;Beachten Sie, dass dieses Feature experimentell ist und die angezeigten Infos daher nicht unbedingt korrekt sind.&lt;/i&gt;</target>
      </segment>
    </unit>
    <unit id="7uawYY6" name="standard.label">
      <notes>
        <note category="file-source" priority="1">Part-DB1\templates\AdminPages\EntityAdminBase.html.twig:60</note>
        <note priority="1">Part-DB1\templates\AdminPages\EntityAdminBase.html.twig:60</note>
        <note priority="1">templates\AdminPages\EntityAdminBase.html.twig:42</note>
      </notes>
      <segment state="translated">
        <source>standard.label</source>
        <target>Eigenschaften</target>
      </segment>
    </unit>
    <unit id="Fe5ax26" name="infos.label">
      <notes>
        <note category="file-source" priority="1">Part-DB1\templates\AdminPages\EntityAdminBase.html.twig:61</note>
        <note priority="1">Part-DB1\templates\AdminPages\EntityAdminBase.html.twig:61</note>
        <note priority="1">templates\AdminPages\EntityAdminBase.html.twig:43</note>
      </notes>
      <segment state="translated">
        <source>infos.label</source>
        <target>Informationen</target>
      </segment>
    </unit>
    <unit id="PNqzf_X" name="history.label">
      <notes>
        <note category="file-source" priority="1">Part-DB1\templates\AdminPages\EntityAdminBase.html.twig:63</note>
        <note priority="1">Part-DB1\templates\AdminPages\EntityAdminBase.html.twig:63</note>
        <note priority="1">new</note>
      </notes>
      <segment state="translated">
        <source>history.label</source>
        <target>Historie</target>
      </segment>
    </unit>
    <unit id="Y2QKWU9" name="export.label">
      <notes>
        <note category="file-source" priority="1">Part-DB1\templates\AdminPages\EntityAdminBase.html.twig:66</note>
        <note priority="1">Part-DB1\templates\AdminPages\EntityAdminBase.html.twig:66</note>
        <note priority="1">templates\AdminPages\EntityAdminBase.html.twig:45</note>
      </notes>
      <segment state="translated">
        <source>export.label</source>
        <target>Exportieren</target>
      </segment>
    </unit>
    <unit id="k5fWSN4" name="import_export.label">
      <notes>
        <note category="file-source" priority="1">Part-DB1\templates\AdminPages\EntityAdminBase.html.twig:68</note>
        <note priority="1">Part-DB1\templates\AdminPages\EntityAdminBase.html.twig:68</note>
        <note priority="1">templates\AdminPages\EntityAdminBase.html.twig:47</note>
      </notes>
      <segment state="translated">
        <source>import_export.label</source>
        <target>Import / Export</target>
      </segment>
    </unit>
    <unit id="sOYxh4M" name="mass_creation.label">
      <notes>
        <note category="file-source" priority="1">Part-DB1\templates\AdminPages\EntityAdminBase.html.twig:69</note>
        <note priority="1">Part-DB1\templates\AdminPages\EntityAdminBase.html.twig:69</note>
      </notes>
      <segment state="translated">
        <source>mass_creation.label</source>
        <target>Masseneingabe</target>
      </segment>
    </unit>
    <unit id="wTQX7oE" name="admin.common">
      <notes>
        <note category="file-source" priority="1">Part-DB1\templates\AdminPages\EntityAdminBase.html.twig:82</note>
        <note priority="1">Part-DB1\templates\AdminPages\EntityAdminBase.html.twig:82</note>
        <note priority="1">templates\AdminPages\EntityAdminBase.html.twig:59</note>
      </notes>
      <segment state="translated">
        <source>admin.common</source>
        <target>Allgemein</target>
      </segment>
    </unit>
    <unit id="NmnCJhH" name="admin.attachments">
      <notes>
        <note category="file-source" priority="1">Part-DB1\templates\AdminPages\EntityAdminBase.html.twig:86</note>
        <note priority="1">Part-DB1\templates\AdminPages\EntityAdminBase.html.twig:86</note>
      </notes>
      <segment state="translated">
        <source>admin.attachments</source>
        <target>Dateianhänge</target>
      </segment>
    </unit>
    <unit id="TA1hSYV" name="admin.parameters">
      <notes>
        <note category="file-source" priority="1">Part-DB1\templates\AdminPages\EntityAdminBase.html.twig:90</note>
      </notes>
      <segment state="translated">
        <source>admin.parameters</source>
        <target>Parameter</target>
      </segment>
    </unit>
    <unit id="R949JGz" name="export_all.label">
      <notes>
        <note category="file-source" priority="1">Part-DB1\templates\AdminPages\EntityAdminBase.html.twig:179</note>
        <note priority="1">Part-DB1\templates\AdminPages\EntityAdminBase.html.twig:167</note>
        <note priority="1">templates\AdminPages\EntityAdminBase.html.twig:142</note>
      </notes>
      <segment state="translated">
        <source>export_all.label</source>
        <target>Alles exportieren</target>
      </segment>
    </unit>
    <unit id="zPSdxU4" name="mass_creation.help">
      <notes>
        <note category="file-source" priority="1">Part-DB1\templates\AdminPages\EntityAdminBase.html.twig:185</note>
        <note priority="1">Part-DB1\templates\AdminPages\EntityAdminBase.html.twig:173</note>
      </notes>
      <segment state="translated">
        <source>mass_creation.help</source>
        <target>Jede Zeile wird als Name für ein neues Element interpretiert und angelegt.</target>
      </segment>
    </unit>
    <unit id="a5.CFfq" name="edit.caption">
      <notes>
        <note category="file-source" priority="1">Part-DB1\templates\AdminPages\EntityAdminBase.html.twig:45</note>
        <note priority="1">Part-DB1\templates\AdminPages\EntityAdminBase.html.twig:45</note>
        <note priority="1">templates\AdminPages\EntityAdminBase.html.twig:35</note>
      </notes>
      <segment state="translated">
        <source>edit.caption</source>
        <target>Bearbeite Element "%name"</target>
      </segment>
    </unit>
    <unit id="bblk5.r" name="new.caption">
      <notes>
        <note category="file-source" priority="1">Part-DB1\templates\AdminPages\EntityAdminBase.html.twig:50</note>
        <note priority="1">Part-DB1\templates\AdminPages\EntityAdminBase.html.twig:50</note>
        <note priority="1">templates\AdminPages\EntityAdminBase.html.twig:37</note>
      </notes>
      <segment state="translated">
        <source>new.caption</source>
        <target>Neues Element</target>
      </segment>
    </unit>
    <unit id="ZJ9SPOS" name="footprint.labelp">
      <notes>
        <note category="file-source" priority="1">Part-DB1\templates\AdminPages\FootprintAdmin.html.twig:4</note>
        <note category="file-source" priority="1">Part-DB1\templates\_sidebar.html.twig:9</note>
        <note priority="1">Part-DB1\templates\AdminPages\FootprintAdmin.html.twig:4</note>
        <note priority="1">Part-DB1\templates\_sidebar.html.twig:9</note>
        <note priority="1">templates\base.html.twig:172</note>
        <note priority="1">templates\base.html.twig:199</note>
        <note priority="1">templates\base.html.twig:227</note>
      </notes>
      <segment state="translated">
        <source>footprint.labelp</source>
        <target>Footprints</target>
      </segment>
    </unit>
    <unit id="U4500WS" name="footprint.edit">
      <notes>
        <note category="file-source" priority="1">Part-DB1\templates\AdminPages\FootprintAdmin.html.twig:13</note>
        <note category="state" priority="1">new</note>
      </notes>
      <segment state="translated">
        <source>footprint.edit</source>
        <target>Bearbeite Footprint</target>
      </segment>
    </unit>
    <unit id="O3SliSK" name="footprint.new">
      <notes>
        <note category="file-source" priority="1">Part-DB1\templates\AdminPages\FootprintAdmin.html.twig:17</note>
        <note category="state" priority="1">new</note>
      </notes>
      <segment state="translated">
        <source>footprint.new</source>
        <target>Neuer Footprint</target>
      </segment>
    </unit>
    <unit id="ZOZqHeB" name="group.edit.caption">
      <notes>
        <note category="file-source" priority="1">Part-DB1\templates\AdminPages\GroupAdmin.html.twig:4</note>
        <note priority="1">Part-DB1\templates\AdminPages\GroupAdmin.html.twig:4</note>
      </notes>
      <segment state="translated">
        <source>group.edit.caption</source>
        <target>Gruppen</target>
      </segment>
    </unit>
    <unit id="iK5P0V5" name="user.edit.permissions">
      <notes>
        <note category="file-source" priority="1">Part-DB1\templates\AdminPages\GroupAdmin.html.twig:9</note>
        <note category="file-source" priority="1">Part-DB1\templates\AdminPages\UserAdmin.html.twig:16</note>
        <note priority="1">Part-DB1\templates\AdminPages\GroupAdmin.html.twig:9</note>
        <note priority="1">Part-DB1\templates\AdminPages\UserAdmin.html.twig:16</note>
      </notes>
      <segment state="translated">
        <source>user.edit.permissions</source>
        <target>Berechtigungen</target>
      </segment>
    </unit>
    <unit id="BaTTHkG" name="group.edit">
      <notes>
        <note category="file-source" priority="1">Part-DB1\templates\AdminPages\GroupAdmin.html.twig:24</note>
        <note category="state" priority="1">new</note>
      </notes>
      <segment state="translated">
        <source>group.edit</source>
        <target>Bearbeite Gruppe</target>
      </segment>
    </unit>
    <unit id="vdjTPNv" name="group.new">
      <notes>
        <note category="file-source" priority="1">Part-DB1\templates\AdminPages\GroupAdmin.html.twig:28</note>
        <note category="state" priority="1">new</note>
      </notes>
      <segment state="translated">
        <source>group.new</source>
        <target>Neue Gruppe</target>
      </segment>
    </unit>
    <unit id="Rr_.JrB" name="label_profile.caption">
      <notes>
        <note category="file-source" priority="1">Part-DB1\templates\AdminPages\LabelProfileAdmin.html.twig:4</note>
      </notes>
      <segment state="translated">
        <source>label_profile.caption</source>
        <target>Labelprofile</target>
      </segment>
    </unit>
    <unit id="QPqYdRg" name="label_profile.advanced">
      <notes>
        <note category="file-source" priority="1">Part-DB1\templates\AdminPages\LabelProfileAdmin.html.twig:8</note>
      </notes>
      <segment state="translated">
        <source>label_profile.advanced</source>
        <target>Erweitert</target>
      </segment>
    </unit>
    <unit id="Pi_q_nj" name="label_profile.comment">
      <notes>
        <note category="file-source" priority="1">Part-DB1\templates\AdminPages\LabelProfileAdmin.html.twig:9</note>
      </notes>
      <segment state="translated">
        <source>label_profile.comment</source>
        <target>Kommentar</target>
      </segment>
    </unit>
    <unit id="VwVLyJA" name="label_profile.edit">
      <notes>
        <note category="file-source" priority="1">Part-DB1\templates\AdminPages\LabelProfileAdmin.html.twig:55</note>
        <note category="state" priority="1">new</note>
      </notes>
      <segment state="translated">
        <source>label_profile.edit</source>
        <target>Bearbeite Labelprofil</target>
      </segment>
    </unit>
    <unit id="lObewxU" name="label_profile.new">
      <notes>
        <note category="file-source" priority="1">Part-DB1\templates\AdminPages\LabelProfileAdmin.html.twig:59</note>
        <note category="state" priority="1">new</note>
      </notes>
      <segment state="translated">
        <source>label_profile.new</source>
        <target>Neues Labelprofil</target>
      </segment>
    </unit>
    <unit id="Fum_mCX" name="manufacturer.caption">
      <notes>
        <note category="file-source" priority="1">Part-DB1\templates\AdminPages\ManufacturerAdmin.html.twig:4</note>
        <note priority="1">Part-DB1\templates\AdminPages\ManufacturerAdmin.html.twig:4</note>
        <note priority="1">templates\AdminPages\ManufacturerAdmin.html.twig:4</note>
      </notes>
      <segment state="translated">
        <source>manufacturer.caption</source>
        <target>Hersteller</target>
      </segment>
    </unit>
    <unit id="e41FWWa" name="manufacturer.edit">
      <notes>
        <note category="file-source" priority="1">Part-DB1\templates\AdminPages\ManufacturerAdmin.html.twig:8</note>
        <note category="state" priority="1">new</note>
      </notes>
      <segment state="translated">
        <source>manufacturer.edit</source>
        <target>Bearbeite Hersteller</target>
      </segment>
    </unit>
    <unit id="g4gO3Qs" name="manufacturer.new">
      <notes>
        <note category="file-source" priority="1">Part-DB1\templates\AdminPages\ManufacturerAdmin.html.twig:12</note>
        <note category="state" priority="1">new</note>
      </notes>
      <segment state="translated">
        <source>manufacturer.new</source>
        <target>Neuer Hersteller</target>
      </segment>
    </unit>
    <unit id="6tFKnGD" name="measurement_unit.caption">
      <notes>
        <note category="file-source" priority="1">Part-DB1\templates\AdminPages\MeasurementUnitAdmin.html.twig:4</note>
        <note priority="1">Part-DB1\templates\AdminPages\MeasurementUnitAdmin.html.twig:4</note>
      </notes>
      <segment state="translated">
        <source>measurement_unit.caption</source>
        <target>Maßeinheit</target>
      </segment>
    </unit>
    <unit id="vZGwiMS" name="storelocation.labelp">
      <notes>
        <note category="file-source" priority="1">Part-DB1\templates\AdminPages\StorelocationAdmin.html.twig:5</note>
        <note category="file-source" priority="1">Part-DB1\templates\_sidebar.html.twig:8</note>
        <note priority="1">Part-DB1\templates\AdminPages\StorelocationAdmin.html.twig:4</note>
        <note priority="1">Part-DB1\templates\_sidebar.html.twig:8</note>
        <note priority="1">templates\base.html.twig:171</note>
        <note priority="1">templates\base.html.twig:198</note>
        <note priority="1">templates\base.html.twig:226</note>
      </notes>
      <segment state="translated">
        <source>storelocation.labelp</source>
        <target>Lagerorte</target>
      </segment>
    </unit>
    <unit id="eSA7p5N" name="storelocation.edit">
      <notes>
        <note category="file-source" priority="1">Part-DB1\templates\AdminPages\StorelocationAdmin.html.twig:32</note>
        <note category="state" priority="1">new</note>
      </notes>
      <segment state="translated">
        <source>storelocation.edit</source>
        <target>Bearbeite Lagerort</target>
      </segment>
    </unit>
    <unit id="eIvG1.A" name="storelocation.new">
      <notes>
        <note category="file-source" priority="1">Part-DB1\templates\AdminPages\StorelocationAdmin.html.twig:36</note>
        <note category="state" priority="1">new</note>
      </notes>
      <segment state="translated">
        <source>storelocation.new</source>
        <target>Neuer Lagerort</target>
      </segment>
    </unit>
    <unit id="ykqfBBp" name="supplier.caption">
      <notes>
        <note category="file-source" priority="1">Part-DB1\templates\AdminPages\SupplierAdmin.html.twig:4</note>
        <note priority="1">Part-DB1\templates\AdminPages\SupplierAdmin.html.twig:4</note>
        <note priority="1">templates\AdminPages\SupplierAdmin.html.twig:4</note>
      </notes>
      <segment state="translated">
        <source>supplier.caption</source>
        <target>Lieferanten</target>
      </segment>
    </unit>
    <unit id="DpVIJeK" name="supplier.edit">
      <notes>
        <note category="file-source" priority="1">Part-DB1\templates\AdminPages\SupplierAdmin.html.twig:16</note>
        <note category="state" priority="1">new</note>
      </notes>
      <segment state="translated">
        <source>supplier.edit</source>
        <target>Bearbeite Lieferant</target>
      </segment>
    </unit>
    <unit id="AcG6iT_" name="supplier.new">
      <notes>
        <note category="file-source" priority="1">Part-DB1\templates\AdminPages\SupplierAdmin.html.twig:20</note>
        <note category="state" priority="1">new</note>
      </notes>
      <segment state="translated">
        <source>supplier.new</source>
        <target>Neuer Lieferant</target>
      </segment>
    </unit>
    <unit id=".YoS4pi" name="user.edit.caption">
      <notes>
        <note category="file-source" priority="1">Part-DB1\templates\AdminPages\UserAdmin.html.twig:8</note>
        <note priority="1">Part-DB1\templates\AdminPages\UserAdmin.html.twig:8</note>
      </notes>
      <segment state="translated">
        <source>user.edit.caption</source>
        <target>Benutzer</target>
      </segment>
    </unit>
    <unit id="eDE4Z9X" name="user.edit.configuration">
      <notes>
        <note category="file-source" priority="1">Part-DB1\templates\AdminPages\UserAdmin.html.twig:14</note>
        <note priority="1">Part-DB1\templates\AdminPages\UserAdmin.html.twig:14</note>
      </notes>
      <segment state="translated">
        <source>user.edit.configuration</source>
        <target>Konfiguration</target>
      </segment>
    </unit>
    <unit id="3HIFZxy" name="user.edit.password">
      <notes>
        <note category="file-source" priority="1">Part-DB1\templates\AdminPages\UserAdmin.html.twig:15</note>
        <note priority="1">Part-DB1\templates\AdminPages\UserAdmin.html.twig:15</note>
      </notes>
      <segment state="translated">
        <source>user.edit.password</source>
        <target>Passwort</target>
      </segment>
    </unit>
    <unit id="CpSdWDM" name="user.edit.tfa.caption">
      <notes>
        <note category="file-source" priority="1">Part-DB1\templates\AdminPages\UserAdmin.html.twig:45</note>
        <note priority="1">Part-DB1\templates\AdminPages\UserAdmin.html.twig:45</note>
      </notes>
      <segment state="translated">
        <source>user.edit.tfa.caption</source>
        <target>Zwei-Faktor-Authentifizierung</target>
      </segment>
    </unit>
    <unit id="QAuf3JI" name="user.edit.tfa.google_active">
      <notes>
        <note category="file-source" priority="1">Part-DB1\templates\AdminPages\UserAdmin.html.twig:47</note>
        <note priority="1">Part-DB1\templates\AdminPages\UserAdmin.html.twig:47</note>
      </notes>
      <segment state="translated">
        <source>user.edit.tfa.google_active</source>
        <target>Authentifizierungsapp aktiv</target>
      </segment>
    </unit>
    <unit id="7v_PSOf" name="tfa_backup.remaining_tokens">
      <notes>
        <note category="file-source" priority="1">Part-DB1\templates\AdminPages\UserAdmin.html.twig:48</note>
        <note category="file-source" priority="1">Part-DB1\templates\Users\backup_codes.html.twig:15</note>
        <note category="file-source" priority="1">Part-DB1\templates\Users\_2fa_settings.html.twig:95</note>
        <note priority="1">Part-DB1\templates\AdminPages\UserAdmin.html.twig:48</note>
        <note priority="1">Part-DB1\templates\Users\backup_codes.html.twig:15</note>
        <note priority="1">Part-DB1\templates\Users\_2fa_settings.html.twig:95</note>
      </notes>
      <segment state="translated">
        <source>tfa_backup.remaining_tokens</source>
        <target>Verbleibende Backupcodes</target>
      </segment>
    </unit>
    <unit id="xhNIm7L" name="tfa_backup.generation_date">
      <notes>
        <note category="file-source" priority="1">Part-DB1\templates\AdminPages\UserAdmin.html.twig:49</note>
        <note category="file-source" priority="1">Part-DB1\templates\Users\backup_codes.html.twig:17</note>
        <note category="file-source" priority="1">Part-DB1\templates\Users\_2fa_settings.html.twig:96</note>
        <note priority="1">Part-DB1\templates\AdminPages\UserAdmin.html.twig:49</note>
        <note priority="1">Part-DB1\templates\Users\backup_codes.html.twig:17</note>
        <note priority="1">Part-DB1\templates\Users\_2fa_settings.html.twig:96</note>
      </notes>
      <segment state="translated">
        <source>tfa_backup.generation_date</source>
        <target>Erzeugungsdatum der Backupcodes</target>
      </segment>
    </unit>
    <unit id="_m6S_4Y" name="user.edit.tfa.disabled">
      <notes>
        <note category="file-source" priority="1">Part-DB1\templates\AdminPages\UserAdmin.html.twig:53</note>
        <note category="file-source" priority="1">Part-DB1\templates\AdminPages\UserAdmin.html.twig:60</note>
        <note priority="1">Part-DB1\templates\AdminPages\UserAdmin.html.twig:53</note>
        <note priority="1">Part-DB1\templates\AdminPages\UserAdmin.html.twig:60</note>
      </notes>
      <segment state="translated">
        <source>user.edit.tfa.disabled</source>
        <target>Methode deaktiviert</target>
      </segment>
    </unit>
    <unit id="TagZ6I5" name="user.edit.tfa.u2f_keys_count">
      <notes>
        <note category="file-source" priority="1">Part-DB1\templates\AdminPages\UserAdmin.html.twig:56</note>
        <note priority="1">Part-DB1\templates\AdminPages\UserAdmin.html.twig:56</note>
      </notes>
      <segment state="translated">
        <source>user.edit.tfa.u2f_keys_count</source>
        <target>Aktive Sicherheitsschlüssel</target>
      </segment>
    </unit>
    <unit id=".K9hu_c" name="user.edit.tfa.disable_tfa_title">
      <notes>
        <note category="file-source" priority="1">Part-DB1\templates\AdminPages\UserAdmin.html.twig:72</note>
        <note priority="1">Part-DB1\templates\AdminPages\UserAdmin.html.twig:72</note>
      </notes>
      <segment state="translated">
        <source>user.edit.tfa.disable_tfa_title</source>
        <target>Wirklich fortfahren?</target>
      </segment>
    </unit>
    <unit id="xORuIU4" name="user.edit.tfa.disable_tfa_message">
      <notes>
        <note category="file-source" priority="1">Part-DB1\templates\AdminPages\UserAdmin.html.twig:72</note>
        <note priority="1">Part-DB1\templates\AdminPages\UserAdmin.html.twig:72</note>
      </notes>
      <segment state="translated">
        <source>user.edit.tfa.disable_tfa_message</source>
        <target>Dies wird &lt;b&gt;alle aktiven Zwei-Faktor-Authentifizierungsmethoden des Nutzers deaktivieren&lt;/b&gt; und die &lt;b&gt;Backupcodes löschen&lt;/b&gt;! &lt;br&gt;
Der Benutzer wird alle Zwei-Faktor-Authentifizierungmethoden neu einrichten müssen und neue Backupcodes ausdrucken müssen! &lt;br&gt;&lt;br&gt;
&lt;b&gt;Führen sie dies nur durch, wenn Sie über die Identität des (um Hilfe suchenden) Benutzers absolut sicher sind, da ansonsten eine Kompromittierung des Accounts durch einen Angreifer erfolgen könnte!&lt;/b&gt;</target>
      </segment>
    </unit>
    <unit id="02HvwiS" name="user.edit.tfa.disable_tfa.btn">
      <notes>
        <note category="file-source" priority="1">Part-DB1\templates\AdminPages\UserAdmin.html.twig:73</note>
        <note priority="1">Part-DB1\templates\AdminPages\UserAdmin.html.twig:73</note>
      </notes>
      <segment state="translated">
        <source>user.edit.tfa.disable_tfa.btn</source>
        <target>Alle Zwei-Faktor-Authentifizierungsmethoden deaktivieren</target>
      </segment>
    </unit>
    <unit id="vQxH4zm" name="user.edit">
      <notes>
        <note category="file-source" priority="1">Part-DB1\templates\AdminPages\UserAdmin.html.twig:85</note>
        <note category="state" priority="1">new</note>
      </notes>
      <segment state="translated">
        <source>user.edit</source>
        <target>Bearbeite Benutzer</target>
      </segment>
    </unit>
    <unit id="TvuuOMC" name="user.new">
      <notes>
        <note category="file-source" priority="1">Part-DB1\templates\AdminPages\UserAdmin.html.twig:89</note>
        <note category="state" priority="1">new</note>
      </notes>
      <segment state="translated">
        <source>user.new</source>
        <target>Neuer Benutzer</target>
      </segment>
    </unit>
    <unit id="0EjI8FY" name="attachment.delete">
      <notes>
        <note category="file-source" priority="1">Part-DB1\templates\AdminPages\_attachments.html.twig:4</note>
        <note category="file-source" priority="1">Part-DB1\templates\Parts\edit\_attachments.html.twig:4</note>
        <note priority="1">Part-DB1\templates\AdminPages\_attachments.html.twig:4</note>
        <note priority="1">Part-DB1\templates\Parts\edit\_attachments.html.twig:4</note>
        <note priority="1">Part-DB1\templates\Parts\info\_attachments_info.html.twig:63</note>
      </notes>
      <segment state="translated">
        <source>attachment.delete</source>
        <target>Löschen</target>
      </segment>
    </unit>
    <unit id="ffvhms1" name="attachment.external">
      <notes>
        <note category="file-source" priority="1">Part-DB1\templates\AdminPages\_attachments.html.twig:41</note>
        <note category="file-source" priority="1">Part-DB1\templates\Parts\edit\_attachments.html.twig:38</note>
        <note category="file-source" priority="1">Part-DB1\templates\Parts\info\_attachments_info.html.twig:35</note>
        <note category="file-source" priority="1">Part-DB1\src\DataTables\AttachmentDataTable.php:159</note>
        <note priority="1">Part-DB1\templates\Parts\edit\_attachments.html.twig:38</note>
        <note priority="1">Part-DB1\src\DataTables\AttachmentDataTable.php:159</note>
      </notes>
      <segment state="translated">
        <source>attachment.external</source>
        <target>Extern</target>
      </segment>
    </unit>
    <unit id="vTU.j2g" name="attachment.preview.alt">
      <notes>
        <note category="file-source" priority="1">Part-DB1\templates\AdminPages\_attachments.html.twig:49</note>
        <note category="file-source" priority="1">Part-DB1\templates\Parts\edit\_attachments.html.twig:47</note>
        <note priority="1">Part-DB1\templates\AdminPages\_attachments.html.twig:47</note>
        <note priority="1">Part-DB1\templates\Parts\edit\_attachments.html.twig:45</note>
      </notes>
      <segment state="translated">
        <source>attachment.preview.alt</source>
        <target>Thumbnail des Dateianhanges</target>
      </segment>
    </unit>
    <unit id="CNqXx.c" name="attachment.view">
      <notes>
        <note category="file-source" priority="1">Part-DB1\templates\AdminPages\_attachments.html.twig:52</note>
        <note category="file-source" priority="1">Part-DB1\templates\Parts\edit\_attachments.html.twig:50</note>
        <note category="file-source" priority="1">Part-DB1\templates\Parts\info\_attachments_info.html.twig:62</note>
        <note priority="1">Part-DB1\templates\AdminPages\_attachments.html.twig:50</note>
        <note priority="1">Part-DB1\templates\Parts\edit\_attachments.html.twig:48</note>
        <note priority="1">Part-DB1\templates\Parts\info\_attachments_info.html.twig:45</note>
      </notes>
      <segment state="translated">
        <source>attachment.view</source>
        <target>Anzeigen</target>
      </segment>
    </unit>
    <unit id="HnHc.HV" name="attachment.file_not_found">
      <notes>
        <note category="file-source" priority="1">Part-DB1\templates\AdminPages\_attachments.html.twig:58</note>
        <note category="file-source" priority="1">Part-DB1\templates\Parts\edit\_attachments.html.twig:56</note>
        <note category="file-source" priority="1">Part-DB1\templates\Parts\info\_attachments_info.html.twig:43</note>
        <note category="file-source" priority="1">Part-DB1\src\DataTables\AttachmentDataTable.php:166</note>
        <note priority="1">Part-DB1\templates\AdminPages\_attachments.html.twig:56</note>
        <note priority="1">Part-DB1\templates\Parts\edit\_attachments.html.twig:54</note>
        <note priority="1">Part-DB1\templates\Parts\info\_attachments_info.html.twig:38</note>
        <note priority="1">Part-DB1\src\DataTables\AttachmentDataTable.php:166</note>
      </notes>
      <segment state="translated">
        <source>attachment.file_not_found</source>
        <target>Datei nicht gefunden</target>
      </segment>
    </unit>
    <unit id="vnfQKjk" name="attachment.secure">
      <notes>
        <note category="file-source" priority="1">Part-DB1\templates\AdminPages\_attachments.html.twig:66</note>
        <note category="file-source" priority="1">Part-DB1\templates\Parts\edit\_attachments.html.twig:64</note>
        <note category="file-source" priority="1">Part-DB1\templates\Parts\info\_attachments_info.html.twig:48</note>
        <note priority="1">Part-DB1\templates\Parts\edit\_attachments.html.twig:62</note>
      </notes>
      <segment state="translated">
        <source>attachment.secure</source>
        <target>Privat</target>
      </segment>
    </unit>
    <unit id="NCjSwVs" name="attachment.create">
      <notes>
        <note category="file-source" priority="1">Part-DB1\templates\AdminPages\_attachments.html.twig:79</note>
        <note category="file-source" priority="1">Part-DB1\templates\Parts\edit\_attachments.html.twig:77</note>
        <note priority="1">Part-DB1\templates\AdminPages\_attachments.html.twig:77</note>
        <note priority="1">Part-DB1\templates\Parts\edit\_attachments.html.twig:75</note>
      </notes>
      <segment state="translated">
        <source>attachment.create</source>
        <target>Dateianhang hinzufügen</target>
      </segment>
    </unit>
    <unit id="kxhr8KP" name="part_lot.edit.delete.confirm">
      <notes>
        <note category="file-source" priority="1">Part-DB1\templates\AdminPages\_attachments.html.twig:84</note>
        <note category="file-source" priority="1">Part-DB1\templates\Parts\edit\_attachments.html.twig:82</note>
        <note category="file-source" priority="1">Part-DB1\templates\Parts\edit\_lots.html.twig:33</note>
        <note priority="1">Part-DB1\templates\AdminPages\_attachments.html.twig:82</note>
        <note priority="1">Part-DB1\templates\Parts\edit\_attachments.html.twig:80</note>
        <note priority="1">Part-DB1\templates\Parts\edit\_lots.html.twig:33</note>
      </notes>
      <segment state="translated">
        <source>part_lot.edit.delete.confirm</source>
        <target>Möchten Sie diesen Bestand wirklich löschen? Dies kann nicht rückgängig gemacht werden!</target>
      </segment>
    </unit>
    <unit id="RqM7iAG" name="entity.delete.confirm_title">
      <notes>
        <note category="file-source" priority="1">Part-DB1\templates\AdminPages\_delete_form.html.twig:2</note>
        <note priority="1">Part-DB1\templates\AdminPages\_delete_form.html.twig:2</note>
        <note priority="1">templates\AdminPages\_delete_form.html.twig:2</note>
      </notes>
      <segment state="translated">
        <source>entity.delete.confirm_title</source>
        <target>Wollen sie das Element %name% wirklich löschen?</target>
      </segment>
    </unit>
    <unit id="0B3xeO2" name="entity.delete.message">
      <notes>
        <note category="file-source" priority="1">Part-DB1\templates\AdminPages\_delete_form.html.twig:3</note>
        <note priority="1">Part-DB1\templates\AdminPages\_delete_form.html.twig:3</note>
        <note priority="1">templates\AdminPages\_delete_form.html.twig:3</note>
      </notes>
      <segment state="translated">
        <source>entity.delete.message</source>
        <target>Diese Aktion lässt sich nicht rückgängig machen!

Subelemente werden beim Löschen nach oben verschoben.</target>
      </segment>
    </unit>
    <unit id="eyyICVM" name="entity.delete">
      <notes>
        <note category="file-source" priority="1">Part-DB1\templates\AdminPages\_delete_form.html.twig:11</note>
        <note priority="1">Part-DB1\templates\AdminPages\_delete_form.html.twig:11</note>
        <note priority="1">templates\AdminPages\_delete_form.html.twig:9</note>
      </notes>
      <segment state="translated">
        <source>entity.delete</source>
        <target>Element löschen</target>
      </segment>
    </unit>
    <unit id="jix.mo1" name="edit.log_comment">
      <notes>
        <note category="file-source" priority="1">Part-DB1\templates\AdminPages\_delete_form.html.twig:16</note>
        <note category="file-source" priority="1">Part-DB1\templates\Parts\info\_tools.html.twig:45</note>
        <note category="file-source" priority="1">Part-DB1\src\Form\Part\PartBaseType.php:286</note>
        <note priority="1">Part-DB1\templates\AdminPages\_delete_form.html.twig:16</note>
        <note priority="1">Part-DB1\templates\Parts\info\_tools.html.twig:43</note>
        <note priority="1">Part-DB1\src\Form\Part\PartBaseType.php:267</note>
        <note priority="1">new</note>
      </notes>
      <segment state="translated">
        <source>edit.log_comment</source>
        <target>Änderungskommentar</target>
      </segment>
    </unit>
    <unit id="A15hzUY" name="entity.delete.recursive">
      <notes>
        <note category="file-source" priority="1">Part-DB1\templates\AdminPages\_delete_form.html.twig:24</note>
        <note priority="1">Part-DB1\templates\AdminPages\_delete_form.html.twig:24</note>
        <note priority="1">templates\AdminPages\_delete_form.html.twig:12</note>
      </notes>
      <segment state="translated">
        <source>entity.delete.recursive</source>
        <target>Rekursiv (alle Unterelemente) löschen</target>
      </segment>
    </unit>
    <unit id="vlslklu" name="entity.duplicate">
      <notes>
        <note category="file-source" priority="1">Part-DB1\templates\AdminPages\_duplicate.html.twig:3</note>
      </notes>
      <segment state="translated">
        <source>entity.duplicate</source>
        <target>Element duplizieren</target>
      </segment>
    </unit>
    <unit id="4_pqNGT" name="export.format">
      <notes>
        <note category="file-source" priority="1">Part-DB1\templates\AdminPages\_export_form.html.twig:4</note>
        <note category="file-source" priority="1">Part-DB1\src\Form\AdminPages\ImportType.php:76</note>
        <note priority="1">Part-DB1\templates\AdminPages\_export_form.html.twig:4</note>
        <note priority="1">Part-DB1\src\Form\AdminPages\ImportType.php:76</note>
        <note priority="1">templates\AdminPages\_export_form.html.twig:4</note>
        <note priority="1">src\Form\ImportType.php:67</note>
      </notes>
      <segment state="translated">
        <source>export.format</source>
        <target>Dateiformat</target>
      </segment>
    </unit>
    <unit id="FlGXF7u" name="export.level">
      <notes>
        <note category="file-source" priority="1">Part-DB1\templates\AdminPages\_export_form.html.twig:16</note>
        <note priority="1">Part-DB1\templates\AdminPages\_export_form.html.twig:16</note>
        <note priority="1">templates\AdminPages\_export_form.html.twig:16</note>
      </notes>
      <segment state="translated">
        <source>export.level</source>
        <target>Ausführlichkeit</target>
      </segment>
    </unit>
    <unit id="dA2Gh6w" name="export.level.simple">
      <notes>
        <note category="file-source" priority="1">Part-DB1\templates\AdminPages\_export_form.html.twig:19</note>
        <note priority="1">Part-DB1\templates\AdminPages\_export_form.html.twig:19</note>
        <note priority="1">templates\AdminPages\_export_form.html.twig:19</note>
      </notes>
      <segment state="translated">
        <source>export.level.simple</source>
        <target>Einfach</target>
      </segment>
    </unit>
    <unit id="0UfNFxx" name="export.level.extended">
      <notes>
        <note category="file-source" priority="1">Part-DB1\templates\AdminPages\_export_form.html.twig:20</note>
        <note priority="1">Part-DB1\templates\AdminPages\_export_form.html.twig:20</note>
        <note priority="1">templates\AdminPages\_export_form.html.twig:20</note>
      </notes>
      <segment state="translated">
        <source>export.level.extended</source>
        <target>Erweitert</target>
      </segment>
    </unit>
    <unit id="dLPhjKy" name="export.level.full">
      <notes>
        <note category="file-source" priority="1">Part-DB1\templates\AdminPages\_export_form.html.twig:21</note>
        <note priority="1">Part-DB1\templates\AdminPages\_export_form.html.twig:21</note>
        <note priority="1">templates\AdminPages\_export_form.html.twig:21</note>
      </notes>
      <segment state="translated">
        <source>export.level.full</source>
        <target>Vollständig</target>
      </segment>
    </unit>
    <unit id="5c8F8f2" name="export.include_children">
      <notes>
        <note category="file-source" priority="1">Part-DB1\templates\AdminPages\_export_form.html.twig:31</note>
        <note priority="1">Part-DB1\templates\AdminPages\_export_form.html.twig:31</note>
        <note priority="1">templates\AdminPages\_export_form.html.twig:31</note>
      </notes>
      <segment state="translated">
        <source>export.include_children</source>
        <target>Unterelemente auch exportieren</target>
      </segment>
    </unit>
    <unit id="G8WtNph" name="export.btn">
      <notes>
        <note category="file-source" priority="1">Part-DB1\templates\AdminPages\_export_form.html.twig:39</note>
        <note priority="1">Part-DB1\templates\AdminPages\_export_form.html.twig:39</note>
        <note priority="1">templates\AdminPages\_export_form.html.twig:39</note>
      </notes>
      <segment state="translated">
        <source>export.btn</source>
        <target>Exportieren</target>
      </segment>
    </unit>
    <unit id="2y0kouO" name="id.label">
      <notes>
        <note category="file-source" priority="1">Part-DB1\templates\AdminPages\_info.html.twig:4</note>
        <note category="file-source" priority="1">Part-DB1\templates\Parts\edit\edit_part_info.html.twig:12</note>
        <note category="file-source" priority="1">Part-DB1\templates\Parts\info\show_part_info.html.twig:24</note>
        <note category="file-source" priority="1">Part-DB1\templates\Parts\info\_extended_infos.html.twig:36</note>
        <note priority="1">Part-DB1\templates\AdminPages\_info.html.twig:4</note>
        <note priority="1">Part-DB1\templates\Parts\edit\edit_part_info.html.twig:12</note>
        <note priority="1">Part-DB1\templates\Parts\info\show_part_info.html.twig:24</note>
        <note priority="1">Part-DB1\templates\Parts\info\_extended_infos.html.twig:36</note>
        <note priority="1">templates\AdminPages\EntityAdminBase.html.twig:94</note>
        <note priority="1">templates\Parts\edit_part_info.html.twig:12</note>
        <note priority="1">templates\Parts\show_part_info.html.twig:11</note>
      </notes>
      <segment state="translated">
        <source>id.label</source>
        <target>ID</target>
      </segment>
    </unit>
    <unit id="cMLFYZw" name="createdAt">
      <notes>
        <note category="file-source" priority="1">Part-DB1\templates\AdminPages\_info.html.twig:11</note>
        <note category="file-source" priority="1">Part-DB1\templates\Parts\info\_attachments_info.html.twig:76</note>
        <note category="file-source" priority="1">Part-DB1\templates\Parts\info\_attachments_info.html.twig:77</note>
        <note category="file-source" priority="1">Part-DB1\templates\Parts\info\_extended_infos.html.twig:6</note>
        <note category="file-source" priority="1">Part-DB1\templates\Parts\info\_order_infos.html.twig:69</note>
        <note category="file-source" priority="1">Part-DB1\templates\Parts\info\_sidebar.html.twig:12</note>
        <note category="file-source" priority="1">Part-DB1\templates\Parts\lists\_info_card.html.twig:77</note>
        <note priority="1">Part-DB1\templates\AdminPages\_info.html.twig:11</note>
        <note priority="1">Part-DB1\templates\Parts\info\_attachments_info.html.twig:59</note>
        <note priority="1">Part-DB1\templates\Parts\info\_attachments_info.html.twig:60</note>
        <note priority="1">Part-DB1\templates\Parts\info\_extended_infos.html.twig:6</note>
        <note priority="1">Part-DB1\templates\Parts\info\_order_infos.html.twig:69</note>
        <note priority="1">Part-DB1\templates\Parts\info\_sidebar.html.twig:12</note>
        <note priority="1">Part-DB1\templates\Parts\lists\_info_card.html.twig:53</note>
        <note priority="1">templates\AdminPages\EntityAdminBase.html.twig:101</note>
        <note priority="1">templates\Parts\show_part_info.html.twig:248</note>
      </notes>
      <segment state="translated">
        <source>createdAt</source>
        <target>Erstellt am</target>
      </segment>
    </unit>
    <unit id="ZcUFNEJ" name="lastModified">
      <notes>
        <note category="file-source" priority="1">Part-DB1\templates\AdminPages\_info.html.twig:25</note>
        <note category="file-source" priority="1">Part-DB1\templates\Parts\info\_extended_infos.html.twig:21</note>
        <note category="file-source" priority="1">Part-DB1\templates\Parts\info\_sidebar.html.twig:8</note>
        <note category="file-source" priority="1">Part-DB1\templates\Parts\lists\_info_card.html.twig:73</note>
        <note priority="1">Part-DB1\templates\AdminPages\_info.html.twig:25</note>
        <note priority="1">Part-DB1\templates\Parts\info\_extended_infos.html.twig:21</note>
        <note priority="1">Part-DB1\templates\Parts\info\_sidebar.html.twig:8</note>
        <note priority="1">Part-DB1\templates\Parts\lists\_info_card.html.twig:49</note>
        <note priority="1">templates\AdminPages\EntityAdminBase.html.twig:114</note>
        <note priority="1">templates\Parts\show_part_info.html.twig:263</note>
      </notes>
      <segment state="translated">
        <source>lastModified</source>
        <target>Zuletzt bearbeitet</target>
      </segment>
    </unit>
    <unit id="noZi5aQ" name="entity.info.parts_count">
      <notes>
        <note category="file-source" priority="1">Part-DB1\templates\AdminPages\_info.html.twig:38</note>
        <note priority="1">Part-DB1\templates\AdminPages\_info.html.twig:38</note>
      </notes>
      <segment state="translated">
        <source>entity.info.parts_count</source>
        <target>Bauteile mit diesem Element</target>
      </segment>
    </unit>
    <unit id="4FQqOUW" name="specifications.property">
      <notes>
        <note category="file-source" priority="1">Part-DB1\templates\AdminPages\_parameters.html.twig:6</note>
        <note category="file-source" priority="1">Part-DB1\templates\helper.twig:125</note>
        <note category="file-source" priority="1">Part-DB1\templates\Parts\edit\_specifications.html.twig:6</note>
      </notes>
      <segment state="translated">
        <source>specifications.property</source>
        <target>Parameter</target>
      </segment>
    </unit>
    <unit id="N4F6wz5" name="specifications.symbol">
      <notes>
        <note category="file-source" priority="1">Part-DB1\templates\AdminPages\_parameters.html.twig:7</note>
        <note category="file-source" priority="1">Part-DB1\templates\Parts\edit\_specifications.html.twig:7</note>
      </notes>
      <segment state="translated">
        <source>specifications.symbol</source>
        <target>Symbol</target>
      </segment>
    </unit>
    <unit id="ManEcyM" name="specifications.value_min">
      <notes>
        <note category="file-source" priority="1">Part-DB1\templates\AdminPages\_parameters.html.twig:8</note>
        <note category="file-source" priority="1">Part-DB1\templates\Parts\edit\_specifications.html.twig:8</note>
      </notes>
      <segment state="translated">
        <source>specifications.value_min</source>
        <target>Min.</target>
      </segment>
    </unit>
    <unit id="BzRKVPC" name="specifications.value_typ">
      <notes>
        <note category="file-source" priority="1">Part-DB1\templates\AdminPages\_parameters.html.twig:9</note>
        <note category="file-source" priority="1">Part-DB1\templates\Parts\edit\_specifications.html.twig:9</note>
      </notes>
      <segment state="translated">
        <source>specifications.value_typ</source>
        <target>Typ.</target>
      </segment>
    </unit>
    <unit id="WLVXsOF" name="specifications.value_max">
      <notes>
        <note category="file-source" priority="1">Part-DB1\templates\AdminPages\_parameters.html.twig:10</note>
        <note category="file-source" priority="1">Part-DB1\templates\Parts\edit\_specifications.html.twig:10</note>
      </notes>
      <segment state="translated">
        <source>specifications.value_max</source>
        <target>Max.</target>
      </segment>
    </unit>
    <unit id="mRpl2vJ" name="specifications.unit">
      <notes>
        <note category="file-source" priority="1">Part-DB1\templates\AdminPages\_parameters.html.twig:11</note>
        <note category="file-source" priority="1">Part-DB1\templates\Parts\edit\_specifications.html.twig:11</note>
      </notes>
      <segment state="translated">
        <source>specifications.unit</source>
        <target>Einheit</target>
      </segment>
    </unit>
    <unit id="05vM0Vp" name="specifications.text">
      <notes>
        <note category="file-source" priority="1">Part-DB1\templates\AdminPages\_parameters.html.twig:12</note>
        <note category="file-source" priority="1">Part-DB1\templates\Parts\edit\_specifications.html.twig:12</note>
      </notes>
      <segment state="translated">
        <source>specifications.text</source>
        <target>Text</target>
      </segment>
    </unit>
    <unit id="t9lgp3U" name="specifications.group">
      <notes>
        <note category="file-source" priority="1">Part-DB1\templates\AdminPages\_parameters.html.twig:13</note>
        <note category="file-source" priority="1">Part-DB1\templates\Parts\edit\_specifications.html.twig:13</note>
      </notes>
      <segment state="translated">
        <source>specifications.group</source>
        <target>Sektion</target>
      </segment>
    </unit>
    <unit id="MZTH_sJ" name="specification.create">
      <notes>
        <note category="file-source" priority="1">Part-DB1\templates\AdminPages\_parameters.html.twig:26</note>
        <note category="file-source" priority="1">Part-DB1\templates\Parts\edit\_specifications.html.twig:26</note>
      </notes>
      <segment state="translated">
        <source>specification.create</source>
        <target>Neuer Parameter</target>
      </segment>
    </unit>
    <unit id="eEuzINH" name="parameter.delete.confirm">
      <notes>
        <note category="file-source" priority="1">Part-DB1\templates\AdminPages\_parameters.html.twig:31</note>
        <note category="file-source" priority="1">Part-DB1\templates\Parts\edit\_specifications.html.twig:31</note>
      </notes>
      <segment state="translated">
        <source>parameter.delete.confirm</source>
        <target>Möchten Sie den Parameter wirklich löschen?</target>
      </segment>
    </unit>
    <unit id="rpzRyMx" name="attachment.list.title">
      <notes>
        <note category="file-source" priority="1">Part-DB1\templates\attachment_list.html.twig:3</note>
        <note priority="1">Part-DB1\templates\attachment_list.html.twig:3</note>
      </notes>
      <segment state="translated">
        <source>attachment.list.title</source>
        <target>Dateianhänge</target>
      </segment>
    </unit>
    <unit id="79bMpjW" name="part_list.loading.caption">
      <notes>
        <note category="file-source" priority="1">Part-DB1\templates\attachment_list.html.twig:10</note>
        <note category="file-source" priority="1">Part-DB1\templates\LogSystem\_log_table.html.twig:8</note>
        <note category="file-source" priority="1">Part-DB1\templates\Parts\lists\_parts_list.html.twig:6</note>
        <note priority="1">Part-DB1\templates\attachment_list.html.twig:10</note>
        <note priority="1">Part-DB1\templates\LogSystem\_log_table.html.twig:8</note>
        <note priority="1">Part-DB1\templates\Parts\lists\_parts_list.html.twig:6</note>
      </notes>
      <segment state="translated">
        <source>part_list.loading.caption</source>
        <target>Lade</target>
      </segment>
    </unit>
    <unit id="dJ3yFo4" name="part_list.loading.message">
      <notes>
        <note category="file-source" priority="1">Part-DB1\templates\attachment_list.html.twig:11</note>
        <note category="file-source" priority="1">Part-DB1\templates\LogSystem\_log_table.html.twig:9</note>
        <note category="file-source" priority="1">Part-DB1\templates\Parts\lists\_parts_list.html.twig:7</note>
        <note priority="1">Part-DB1\templates\attachment_list.html.twig:11</note>
        <note priority="1">Part-DB1\templates\LogSystem\_log_table.html.twig:9</note>
        <note priority="1">Part-DB1\templates\Parts\lists\_parts_list.html.twig:7</note>
      </notes>
      <segment state="translated">
        <source>part_list.loading.message</source>
        <target>Dies kann einen Moment dauern. Wenn diese Nachricht längere Zeit bestehen bleibt, versuchen sie die Seite erneut zu laden.</target>
      </segment>
    </unit>
    <unit id="ZQMol4U" name="vendor.base.javascript_hint">
      <notes>
        <note category="file-source" priority="1">Part-DB1\templates\base.html.twig:68</note>
        <note priority="1">Part-DB1\templates\base.html.twig:68</note>
        <note priority="1">templates\base.html.twig:246</note>
      </notes>
      <segment state="translated">
        <source>vendor.base.javascript_hint</source>
        <target>Aktivieren Sie Javascript um alle Features zu nutzen!</target>
      </segment>
    </unit>
    <unit id="0rLRD9e" name="sidebar.big.toggle">
      <notes>
        <note category="file-source" priority="1">Part-DB1\templates\base.html.twig:73</note>
        <note priority="1">Part-DB1\templates\base.html.twig:73</note>
      </notes>
      <segment state="translated">
        <source>sidebar.big.toggle</source>
        <target>Seitenleiste ein/ausblenden</target>
      </segment>
    </unit>
    <unit id="jgfKRbc" name="loading.caption">
      <notes>
        <note category="file-source" priority="1">Part-DB1\templates\base.html.twig:95</note>
        <note priority="1">Part-DB1\templates\base.html.twig:95</note>
        <note priority="1">templates\base.html.twig:271</note>
      </notes>
      <segment state="translated">
        <source>loading.caption</source>
        <target>Lade:</target>
      </segment>
    </unit>
    <unit id="PbxPO3f" name="loading.message">
      <notes>
        <note category="file-source" priority="1">Part-DB1\templates\base.html.twig:96</note>
        <note priority="1">Part-DB1\templates\base.html.twig:96</note>
        <note priority="1">templates\base.html.twig:272</note>
      </notes>
      <segment state="translated">
        <source>loading.message</source>
        <target>Dies kann einen Moment dauern. Sollte diese Nachricht bestehen bleiben, dann laden sie die Seite erneut.</target>
      </segment>
    </unit>
    <unit id="g3Hp.cE" name="loading.bar">
      <notes>
        <note category="file-source" priority="1">Part-DB1\templates\base.html.twig:101</note>
        <note priority="1">Part-DB1\templates\base.html.twig:101</note>
        <note priority="1">templates\base.html.twig:277</note>
      </notes>
      <segment state="translated">
        <source>loading.bar</source>
        <target>Lade...</target>
      </segment>
    </unit>
    <unit id="rIod4Xs" name="back_to_top">
      <notes>
        <note category="file-source" priority="1">Part-DB1\templates\base.html.twig:112</note>
        <note priority="1">Part-DB1\templates\base.html.twig:112</note>
        <note priority="1">templates\base.html.twig:288</note>
      </notes>
      <segment state="translated">
        <source>back_to_top</source>
        <target>Zurück zum Seitenbeginn</target>
      </segment>
    </unit>
    <unit id="yXZ1kdn" name="permission.edit.permission">
      <notes>
        <note category="file-source" priority="1">Part-DB1\templates\Form\permissionLayout.html.twig:35</note>
        <note priority="1">Part-DB1\templates\Form\permissionLayout.html.twig:35</note>
      </notes>
      <segment state="translated">
        <source>permission.edit.permission</source>
        <target>Berechtigung</target>
      </segment>
    </unit>
    <unit id="tFYZZcS" name="permission.edit.value">
      <notes>
        <note category="file-source" priority="1">Part-DB1\templates\Form\permissionLayout.html.twig:36</note>
        <note priority="1">Part-DB1\templates\Form\permissionLayout.html.twig:36</note>
      </notes>
      <segment state="translated">
        <source>permission.edit.value</source>
        <target>Wert</target>
      </segment>
    </unit>
    <unit id="KzyDL60" name="permission.legend.title">
      <notes>
        <note category="file-source" priority="1">Part-DB1\templates\Form\permissionLayout.html.twig:53</note>
        <note priority="1">Part-DB1\templates\Form\permissionLayout.html.twig:53</note>
      </notes>
      <segment state="translated">
        <source>permission.legend.title</source>
        <target>Erläuterung der Zustände</target>
      </segment>
    </unit>
    <unit id="owrJ0Qw" name="permission.legend.disallow">
      <notes>
        <note category="file-source" priority="1">Part-DB1\templates\Form\permissionLayout.html.twig:57</note>
        <note priority="1">Part-DB1\templates\Form\permissionLayout.html.twig:57</note>
      </notes>
      <segment state="translated">
        <source>permission.legend.disallow</source>
        <target>Verboten</target>
      </segment>
    </unit>
    <unit id="1nY8d_O" name="permission.legend.allow">
      <notes>
        <note category="file-source" priority="1">Part-DB1\templates\Form\permissionLayout.html.twig:61</note>
        <note priority="1">Part-DB1\templates\Form\permissionLayout.html.twig:61</note>
      </notes>
      <segment state="translated">
        <source>permission.legend.allow</source>
        <target>Erlaubt</target>
      </segment>
    </unit>
    <unit id="uNMtwn9" name="permission.legend.inherit">
      <notes>
        <note category="file-source" priority="1">Part-DB1\templates\Form\permissionLayout.html.twig:65</note>
        <note priority="1">Part-DB1\templates\Form\permissionLayout.html.twig:65</note>
      </notes>
      <segment state="translated">
        <source>permission.legend.inherit</source>
        <target>Erbe von (übergeordneter) Gruppe</target>
      </segment>
    </unit>
    <unit id="QSE9MT9" name="bool.true">
      <notes>
        <note category="file-source" priority="1">Part-DB1\templates\helper.twig:3</note>
        <note priority="1">Part-DB1\templates\helper.twig:3</note>
      </notes>
      <segment state="translated">
        <source>bool.true</source>
        <target>Ja</target>
      </segment>
    </unit>
    <unit id="UlrxUmI" name="bool.false">
      <notes>
        <note category="file-source" priority="1">Part-DB1\templates\helper.twig:5</note>
        <note priority="1">Part-DB1\templates\helper.twig:5</note>
      </notes>
      <segment state="translated">
        <source>bool.false</source>
        <target>Nein</target>
      </segment>
    </unit>
    <unit id="haOas0X" name="Yes">
      <notes>
        <note category="file-source" priority="1">Part-DB1\templates\helper.twig:92</note>
        <note priority="1">Part-DB1\templates\helper.twig:87</note>
      </notes>
      <segment state="translated">
        <source>Yes</source>
        <target>Ja</target>
      </segment>
    </unit>
    <unit id="HqRCoTS" name="No">
      <notes>
        <note category="file-source" priority="1">Part-DB1\templates\helper.twig:94</note>
        <note priority="1">Part-DB1\templates\helper.twig:89</note>
      </notes>
      <segment state="translated">
        <source>No</source>
        <target>Nein</target>
      </segment>
    </unit>
    <unit id="PbJl5cf" name="specifications.value">
      <notes>
        <note category="file-source" priority="1">Part-DB1\templates\helper.twig:126</note>
      </notes>
      <segment state="translated">
        <source>specifications.value</source>
        <target>Wert</target>
      </segment>
    </unit>
    <unit id="Qj.Hpb." name="version.caption">
      <notes>
        <note category="file-source" priority="1">Part-DB1\templates\homepage.html.twig:7</note>
        <note priority="1">Part-DB1\templates\homepage.html.twig:7</note>
        <note priority="1">templates\homepage.html.twig:7</note>
      </notes>
      <segment state="translated">
        <source>version.caption</source>
        <target>Version</target>
      </segment>
    </unit>
    <unit id="GDYG7.b" name="homepage.license">
      <notes>
        <note category="file-source" priority="1">Part-DB1\templates\homepage.html.twig:22</note>
        <note priority="1">Part-DB1\templates\homepage.html.twig:22</note>
        <note priority="1">templates\homepage.html.twig:19</note>
      </notes>
      <segment state="translated">
        <source>homepage.license</source>
        <target>Lizenzinformation</target>
      </segment>
    </unit>
    <unit id="5nDb2pj" name="homepage.github.caption">
      <notes>
        <note category="file-source" priority="1">Part-DB1\templates\homepage.html.twig:31</note>
        <note priority="1">Part-DB1\templates\homepage.html.twig:31</note>
        <note priority="1">templates\homepage.html.twig:28</note>
      </notes>
      <segment state="translated">
        <source>homepage.github.caption</source>
        <target>Projektseite</target>
      </segment>
    </unit>
    <unit id="7nCeHg7" name="homepage.github.text">
      <notes>
        <note category="file-source" priority="1">Part-DB1\templates\homepage.html.twig:31</note>
        <note priority="1">Part-DB1\templates\homepage.html.twig:31</note>
        <note priority="1">templates\homepage.html.twig:28</note>
      </notes>
      <segment state="translated">
        <source>homepage.github.text</source>
        <target>Quellcode, Downloads, Bugreports, ToDo-Liste usw. gibts auf der &lt;a class="link-external" target="_blank" href="%href%"&gt;GitHub Projektseite&lt;/a&gt;</target>
      </segment>
    </unit>
    <unit id="9pp.6vF" name="homepage.help.caption">
      <notes>
        <note category="file-source" priority="1">Part-DB1\templates\homepage.html.twig:32</note>
        <note priority="1">Part-DB1\templates\homepage.html.twig:32</note>
        <note priority="1">templates\homepage.html.twig:29</note>
      </notes>
      <segment state="translated">
        <source>homepage.help.caption</source>
        <target>Hilfe</target>
      </segment>
    </unit>
    <unit id="exp3iqv" name="homepage.help.text">
      <notes>
        <note category="file-source" priority="1">Part-DB1\templates\homepage.html.twig:32</note>
        <note priority="1">Part-DB1\templates\homepage.html.twig:32</note>
        <note priority="1">templates\homepage.html.twig:29</note>
      </notes>
      <segment state="translated">
        <source>homepage.help.text</source>
        <target>Hilfe und Tipps finden sie im &lt;a class="link-external" rel="noopener" target="_blank" href="%href%"&gt;Wiki&lt;/a&gt; der GitHub Seite.</target>
      </segment>
    </unit>
    <unit id="R2g.45a" name="homepage.forum.caption">
      <notes>
        <note category="file-source" priority="1">Part-DB1\templates\homepage.html.twig:33</note>
        <note priority="1">Part-DB1\templates\homepage.html.twig:33</note>
        <note priority="1">templates\homepage.html.twig:30</note>
      </notes>
      <segment state="translated">
        <source>homepage.forum.caption</source>
        <target>Forum</target>
      </segment>
    </unit>
    <unit id="nfBdkzp" name="homepage.forum.text">
      <notes>
        <note category="file-source" priority="1">Part-DB1\templates\homepage.html.twig:33</note>
        <note priority="1">Part-DB1\templates\homepage.html.twig:33</note>
        <note priority="1">templates\homepage.html.twig:30</note>
      </notes>
      <segment state="translated">
        <source>homepage.forum.text</source>
        <target>Für Fragen rund um Part-DB, nutze das &lt;a class="link-external" rel="noopener" target="_blank" href="%href%"&gt;Diskussionsforum&lt;/a&gt;</target>
      </segment>
    </unit>
    <unit id="SV0IxK0" name=" homepage.basedOn ">
      <notes>
        <note category="file-source" priority="1">Part-DB1\templates\homepage.html.twig:36</note>
        <note priority="1">Part-DB1\templates\homepage.html.twig:36</note>
        <note priority="1">templates\homepage.html.twig:33</note>
      </notes>
      <segment state="translated">
        <source> homepage.basedOn </source>
        <target> Basierend auf dem originale Part-DB von </target>
      </segment>
    </unit>
    <unit id="Qw1sChr" name=" homepage.others ">
      <notes>
        <note category="file-source" priority="1">Part-DB1\templates\homepage.html.twig:39</note>
        <note priority="1">Part-DB1\templates\homepage.html.twig:39</note>
        <note priority="1">templates\homepage.html.twig:36</note>
      </notes>
      <segment state="translated">
        <source> homepage.others </source>
        <target> und anderen </target>
      </segment>
    </unit>
    <unit id="jOOAjnK" name="homepage.last_activity">
      <notes>
        <note category="file-source" priority="1">Part-DB1\templates\homepage.html.twig:45</note>
        <note priority="1">Part-DB1\templates\homepage.html.twig:45</note>
        <note priority="1">new</note>
      </notes>
      <segment state="translated">
        <source>homepage.last_activity</source>
        <target>Letzte Aktivitäten</target>
      </segment>
    </unit>
    <unit id="bqeaYn7" name="label_generator.title">
      <notes>
        <note category="file-source" priority="1">Part-DB1\templates\LabelSystem\dialog.html.twig:3</note>
        <note category="file-source" priority="1">Part-DB1\templates\LabelSystem\dialog.html.twig:6</note>
      </notes>
      <segment state="translated">
        <source>label_generator.title</source>
        <target>Labelgenerator</target>
      </segment>
    </unit>
    <unit id="qHJOVv6" name="label_generator.common">
      <notes>
        <note category="file-source" priority="1">Part-DB1\templates\LabelSystem\dialog.html.twig:16</note>
      </notes>
      <segment state="translated">
        <source>label_generator.common</source>
        <target>Allgemein</target>
      </segment>
    </unit>
    <unit id="WLpYniK" name="label_generator.advanced">
      <notes>
        <note category="file-source" priority="1">Part-DB1\templates\LabelSystem\dialog.html.twig:20</note>
      </notes>
      <segment state="translated">
        <source>label_generator.advanced</source>
        <target>Erweitert</target>
      </segment>
    </unit>
    <unit id="wNFVz._" name="label_generator.profiles">
      <notes>
        <note category="file-source" priority="1">Part-DB1\templates\LabelSystem\dialog.html.twig:24</note>
      </notes>
      <segment state="translated">
        <source>label_generator.profiles</source>
        <target>Profil</target>
      </segment>
    </unit>
    <unit id="CjbZJ5j" name="label_generator.selected_profile">
      <notes>
        <note category="file-source" priority="1">Part-DB1\templates\LabelSystem\dialog.html.twig:58</note>
      </notes>
      <segment state="translated">
        <source>label_generator.selected_profile</source>
        <target>Ausgewähltes Profil</target>
      </segment>
    </unit>
    <unit id="HqINOSK" name="label_generator.edit_profile">
      <notes>
        <note category="file-source" priority="1">Part-DB1\templates\LabelSystem\dialog.html.twig:62</note>
      </notes>
      <segment state="translated">
        <source>label_generator.edit_profile</source>
        <target>Profil ändern</target>
      </segment>
    </unit>
    <unit id="fZChaHF" name="label_generator.load_profile">
      <notes>
        <note category="file-source" priority="1">Part-DB1\templates\LabelSystem\dialog.html.twig:75</note>
      </notes>
      <segment state="translated">
        <source>label_generator.load_profile</source>
        <target>Profil laden</target>
      </segment>
    </unit>
    <unit id="UFelt6r" name="label_generator.download">
      <notes>
        <note category="file-source" priority="1">Part-DB1\templates\LabelSystem\dialog.html.twig:102</note>
      </notes>
      <segment state="translated">
        <source>label_generator.download</source>
        <target>Download</target>
      </segment>
    </unit>
    <unit id="fkESKHW" name="label_generator.label_btn">
      <notes>
        <note category="file-source" priority="1">Part-DB1\templates\LabelSystem\dropdown_macro.html.twig:3</note>
        <note category="file-source" priority="1">Part-DB1\templates\LabelSystem\dropdown_macro.html.twig:5</note>
      </notes>
      <segment state="translated">
        <source>label_generator.label_btn</source>
        <target>Label erzeugen</target>
      </segment>
    </unit>
    <unit id="xXkObqX" name="label_generator.label_empty">
      <notes>
        <note category="file-source" priority="1">Part-DB1\templates\LabelSystem\dropdown_macro.html.twig:20</note>
      </notes>
      <segment state="translated">
        <source>label_generator.label_empty</source>
        <target>Leeres Label</target>
      </segment>
    </unit>
    <unit id="0qyoOfw" name="label_scanner.title">
      <notes>
        <note category="file-source" priority="1">Part-DB1\templates\LabelSystem\Scanner\dialog.html.twig:3</note>
      </notes>
      <segment state="translated">
        <source>label_scanner.title</source>
        <target>Scanner</target>
      </segment>
    </unit>
    <unit id="Z0zU4lk" name="label_scanner.no_cam_found.title">
      <notes>
        <note category="file-source" priority="1">Part-DB1\templates\LabelSystem\Scanner\dialog.html.twig:7</note>
      </notes>
      <segment state="translated">
        <source>label_scanner.no_cam_found.title</source>
        <target>Keine Kamera gefunden</target>
      </segment>
    </unit>
    <unit id="2Jk59Ug" name="label_scanner.no_cam_found.text">
      <notes>
        <note category="file-source" priority="1">Part-DB1\templates\LabelSystem\Scanner\dialog.html.twig:7</note>
      </notes>
      <segment state="translated">
        <source>label_scanner.no_cam_found.text</source>
        <target>Sie müssen eine Kamera anschließen und die Berechtigung erteilen, um den Scanner nutzen zu können. Sie können unten den Barcode manuell eingeben.</target>
      </segment>
    </unit>
    <unit id="6qQTB7S" name="label_scanner.source_select">
      <notes>
        <note category="file-source" priority="1">Part-DB1\templates\LabelSystem\Scanner\dialog.html.twig:27</note>
      </notes>
      <segment state="translated">
        <source>label_scanner.source_select</source>
        <target>Kamera auswählen</target>
      </segment>
    </unit>
    <unit id="uKTMZBs" name="log.list.title">
      <notes>
        <note category="file-source" priority="1">Part-DB1\templates\LogSystem\log_list.html.twig:3</note>
        <note priority="1">Part-DB1\templates\LogSystem\log_list.html.twig:3</note>
      </notes>
      <segment state="translated">
        <source>log.list.title</source>
        <target>Systemlog</target>
      </segment>
    </unit>
    <unit id="_1bnAgm" name="log.undo.confirm_title">
      <notes>
        <note category="file-source" priority="1">Part-DB1\templates\LogSystem\_log_table.html.twig:1</note>
        <note priority="1">Part-DB1\templates\LogSystem\_log_table.html.twig:1</note>
        <note priority="1">new</note>
      </notes>
      <segment state="translated">
        <source>log.undo.confirm_title</source>
        <target>Änderung wirklich rückgängig machen / Element wirklich zurücksetzen?</target>
      </segment>
    </unit>
    <unit id="ATlnZ1T" name="log.undo.confirm_message">
      <notes>
        <note category="file-source" priority="1">Part-DB1\templates\LogSystem\_log_table.html.twig:2</note>
        <note priority="1">Part-DB1\templates\LogSystem\_log_table.html.twig:2</note>
        <note priority="1">new</note>
      </notes>
      <segment state="translated">
        <source>log.undo.confirm_message</source>
        <target>Wollen Sie wirklich die gegebene Änderung rückgängig machen / Das Element auf einen alten Versionsstand zurücksetzen?</target>
      </segment>
    </unit>
    <unit id="Rc1M3PN" name="mail.footer.email_sent_by">
      <notes>
        <note category="file-source" priority="1">Part-DB1\templates\mail\base.html.twig:24</note>
        <note priority="1">Part-DB1\templates\mail\base.html.twig:24</note>
      </notes>
      <segment state="translated">
        <source>mail.footer.email_sent_by</source>
        <target>Diese Email wurde automatisch erstellt von</target>
      </segment>
    </unit>
    <unit id="AchaWxK" name="mail.footer.dont_reply">
      <notes>
        <note category="file-source" priority="1">Part-DB1\templates\mail\base.html.twig:24</note>
        <note priority="1">Part-DB1\templates\mail\base.html.twig:24</note>
      </notes>
      <segment state="translated">
        <source>mail.footer.dont_reply</source>
        <target>Antworten Sie nicht auf diese Email.</target>
      </segment>
    </unit>
    <unit id="S6Fot75" name="email.hi %name%">
      <notes>
        <note category="file-source" priority="1">Part-DB1\templates\mail\pw_reset.html.twig:6</note>
        <note priority="1">Part-DB1\templates\mail\pw_reset.html.twig:6</note>
      </notes>
      <segment state="translated">
        <source>email.hi %name%</source>
        <target>Hallo %name%</target>
      </segment>
    </unit>
    <unit id="VKSPbrb" name="email.pw_reset.message">
      <notes>
        <note category="file-source" priority="1">Part-DB1\templates\mail\pw_reset.html.twig:7</note>
        <note priority="1">Part-DB1\templates\mail\pw_reset.html.twig:7</note>
      </notes>
      <segment state="translated">
        <source>email.pw_reset.message</source>
        <target>jemand (hoffentlich Sie) hat ein Reset ihres Passwortes angefordert. Wenn diese Anfrage nicht von Ihnen stammt, ignorieren sie diese Email.</target>
      </segment>
    </unit>
    <unit id="lu8bcCN" name="email.pw_reset.button">
      <notes>
        <note category="file-source" priority="1">Part-DB1\templates\mail\pw_reset.html.twig:9</note>
        <note priority="1">Part-DB1\templates\mail\pw_reset.html.twig:9</note>
      </notes>
      <segment state="translated">
        <source>email.pw_reset.button</source>
        <target>Passwort zurücksetzen</target>
      </segment>
    </unit>
    <unit id="tS_htiy" name="email.pw_reset.fallback">
      <notes>
        <note category="file-source" priority="1">Part-DB1\templates\mail\pw_reset.html.twig:11</note>
        <note priority="1">Part-DB1\templates\mail\pw_reset.html.twig:11</note>
      </notes>
      <segment state="translated">
        <source>email.pw_reset.fallback</source>
        <target>Wenn dies nicht funktioniert, rufen Sie &lt;a href="%url%"&gt;%url%&lt;/a&gt; auf und geben Sie die folgenden Daten ein</target>
      </segment>
    </unit>
    <unit id="QBTV5KP" name="email.pw_reset.username">
      <notes>
        <note category="file-source" priority="1">Part-DB1\templates\mail\pw_reset.html.twig:16</note>
        <note priority="1">Part-DB1\templates\mail\pw_reset.html.twig:16</note>
      </notes>
      <segment state="translated">
        <source>email.pw_reset.username</source>
        <target>Benutzername</target>
      </segment>
    </unit>
    <unit id="6UyKd6G" name="email.pw_reset.token">
      <notes>
        <note category="file-source" priority="1">Part-DB1\templates\mail\pw_reset.html.twig:19</note>
        <note priority="1">Part-DB1\templates\mail\pw_reset.html.twig:19</note>
      </notes>
      <segment state="translated">
        <source>email.pw_reset.token</source>
        <target>Token</target>
      </segment>
    </unit>
    <unit id="3Rl4ELy" name="email.pw_reset.valid_unit %date%">
      <notes>
        <note category="file-source" priority="1">Part-DB1\templates\mail\pw_reset.html.twig:24</note>
        <note priority="1">Part-DB1\templates\mail\pw_reset.html.twig:24</note>
      </notes>
      <segment state="translated">
        <source>email.pw_reset.valid_unit %date%</source>
        <target>Das Reset Token ist gültig bis &lt;i&gt;%date%&lt;/i&gt;</target>
      </segment>
    </unit>
    <unit id="ItQbhLs" name="orderdetail.delete">
      <notes>
        <note category="file-source" priority="1">Part-DB1\templates\Parts\edit\edit_form_styles.html.twig:18</note>
        <note category="file-source" priority="1">Part-DB1\templates\Parts\edit\edit_form_styles.html.twig:58</note>
        <note category="file-source" priority="1">Part-DB1\templates\Parts\edit\edit_form_styles.html.twig:78</note>
        <note priority="1">Part-DB1\templates\Parts\edit\edit_form_styles.html.twig:58</note>
      </notes>
      <segment state="translated">
        <source>orderdetail.delete</source>
        <target>Löschen</target>
      </segment>
    </unit>
    <unit id="uUvRF8P" name="pricedetails.edit.min_qty">
      <notes>
        <note category="file-source" priority="1">Part-DB1\templates\Parts\edit\edit_form_styles.html.twig:39</note>
        <note priority="1">Part-DB1\templates\Parts\edit\edit_form_styles.html.twig:39</note>
      </notes>
      <segment state="translated">
        <source>pricedetails.edit.min_qty</source>
        <target>Mindestbestellmenge</target>
      </segment>
    </unit>
    <unit id="3meOpdA" name="pricedetails.edit.price">
      <notes>
        <note category="file-source" priority="1">Part-DB1\templates\Parts\edit\edit_form_styles.html.twig:40</note>
        <note priority="1">Part-DB1\templates\Parts\edit\edit_form_styles.html.twig:40</note>
      </notes>
      <segment state="translated">
        <source>pricedetails.edit.price</source>
        <target>Preis</target>
      </segment>
    </unit>
    <unit id="1gzHhnJ" name="pricedetails.edit.price_qty">
      <notes>
        <note category="file-source" priority="1">Part-DB1\templates\Parts\edit\edit_form_styles.html.twig:41</note>
        <note priority="1">Part-DB1\templates\Parts\edit\edit_form_styles.html.twig:41</note>
      </notes>
      <segment state="translated">
        <source>pricedetails.edit.price_qty</source>
        <target>für Menge</target>
      </segment>
    </unit>
    <unit id="8BF.OZR" name="pricedetail.create">
      <notes>
        <note category="file-source" priority="1">Part-DB1\templates\Parts\edit\edit_form_styles.html.twig:54</note>
        <note priority="1">Part-DB1\templates\Parts\edit\edit_form_styles.html.twig:54</note>
      </notes>
      <segment state="translated">
        <source>pricedetail.create</source>
        <target>Preis hinzufügen</target>
      </segment>
    </unit>
    <unit id="nS44Iqv" name="part.edit.title">
      <notes>
        <note category="file-source" priority="1">Part-DB1\templates\Parts\edit\edit_part_info.html.twig:4</note>
        <note priority="1">Part-DB1\templates\Parts\edit\edit_part_info.html.twig:4</note>
        <note priority="1">templates\Parts\edit_part_info.html.twig:4</note>
      </notes>
      <segment state="translated">
        <source>part.edit.title</source>
        <target>Bearbeite Bauteil %name%</target>
      </segment>
    </unit>
    <unit id="Ko2G29K" name="part.edit.card_title">
      <notes>
        <note category="file-source" priority="1">Part-DB1\templates\Parts\edit\edit_part_info.html.twig:9</note>
        <note priority="1">Part-DB1\templates\Parts\edit\edit_part_info.html.twig:9</note>
        <note priority="1">templates\Parts\edit_part_info.html.twig:9</note>
      </notes>
      <segment state="translated">
        <source>part.edit.card_title</source>
        <target>Bearbeite Bauteileinformationen von</target>
      </segment>
    </unit>
    <unit id="MvJvWIA" name="part.edit.tab.common">
      <notes>
        <note category="file-source" priority="1">Part-DB1\templates\Parts\edit\edit_part_info.html.twig:22</note>
        <note priority="1">Part-DB1\templates\Parts\edit\edit_part_info.html.twig:22</note>
      </notes>
      <segment state="translated">
        <source>part.edit.tab.common</source>
        <target>Allgemein</target>
      </segment>
    </unit>
    <unit id="RjPp2bd" name="part.edit.tab.manufacturer">
      <notes>
        <note category="file-source" priority="1">Part-DB1\templates\Parts\edit\edit_part_info.html.twig:28</note>
        <note priority="1">Part-DB1\templates\Parts\edit\edit_part_info.html.twig:28</note>
      </notes>
      <segment state="translated">
        <source>part.edit.tab.manufacturer</source>
        <target>Hersteller</target>
      </segment>
    </unit>
    <unit id="e9FzmOU" name="part.edit.tab.advanced">
      <notes>
        <note category="file-source" priority="1">Part-DB1\templates\Parts\edit\edit_part_info.html.twig:34</note>
        <note priority="1">Part-DB1\templates\Parts\edit\edit_part_info.html.twig:34</note>
      </notes>
      <segment state="translated">
        <source>part.edit.tab.advanced</source>
        <target>Erweiterte Optionen</target>
      </segment>
    </unit>
    <unit id="uc9NwcF" name="part.edit.tab.part_lots">
      <notes>
        <note category="file-source" priority="1">Part-DB1\templates\Parts\edit\edit_part_info.html.twig:40</note>
        <note priority="1">Part-DB1\templates\Parts\edit\edit_part_info.html.twig:40</note>
      </notes>
      <segment state="translated">
        <source>part.edit.tab.part_lots</source>
        <target>Lagerbestände</target>
      </segment>
    </unit>
    <unit id="9HrMrf1" name="part.edit.tab.attachments">
      <notes>
        <note category="file-source" priority="1">Part-DB1\templates\Parts\edit\edit_part_info.html.twig:46</note>
        <note priority="1">Part-DB1\templates\Parts\edit\edit_part_info.html.twig:46</note>
      </notes>
      <segment state="translated">
        <source>part.edit.tab.attachments</source>
        <target>Dateianhänge</target>
      </segment>
    </unit>
    <unit id="tkdBTwZ" name="part.edit.tab.orderdetails">
      <notes>
        <note category="file-source" priority="1">Part-DB1\templates\Parts\edit\edit_part_info.html.twig:52</note>
        <note priority="1">Part-DB1\templates\Parts\edit\edit_part_info.html.twig:52</note>
      </notes>
      <segment state="translated">
        <source>part.edit.tab.orderdetails</source>
        <target>Bestellinformationen</target>
      </segment>
    </unit>
    <unit id="fLuFk_2" name="part.edit.tab.specifications">
      <notes>
        <note category="file-source" priority="1">Part-DB1\templates\Parts\edit\edit_part_info.html.twig:58</note>
      </notes>
      <segment state="translated">
        <source>part.edit.tab.specifications</source>
        <target>Parameter</target>
      </segment>
    </unit>
    <unit id="LgSgFFj" name="part.edit.tab.comment">
      <notes>
        <note category="file-source" priority="1">Part-DB1\templates\Parts\edit\edit_part_info.html.twig:64</note>
        <note priority="1">Part-DB1\templates\Parts\edit\edit_part_info.html.twig:58</note>
      </notes>
      <segment state="translated">
        <source>part.edit.tab.comment</source>
        <target>Kommentar</target>
      </segment>
    </unit>
    <unit id="h0g53U_" name="part.new.card_title">
      <notes>
        <note category="file-source" priority="1">Part-DB1\templates\Parts\edit\new_part.html.twig:8</note>
        <note priority="1">Part-DB1\templates\Parts\edit\new_part.html.twig:8</note>
        <note priority="1">templates\Parts\new_part.html.twig:8</note>
      </notes>
      <segment state="translated">
        <source>part.new.card_title</source>
        <target>Neues Bauteil erstellen</target>
      </segment>
    </unit>
    <unit id="X.m4tR7" name="part_lot.delete">
      <notes>
        <note category="file-source" priority="1">Part-DB1\templates\Parts\edit\_lots.html.twig:5</note>
        <note priority="1">Part-DB1\templates\Parts\edit\_lots.html.twig:5</note>
      </notes>
      <segment state="translated">
        <source>part_lot.delete</source>
        <target>Löschen</target>
      </segment>
    </unit>
    <unit id="Ey2BEY6" name="part_lot.create">
      <notes>
        <note category="file-source" priority="1">Part-DB1\templates\Parts\edit\_lots.html.twig:28</note>
        <note priority="1">Part-DB1\templates\Parts\edit\_lots.html.twig:28</note>
      </notes>
      <segment state="translated">
        <source>part_lot.create</source>
        <target>Bestand anlegen</target>
      </segment>
    </unit>
    <unit id="D7h1rMv" name="orderdetail.create">
      <notes>
        <note category="file-source" priority="1">Part-DB1\templates\Parts\edit\_orderdetails.html.twig:13</note>
        <note priority="1">Part-DB1\templates\Parts\edit\_orderdetails.html.twig:13</note>
      </notes>
      <segment state="translated">
        <source>orderdetail.create</source>
        <target>Lieferant hinzufügen</target>
      </segment>
    </unit>
    <unit id="uKZiiFJ" name="pricedetails.edit.delete.confirm">
      <notes>
        <note category="file-source" priority="1">Part-DB1\templates\Parts\edit\_orderdetails.html.twig:18</note>
        <note priority="1">Part-DB1\templates\Parts\edit\_orderdetails.html.twig:18</note>
      </notes>
      <segment state="translated">
        <source>pricedetails.edit.delete.confirm</source>
        <target>Möchten Sie diesen Preis wirklich löschen? Das kann nicht rückgängig gemacht werden!</target>
      </segment>
    </unit>
    <unit id="FIw9JVr" name="orderdetails.edit.delete.confirm">
      <notes>
        <note category="file-source" priority="1">Part-DB1\templates\Parts\edit\_orderdetails.html.twig:62</note>
        <note priority="1">Part-DB1\templates\Parts\edit\_orderdetails.html.twig:61</note>
      </notes>
      <segment state="translated">
        <source>orderdetails.edit.delete.confirm</source>
        <target>Möchten Sie diesen Lieferanten wirklich löschen? Dies kann nicht rückgängig gemacht werden!</target>
      </segment>
    </unit>
    <unit id="UoflU8w" name="part.info.title">
      <notes>
        <note category="file-source" priority="1">Part-DB1\templates\Parts\info\show_part_info.html.twig:4</note>
        <note category="file-source" priority="1">Part-DB1\templates\Parts\info\show_part_info.html.twig:19</note>
        <note priority="1">Part-DB1\templates\Parts\info\show_part_info.html.twig:4</note>
        <note priority="1">Part-DB1\templates\Parts\info\show_part_info.html.twig:19</note>
        <note priority="1">templates\Parts\show_part_info.html.twig:4</note>
        <note priority="1">templates\Parts\show_part_info.html.twig:9</note>
      </notes>
      <segment state="translated">
        <source>part.info.title</source>
        <target>Detailinfo für</target>
      </segment>
    </unit>
    <unit id="ZrzEsc_" name="part.part_lots.label">
      <notes>
        <note category="file-source" priority="1">Part-DB1\templates\Parts\info\show_part_info.html.twig:47</note>
        <note priority="1">Part-DB1\templates\Parts\info\show_part_info.html.twig:47</note>
      </notes>
      <segment state="translated">
        <source>part.part_lots.label</source>
        <target>Lagerbestände</target>
      </segment>
    </unit>
    <unit id="BWS7Lck" name="comment.label">
      <notes>
        <note category="file-source" priority="1">Part-DB1\templates\Parts\info\show_part_info.html.twig:56</note>
        <note category="file-source" priority="1">Part-DB1\templates\Parts\lists\_info_card.html.twig:43</note>
        <note category="file-source" priority="1">Part-DB1\templates\_navbar_search.html.twig:31</note>
        <note priority="1">Part-DB1\templates\_navbar_search.html.twig:26</note>
        <note priority="1">templates\base.html.twig:62</note>
        <note priority="1">templates\Parts\show_part_info.html.twig:74</note>
        <note priority="1">src\Form\PartType.php:86</note>
      </notes>
      <segment state="translated">
        <source>comment.label</source>
        <target>Kommentar</target>
      </segment>
    </unit>
    <unit id="Y2.Edoh" name="part.info.specifications">
      <notes>
        <note category="file-source" priority="1">Part-DB1\templates\Parts\info\show_part_info.html.twig:64</note>
      </notes>
      <segment state="translated">
        <source>part.info.specifications</source>
        <target>Parameter</target>
      </segment>
    </unit>
    <unit id="MZz0rtU" name="attachment.labelp">
      <notes>
        <note category="file-source" priority="1">Part-DB1\templates\Parts\info\show_part_info.html.twig:74</note>
        <note priority="1">Part-DB1\templates\Parts\info\show_part_info.html.twig:64</note>
        <note priority="1">templates\Parts\show_part_info.html.twig:82</note>
      </notes>
      <segment state="translated">
        <source>attachment.labelp</source>
        <target>Dateianhänge</target>
      </segment>
    </unit>
    <unit id="b5.SSzx" name="vendor.partinfo.shopping_infos">
      <notes>
        <note category="file-source" priority="1">Part-DB1\templates\Parts\info\show_part_info.html.twig:83</note>
        <note priority="1">Part-DB1\templates\Parts\info\show_part_info.html.twig:71</note>
        <note priority="1">templates\Parts\show_part_info.html.twig:88</note>
      </notes>
      <segment state="translated">
        <source>vendor.partinfo.shopping_infos</source>
        <target>Einkaufsinformationen</target>
      </segment>
    </unit>
    <unit id="1Soir6U" name="vendor.partinfo.history">
      <notes>
        <note category="file-source" priority="1">Part-DB1\templates\Parts\info\show_part_info.html.twig:91</note>
        <note priority="1">Part-DB1\templates\Parts\info\show_part_info.html.twig:78</note>
        <note priority="1">templates\Parts\show_part_info.html.twig:94</note>
      </notes>
      <segment state="translated">
        <source>vendor.partinfo.history</source>
        <target>Historie</target>
      </segment>
    </unit>
    <unit id="__OuWRw" name="tools.label">
      <notes>
        <note category="file-source" priority="1">Part-DB1\templates\Parts\info\show_part_info.html.twig:97</note>
        <note category="file-source" priority="1">Part-DB1\templates\_sidebar.html.twig:54</note>
        <note category="file-source" priority="1">Part-DB1\templates\_sidebar.html.twig:13</note>
        <note priority="1">Part-DB1\templates\Parts\info\show_part_info.html.twig:84</note>
        <note priority="1">Part-DB1\templates\_sidebar.html.twig:54</note>
        <note priority="1">Part-DB1\templates\_sidebar.html.twig:13</note>
        <note priority="1">templates\base.html.twig:176</note>
        <note priority="1">templates\base.html.twig:203</note>
        <note priority="1">templates\base.html.twig:217</note>
        <note priority="1">templates\base.html.twig:231</note>
        <note priority="1">templates\Parts\show_part_info.html.twig:100</note>
      </notes>
      <segment state="translated">
        <source>tools.label</source>
        <target>Tools</target>
      </segment>
    </unit>
    <unit id="BnHnqwK" name="extended_info.label">
      <notes>
        <note category="file-source" priority="1">Part-DB1\templates\Parts\info\show_part_info.html.twig:103</note>
        <note priority="1">Part-DB1\templates\Parts\info\show_part_info.html.twig:90</note>
      </notes>
      <segment state="translated">
        <source>extended_info.label</source>
        <target>Erweiterte Informationen</target>
      </segment>
    </unit>
    <unit id="vMya34Z" name="attachment.name">
      <notes>
        <note category="file-source" priority="1">Part-DB1\templates\Parts\info\_attachments_info.html.twig:7</note>
        <note priority="1">Part-DB1\templates\Parts\info\_attachments_info.html.twig:7</note>
      </notes>
      <segment state="translated">
        <source>attachment.name</source>
        <target>Name</target>
      </segment>
    </unit>
    <unit id="wFzihuM" name="attachment.attachment_type">
      <notes>
        <note category="file-source" priority="1">Part-DB1\templates\Parts\info\_attachments_info.html.twig:8</note>
        <note priority="1">Part-DB1\templates\Parts\info\_attachments_info.html.twig:8</note>
      </notes>
      <segment state="translated">
        <source>attachment.attachment_type</source>
        <target>Anhangstyp</target>
      </segment>
    </unit>
    <unit id="qbywfNk" name="attachment.file_name">
      <notes>
        <note category="file-source" priority="1">Part-DB1\templates\Parts\info\_attachments_info.html.twig:9</note>
        <note priority="1">Part-DB1\templates\Parts\info\_attachments_info.html.twig:9</note>
      </notes>
      <segment state="translated">
        <source>attachment.file_name</source>
        <target>Dateiname</target>
      </segment>
    </unit>
    <unit id="MUTx89j" name="attachment.file_size">
      <notes>
        <note category="file-source" priority="1">Part-DB1\templates\Parts\info\_attachments_info.html.twig:10</note>
        <note priority="1">Part-DB1\templates\Parts\info\_attachments_info.html.twig:10</note>
      </notes>
      <segment state="translated">
        <source>attachment.file_size</source>
        <target>Dateigröße</target>
      </segment>
    </unit>
    <unit id="gWj51jS" name="attachment.preview">
      <notes>
        <note category="file-source" priority="1">Part-DB1\templates\Parts\info\_attachments_info.html.twig:54</note>
      </notes>
      <segment state="translated">
        <source>attachment.preview</source>
        <target>Vorschaubild</target>
      </segment>
    </unit>
    <unit id="GSjs0LU" name="attachment.download">
      <notes>
        <note category="file-source" priority="1">Part-DB1\templates\Parts\info\_attachments_info.html.twig:67</note>
        <note priority="1">Part-DB1\templates\Parts\info\_attachments_info.html.twig:50</note>
      </notes>
      <segment state="translated">
        <source>attachment.download</source>
        <target>Herunterladen</target>
      </segment>
    </unit>
    <unit id="5PiNnoA" name="user.creating_user">
      <notes>
        <note category="file-source" priority="1">Part-DB1\templates\Parts\info\_extended_infos.html.twig:11</note>
        <note priority="1">Part-DB1\templates\Parts\info\_extended_infos.html.twig:11</note>
        <note priority="1">new</note>
      </notes>
      <segment state="translated">
        <source>user.creating_user</source>
        <target>Nutzer der dieses Bauteil erstellte</target>
      </segment>
    </unit>
    <unit id="t2TNwOq" name="Unknown">
      <notes>
        <note category="file-source" priority="1">Part-DB1\templates\Parts\info\_extended_infos.html.twig:13</note>
        <note category="file-source" priority="1">Part-DB1\templates\Parts\info\_extended_infos.html.twig:28</note>
        <note category="file-source" priority="1">Part-DB1\templates\Parts\info\_extended_infos.html.twig:50</note>
        <note priority="1">Part-DB1\templates\Parts\info\_extended_infos.html.twig:13</note>
        <note priority="1">Part-DB1\templates\Parts\info\_extended_infos.html.twig:28</note>
        <note priority="1">Part-DB1\templates\Parts\info\_extended_infos.html.twig:50</note>
      </notes>
      <segment state="translated">
        <source>Unknown</source>
        <target>Unbekannt</target>
      </segment>
    </unit>
    <unit id="n4o6jKZ" name="accessDenied">
      <notes>
        <note category="file-source" priority="1">Part-DB1\templates\Parts\info\_extended_infos.html.twig:15</note>
        <note category="file-source" priority="1">Part-DB1\templates\Parts\info\_extended_infos.html.twig:30</note>
        <note priority="1">Part-DB1\templates\Parts\info\_extended_infos.html.twig:15</note>
        <note priority="1">Part-DB1\templates\Parts\info\_extended_infos.html.twig:30</note>
        <note priority="1">new</note>
      </notes>
      <segment state="translated">
        <source>accessDenied</source>
        <target>Zugriff verboten</target>
      </segment>
    </unit>
    <unit id="uaxA.n." name="user.last_editing_user">
      <notes>
        <note category="file-source" priority="1">Part-DB1\templates\Parts\info\_extended_infos.html.twig:26</note>
        <note priority="1">Part-DB1\templates\Parts\info\_extended_infos.html.twig:26</note>
        <note priority="1">new</note>
      </notes>
      <segment state="translated">
        <source>user.last_editing_user</source>
        <target>Nutzer der dieses Bauteil zu Letzt bearbeitete</target>
      </segment>
    </unit>
    <unit id="xQkqdM5" name="part.isFavorite">
      <notes>
        <note category="file-source" priority="1">Part-DB1\templates\Parts\info\_extended_infos.html.twig:41</note>
        <note priority="1">Part-DB1\templates\Parts\info\_extended_infos.html.twig:41</note>
      </notes>
      <segment state="translated">
        <source>part.isFavorite</source>
        <target>Favorit</target>
      </segment>
    </unit>
    <unit id="qwRgUmm" name="part.minOrderAmount">
      <notes>
        <note category="file-source" priority="1">Part-DB1\templates\Parts\info\_extended_infos.html.twig:46</note>
        <note priority="1">Part-DB1\templates\Parts\info\_extended_infos.html.twig:46</note>
      </notes>
      <segment state="translated">
        <source>part.minOrderAmount</source>
        <target>Mindestbestellmenge</target>
      </segment>
    </unit>
    <unit id="WB3sH1G" name="manufacturer.label">
      <notes>
        <note category="file-source" priority="1">Part-DB1\templates\Parts\info\_main_infos.html.twig:8</note>
        <note category="file-source" priority="1">Part-DB1\templates\_navbar_search.html.twig:46</note>
        <note category="file-source" priority="1">Part-DB1\src\Services\ElementTypeNameGenerator.php:84</note>
        <note priority="1">Part-DB1\templates\Parts\info\_main_infos.html.twig:8</note>
        <note priority="1">Part-DB1\templates\_navbar_search.html.twig:41</note>
        <note priority="1">Part-DB1\src\Services\ElementTypeNameGenerator.php:84</note>
        <note priority="1">templates\base.html.twig:70</note>
        <note priority="1">templates\Parts\show_part_info.html.twig:24</note>
        <note priority="1">src\Form\PartType.php:80</note>
      </notes>
      <segment state="translated">
        <source>manufacturer.label</source>
        <target>Hersteller</target>
      </segment>
    </unit>
    <unit id="kTRK6H_" name="name.label">
      <notes>
        <note category="file-source" priority="1">Part-DB1\templates\Parts\info\_main_infos.html.twig:24</note>
        <note category="file-source" priority="1">Part-DB1\templates\_navbar_search.html.twig:11</note>
        <note priority="1">templates\base.html.twig:54</note>
        <note priority="1">src\Form\PartType.php:62</note>
      </notes>
      <segment state="translated">
        <source>name.label</source>
        <target>Name</target>
      </segment>
    </unit>
    <unit id="xaKzTBt" name="part.back_to_info">
      <notes>
        <note category="file-source" priority="1">Part-DB1\templates\Parts\info\_main_infos.html.twig:27</note>
        <note priority="1">Part-DB1\templates\Parts\info\_main_infos.html.twig:27</note>
        <note priority="1">new</note>
      </notes>
      <segment state="translated">
        <source>part.back_to_info</source>
        <target>Zurück zum aktuellen Versionsstand</target>
      </segment>
    </unit>
    <unit id="LSnWIG7" name="description.label">
      <notes>
        <note category="file-source" priority="1">Part-DB1\templates\Parts\info\_main_infos.html.twig:32</note>
        <note category="file-source" priority="1">Part-DB1\templates\_navbar_search.html.twig:19</note>
        <note priority="1">Part-DB1\templates\Parts\info\_main_infos.html.twig:32</note>
        <note priority="1">Part-DB1\templates\_navbar_search.html.twig:18</note>
        <note priority="1">templates\base.html.twig:58</note>
        <note priority="1">templates\Parts\show_part_info.html.twig:31</note>
        <note priority="1">src\Form\PartType.php:65</note>
      </notes>
      <segment state="translated">
        <source>description.label</source>
        <target>Beschreibung</target>
      </segment>
    </unit>
    <unit id="ZY57BXc" name="category.label">
      <notes>
        <note category="file-source" priority="1">Part-DB1\templates\Parts\info\_main_infos.html.twig:34</note>
        <note category="file-source" priority="1">Part-DB1\templates\_navbar_search.html.twig:15</note>
        <note category="file-source" priority="1">Part-DB1\src\Services\ElementTypeNameGenerator.php:80</note>
        <note priority="1">Part-DB1\templates\Parts\info\_main_infos.html.twig:34</note>
        <note priority="1">Part-DB1\templates\_navbar_search.html.twig:14</note>
        <note priority="1">Part-DB1\src\Services\ElementTypeNameGenerator.php:80</note>
        <note priority="1">templates\base.html.twig:56</note>
        <note priority="1">templates\Parts\show_part_info.html.twig:32</note>
        <note priority="1">src\Form\PartType.php:74</note>
      </notes>
      <segment state="translated">
        <source>category.label</source>
        <target>Kategorie</target>
      </segment>
    </unit>
    <unit id="J.AXbaM" name="instock.label">
      <notes>
        <note category="file-source" priority="1">Part-DB1\templates\Parts\info\_main_infos.html.twig:39</note>
        <note priority="1">Part-DB1\templates\Parts\info\_main_infos.html.twig:39</note>
        <note priority="1">templates\Parts\show_part_info.html.twig:42</note>
        <note priority="1">src\Form\PartType.php:69</note>
      </notes>
      <segment state="translated">
        <source>instock.label</source>
        <target>Im Lager</target>
      </segment>
    </unit>
    <unit id="VYcxdrz" name="mininstock.label">
      <notes>
        <note category="file-source" priority="1">Part-DB1\templates\Parts\info\_main_infos.html.twig:41</note>
        <note priority="1">Part-DB1\templates\Parts\info\_main_infos.html.twig:41</note>
        <note priority="1">templates\Parts\show_part_info.html.twig:44</note>
        <note priority="1">src\Form\PartType.php:72</note>
      </notes>
      <segment state="translated">
        <source>mininstock.label</source>
        <target>Mindestbestand</target>
      </segment>
    </unit>
    <unit id="griVyRf" name="footprint.label">
      <notes>
        <note category="file-source" priority="1">Part-DB1\templates\Parts\info\_main_infos.html.twig:45</note>
        <note category="file-source" priority="1">Part-DB1\templates\_navbar_search.html.twig:52</note>
        <note category="file-source" priority="1">Part-DB1\src\Services\ElementTypeNameGenerator.php:83</note>
        <note priority="1">Part-DB1\templates\Parts\info\_main_infos.html.twig:45</note>
        <note priority="1">Part-DB1\templates\_navbar_search.html.twig:47</note>
        <note priority="1">Part-DB1\src\Services\ElementTypeNameGenerator.php:83</note>
        <note priority="1">templates\base.html.twig:73</note>
        <note priority="1">templates\Parts\show_part_info.html.twig:47</note>
      </notes>
      <segment state="translated">
        <source>footprint.label</source>
        <target>Footprint</target>
      </segment>
    </unit>
    <unit id="LL2dt8U" name="part.avg_price.label">
      <notes>
        <note category="file-source" priority="1">Part-DB1\templates\Parts\info\_main_infos.html.twig:56</note>
        <note category="file-source" priority="1">Part-DB1\templates\Parts\info\_main_infos.html.twig:59</note>
        <note priority="1">Part-DB1\templates\Parts\info\_main_infos.html.twig:57</note>
        <note priority="1">Part-DB1\templates\Parts\info\_main_infos.html.twig:60</note>
        <note priority="1">templates\Parts\show_part_info.html.twig:51</note>
      </notes>
      <segment state="translated">
        <source>part.avg_price.label</source>
        <target>Durchschnittspreis</target>
      </segment>
    </unit>
    <unit id="3tdTZVD" name="part.supplier.name">
      <notes>
        <note category="file-source" priority="1">Part-DB1\templates\Parts\info\_order_infos.html.twig:5</note>
        <note priority="1">Part-DB1\templates\Parts\info\_order_infos.html.twig:5</note>
      </notes>
      <segment state="translated">
        <source>part.supplier.name</source>
        <target>Name</target>
      </segment>
    </unit>
    <unit id="RiciNp5" name="part.supplier.partnr">
      <notes>
        <note category="file-source" priority="1">Part-DB1\templates\Parts\info\_order_infos.html.twig:6</note>
        <note priority="1">Part-DB1\templates\Parts\info\_order_infos.html.twig:6</note>
      </notes>
      <segment state="translated">
        <source>part.supplier.partnr</source>
        <target>Bestellnr.</target>
      </segment>
    </unit>
    <unit id="_SpdO.3" name="part.order.minamount">
      <notes>
        <note category="file-source" priority="1">Part-DB1\templates\Parts\info\_order_infos.html.twig:28</note>
        <note priority="1">Part-DB1\templates\Parts\info\_order_infos.html.twig:28</note>
      </notes>
      <segment state="translated">
        <source>part.order.minamount</source>
        <target>Mindestanzahl</target>
      </segment>
    </unit>
    <unit id="4RsODVR" name="part.order.price">
      <notes>
        <note category="file-source" priority="1">Part-DB1\templates\Parts\info\_order_infos.html.twig:29</note>
        <note priority="1">Part-DB1\templates\Parts\info\_order_infos.html.twig:29</note>
      </notes>
      <segment state="translated">
        <source>part.order.price</source>
        <target>Preis</target>
      </segment>
    </unit>
    <unit id="Lr0c8K3" name="part.order.single_price">
      <notes>
        <note category="file-source" priority="1">Part-DB1\templates\Parts\info\_order_infos.html.twig:31</note>
        <note priority="1">Part-DB1\templates\Parts\info\_order_infos.html.twig:31</note>
      </notes>
      <segment state="translated">
        <source>part.order.single_price</source>
        <target>Stückpreis</target>
      </segment>
    </unit>
    <unit id="EKnfKFl" name="edit.caption_short">
      <notes>
        <note category="file-source" priority="1">Part-DB1\templates\Parts\info\_order_infos.html.twig:71</note>
        <note priority="1">Part-DB1\templates\Parts\info\_order_infos.html.twig:71</note>
      </notes>
      <segment state="translated">
        <source>edit.caption_short</source>
        <target>Bearbeiten</target>
      </segment>
    </unit>
    <unit id="qNZM46r" name="delete.caption">
      <notes>
        <note category="file-source" priority="1">Part-DB1\templates\Parts\info\_order_infos.html.twig:72</note>
        <note priority="1">Part-DB1\templates\Parts\info\_order_infos.html.twig:72</note>
      </notes>
      <segment state="translated">
        <source>delete.caption</source>
        <target>Löschen</target>
      </segment>
    </unit>
    <unit id="aUihK3c" name="part_lots.description">
      <notes>
        <note category="file-source" priority="1">Part-DB1\templates\Parts\info\_part_lots.html.twig:7</note>
        <note priority="1">Part-DB1\templates\Parts\info\_part_lots.html.twig:6</note>
      </notes>
      <segment state="translated">
        <source>part_lots.description</source>
        <target>Beschreibung</target>
      </segment>
    </unit>
    <unit id="SOcXkyd" name="part_lots.storage_location">
      <notes>
        <note category="file-source" priority="1">Part-DB1\templates\Parts\info\_part_lots.html.twig:8</note>
        <note priority="1">Part-DB1\templates\Parts\info\_part_lots.html.twig:7</note>
      </notes>
      <segment state="translated">
        <source>part_lots.storage_location</source>
        <target>Lagerort</target>
      </segment>
    </unit>
    <unit id="jVYrm0U" name="part_lots.amount">
      <notes>
        <note category="file-source" priority="1">Part-DB1\templates\Parts\info\_part_lots.html.twig:9</note>
        <note priority="1">Part-DB1\templates\Parts\info\_part_lots.html.twig:8</note>
      </notes>
      <segment state="translated">
        <source>part_lots.amount</source>
        <target>Menge</target>
      </segment>
    </unit>
    <unit id="upshmqD" name="part_lots.location_unknown">
      <notes>
        <note category="file-source" priority="1">Part-DB1\templates\Parts\info\_part_lots.html.twig:24</note>
        <note priority="1">Part-DB1\templates\Parts\info\_part_lots.html.twig:22</note>
      </notes>
      <segment state="translated">
        <source>part_lots.location_unknown</source>
        <target>Lagerort unbekannt</target>
      </segment>
    </unit>
    <unit id="BTUni9r" name="part_lots.instock_unknown">
      <notes>
        <note category="file-source" priority="1">Part-DB1\templates\Parts\info\_part_lots.html.twig:31</note>
        <note priority="1">Part-DB1\templates\Parts\info\_part_lots.html.twig:29</note>
      </notes>
      <segment state="translated">
        <source>part_lots.instock_unknown</source>
        <target>Menge unbekannt</target>
      </segment>
    </unit>
    <unit id="NFa2bFQ" name="part_lots.expiration_date">
      <notes>
        <note category="file-source" priority="1">Part-DB1\templates\Parts\info\_part_lots.html.twig:40</note>
        <note priority="1">Part-DB1\templates\Parts\info\_part_lots.html.twig:38</note>
      </notes>
      <segment state="translated">
        <source>part_lots.expiration_date</source>
        <target>Ablaufdatum</target>
      </segment>
    </unit>
    <unit id="axp.g13" name="part_lots.is_expired">
      <notes>
        <note category="file-source" priority="1">Part-DB1\templates\Parts\info\_part_lots.html.twig:48</note>
        <note priority="1">Part-DB1\templates\Parts\info\_part_lots.html.twig:46</note>
      </notes>
      <segment state="translated">
        <source>part_lots.is_expired</source>
        <target>Abgelaufen</target>
      </segment>
    </unit>
    <unit id="EWX1Sti" name="part_lots.need_refill">
      <notes>
        <note category="file-source" priority="1">Part-DB1\templates\Parts\info\_part_lots.html.twig:55</note>
        <note priority="1">Part-DB1\templates\Parts\info\_part_lots.html.twig:53</note>
      </notes>
      <segment state="translated">
        <source>part_lots.need_refill</source>
        <target>Muss aufgefüllt werden</target>
      </segment>
    </unit>
    <unit id="E4S6Pvg" name="part.info.prev_picture">
      <notes>
        <note category="file-source" priority="1">Part-DB1\templates\Parts\info\_picture.html.twig:15</note>
        <note priority="1">Part-DB1\templates\Parts\info\_picture.html.twig:15</note>
      </notes>
      <segment state="translated">
        <source>part.info.prev_picture</source>
        <target>Vorheriges Bild</target>
      </segment>
    </unit>
    <unit id="2PpQKL9" name="part.info.next_picture">
      <notes>
        <note category="file-source" priority="1">Part-DB1\templates\Parts\info\_picture.html.twig:19</note>
        <note priority="1">Part-DB1\templates\Parts\info\_picture.html.twig:19</note>
      </notes>
      <segment state="translated">
        <source>part.info.next_picture</source>
        <target>Nächstes Bild</target>
      </segment>
    </unit>
    <unit id="8zIQiUL" name="part.mass.tooltip">
      <notes>
        <note category="file-source" priority="1">Part-DB1\templates\Parts\info\_sidebar.html.twig:21</note>
        <note priority="1">Part-DB1\templates\Parts\info\_sidebar.html.twig:21</note>
      </notes>
      <segment state="translated">
        <source>part.mass.tooltip</source>
        <target>Gewicht</target>
      </segment>
    </unit>
    <unit id="9o2FQD1" name="part.needs_review.badge">
      <notes>
        <note category="file-source" priority="1">Part-DB1\templates\Parts\info\_sidebar.html.twig:30</note>
        <note priority="1">Part-DB1\templates\Parts\info\_sidebar.html.twig:30</note>
      </notes>
      <segment state="translated">
        <source>part.needs_review.badge</source>
        <target>Review benötigt</target>
      </segment>
    </unit>
    <unit id="dF6ZXKR" name="part.favorite.badge">
      <notes>
        <note category="file-source" priority="1">Part-DB1\templates\Parts\info\_sidebar.html.twig:39</note>
        <note priority="1">Part-DB1\templates\Parts\info\_sidebar.html.twig:39</note>
      </notes>
      <segment state="translated">
        <source>part.favorite.badge</source>
        <target>Favorit</target>
      </segment>
    </unit>
    <unit id="EgLR013" name="part.obsolete.badge">
      <notes>
        <note category="file-source" priority="1">Part-DB1\templates\Parts\info\_sidebar.html.twig:47</note>
        <note priority="1">Part-DB1\templates\Parts\info\_sidebar.html.twig:47</note>
      </notes>
      <segment state="translated">
        <source>part.obsolete.badge</source>
        <target>Nicht mehr lieferbar</target>
      </segment>
    </unit>
    <unit id="PYWb1Wy" name="parameters.extracted_from_description">
      <notes>
        <note category="file-source" priority="1">Part-DB1\templates\Parts\info\_specifications.html.twig:10</note>
      </notes>
      <segment state="translated">
        <source>parameters.extracted_from_description</source>
        <target>Automatisch aus Beschreibung extrahiert</target>
      </segment>
    </unit>
    <unit id="xuDIeTd" name="parameters.auto_extracted_from_comment">
      <notes>
        <note category="file-source" priority="1">Part-DB1\templates\Parts\info\_specifications.html.twig:15</note>
      </notes>
      <segment state="translated">
        <source>parameters.auto_extracted_from_comment</source>
        <target>Automatisch aus Kommentar extrahiert</target>
      </segment>
    </unit>
    <unit id="cTsojYo" name="part.edit.btn">
      <notes>
        <note category="file-source" priority="1">Part-DB1\templates\Parts\info\_tools.html.twig:6</note>
        <note priority="1">Part-DB1\templates\Parts\info\_tools.html.twig:4</note>
        <note priority="1">templates\Parts\show_part_info.html.twig:125</note>
      </notes>
      <segment state="translated">
        <source>part.edit.btn</source>
        <target>Bauteil bearbeiten</target>
      </segment>
    </unit>
    <unit id="XGGYjnA" name="part.clone.btn">
      <notes>
        <note category="file-source" priority="1">Part-DB1\templates\Parts\info\_tools.html.twig:16</note>
        <note priority="1">Part-DB1\templates\Parts\info\_tools.html.twig:14</note>
        <note priority="1">templates\Parts\show_part_info.html.twig:135</note>
      </notes>
      <segment state="translated">
        <source>part.clone.btn</source>
        <target>Bauteil kopieren</target>
      </segment>
    </unit>
    <unit id="WzQH7wQ" name="part.create.btn">
      <notes>
        <note category="file-source" priority="1">Part-DB1\templates\Parts\info\_tools.html.twig:24</note>
        <note category="file-source" priority="1">Part-DB1\templates\Parts\lists\_action_bar.html.twig:4</note>
        <note priority="1">templates\Parts\show_part_info.html.twig:143</note>
      </notes>
      <segment state="translated">
        <source>part.create.btn</source>
        <target>Neues Bauteil anlegen</target>
      </segment>
    </unit>
    <unit id="GayDkXI" name="part.delete.confirm_title">
      <notes>
        <note category="file-source" priority="1">Part-DB1\templates\Parts\info\_tools.html.twig:31</note>
        <note priority="1">Part-DB1\templates\Parts\info\_tools.html.twig:29</note>
      </notes>
      <segment state="translated">
        <source>part.delete.confirm_title</source>
        <target>Möchten Sie dieses Bauteil wirklich löschen?</target>
      </segment>
    </unit>
    <unit id="v4cgmfN" name="part.delete.message">
      <notes>
        <note category="file-source" priority="1">Part-DB1\templates\Parts\info\_tools.html.twig:32</note>
        <note priority="1">Part-DB1\templates\Parts\info\_tools.html.twig:30</note>
      </notes>
      <segment state="translated">
        <source>part.delete.message</source>
        <target>Das Bauteil und alle zugehörigen Informationen (Bestände, Dateianhänge, etc.) werden gelöscht. Dies kann nicht rückgängig gemacht werden.</target>
      </segment>
    </unit>
    <unit id="CJHxw_e" name="part.delete">
      <notes>
        <note category="file-source" priority="1">Part-DB1\templates\Parts\info\_tools.html.twig:39</note>
        <note priority="1">Part-DB1\templates\Parts\info\_tools.html.twig:37</note>
      </notes>
      <segment state="translated">
        <source>part.delete</source>
        <target>Bauteil löschen</target>
      </segment>
    </unit>
    <unit id="7BufWRt" name="parts_list.all.title">
      <notes>
        <note category="file-source" priority="1">Part-DB1\templates\Parts\lists\all_list.html.twig:4</note>
        <note priority="1">Part-DB1\templates\Parts\lists\all_list.html.twig:4</note>
      </notes>
      <segment state="translated">
        <source>parts_list.all.title</source>
        <target>Alle Bauteile</target>
      </segment>
    </unit>
    <unit id="TOD4O3j" name="parts_list.category.title">
      <notes>
        <note category="file-source" priority="1">Part-DB1\templates\Parts\lists\category_list.html.twig:4</note>
        <note priority="1">Part-DB1\templates\Parts\lists\category_list.html.twig:4</note>
      </notes>
      <segment state="translated">
        <source>parts_list.category.title</source>
        <target>Bauteile mit Kategorie</target>
      </segment>
    </unit>
    <unit id="yCsUZQZ" name="parts_list.footprint.title">
      <notes>
        <note category="file-source" priority="1">Part-DB1\templates\Parts\lists\footprint_list.html.twig:4</note>
        <note priority="1">Part-DB1\templates\Parts\lists\footprint_list.html.twig:4</note>
      </notes>
      <segment state="translated">
        <source>parts_list.footprint.title</source>
        <target>Bauteile mit Footprint</target>
      </segment>
    </unit>
    <unit id="j4vXh3o" name="parts_list.manufacturer.title">
      <notes>
        <note category="file-source" priority="1">Part-DB1\templates\Parts\lists\manufacturer_list.html.twig:4</note>
        <note priority="1">Part-DB1\templates\Parts\lists\manufacturer_list.html.twig:4</note>
      </notes>
      <segment state="translated">
        <source>parts_list.manufacturer.title</source>
        <target>Bauteile mit Hersteller</target>
      </segment>
    </unit>
    <unit id="6uogzri" name="parts_list.search.title">
      <notes>
        <note category="file-source" priority="1">Part-DB1\templates\Parts\lists\search_list.html.twig:4</note>
        <note priority="1">Part-DB1\templates\Parts\lists\search_list.html.twig:4</note>
      </notes>
      <segment state="translated">
        <source>parts_list.search.title</source>
        <target>Bauteilesuche</target>
      </segment>
    </unit>
    <unit id="gwE_D3w" name="parts_list.storelocation.title">
      <notes>
        <note category="file-source" priority="1">Part-DB1\templates\Parts\lists\store_location_list.html.twig:4</note>
        <note priority="1">Part-DB1\templates\Parts\lists\store_location_list.html.twig:4</note>
      </notes>
      <segment state="translated">
        <source>parts_list.storelocation.title</source>
        <target>Bauteile mit Lagerort</target>
      </segment>
    </unit>
    <unit id="K3Nj1UQ" name="parts_list.supplier.title">
      <notes>
        <note category="file-source" priority="1">Part-DB1\templates\Parts\lists\supplier_list.html.twig:4</note>
        <note priority="1">Part-DB1\templates\Parts\lists\supplier_list.html.twig:4</note>
      </notes>
      <segment state="translated">
        <source>parts_list.supplier.title</source>
        <target>Bauteile mit Lieferant</target>
      </segment>
    </unit>
    <unit id="DBlWwba" name="parts_list.tags.title">
      <notes>
        <note category="file-source" priority="1">Part-DB1\templates\Parts\lists\tags_list.html.twig:4</note>
        <note priority="1">Part-DB1\templates\Parts\lists\tags_list.html.twig:4</note>
      </notes>
      <segment state="translated">
        <source>parts_list.tags.title</source>
        <target>Bauteile mit Tag</target>
      </segment>
    </unit>
    <unit id="5tFcxpX" name="entity.info.common.tab">
      <notes>
        <note category="file-source" priority="1">Part-DB1\templates\Parts\lists\_info_card.html.twig:22</note>
        <note priority="1">Part-DB1\templates\Parts\lists\_info_card.html.twig:17</note>
      </notes>
      <segment state="translated">
        <source>entity.info.common.tab</source>
        <target>Allgemein</target>
      </segment>
    </unit>
    <unit id="F0da8x0" name="entity.info.statistics.tab">
      <notes>
        <note category="file-source" priority="1">Part-DB1\templates\Parts\lists\_info_card.html.twig:26</note>
        <note priority="1">Part-DB1\templates\Parts\lists\_info_card.html.twig:20</note>
      </notes>
      <segment state="translated">
        <source>entity.info.statistics.tab</source>
        <target>Statistik</target>
      </segment>
    </unit>
    <unit id="Msykg.Z" name="entity.info.attachments.tab">
      <notes>
        <note category="file-source" priority="1">Part-DB1\templates\Parts\lists\_info_card.html.twig:31</note>
      </notes>
      <segment state="translated">
        <source>entity.info.attachments.tab</source>
        <target>Dateianhänge</target>
      </segment>
    </unit>
    <unit id="8VfTCPf" name="entity.info.parameters.tab">
      <notes>
        <note category="file-source" priority="1">Part-DB1\templates\Parts\lists\_info_card.html.twig:37</note>
      </notes>
      <segment state="translated">
        <source>entity.info.parameters.tab</source>
        <target>Parameter</target>
      </segment>
    </unit>
    <unit id="a0Bt1My" name="entity.info.name">
      <notes>
        <note category="file-source" priority="1">Part-DB1\templates\Parts\lists\_info_card.html.twig:54</note>
        <note priority="1">Part-DB1\templates\Parts\lists\_info_card.html.twig:30</note>
      </notes>
      <segment state="translated">
        <source>entity.info.name</source>
        <target>Name</target>
      </segment>
    </unit>
    <unit id="pqMTPTv" name="entity.info.parent">
      <notes>
        <note category="file-source" priority="1">Part-DB1\templates\Parts\lists\_info_card.html.twig:58</note>
        <note category="file-source" priority="1">Part-DB1\templates\Parts\lists\_info_card.html.twig:96</note>
        <note priority="1">Part-DB1\templates\Parts\lists\_info_card.html.twig:34</note>
        <note priority="1">Part-DB1\templates\Parts\lists\_info_card.html.twig:67</note>
      </notes>
      <segment state="translated">
        <source>entity.info.parent</source>
        <target>Übergeordnetes Element</target>
      </segment>
    </unit>
    <unit id="nDEGgY0" name="entity.edit.btn">
      <notes>
        <note category="file-source" priority="1">Part-DB1\templates\Parts\lists\_info_card.html.twig:70</note>
        <note priority="1">Part-DB1\templates\Parts\lists\_info_card.html.twig:46</note>
      </notes>
      <segment state="translated">
        <source>entity.edit.btn</source>
        <target>Bearbeiten</target>
      </segment>
    </unit>
    <unit id="Rsrawma" name="entity.info.children_count">
      <notes>
        <note category="file-source" priority="1">Part-DB1\templates\Parts\lists\_info_card.html.twig:92</note>
        <note priority="1">Part-DB1\templates\Parts\lists\_info_card.html.twig:63</note>
      </notes>
      <segment state="translated">
        <source>entity.info.children_count</source>
        <target>Anzahl an Unterelementen</target>
      </segment>
    </unit>
    <unit id="3WtQFdr" name="tfa.check.title">
      <notes>
        <note category="file-source" priority="1">Part-DB1\templates\security\2fa_base_form.html.twig:3</note>
        <note category="file-source" priority="1">Part-DB1\templates\security\2fa_base_form.html.twig:5</note>
        <note priority="1">Part-DB1\templates\security\2fa_base_form.html.twig:3</note>
        <note priority="1">Part-DB1\templates\security\2fa_base_form.html.twig:5</note>
      </notes>
      <segment state="translated">
        <source>tfa.check.title</source>
        <target>Zwei-Faktor-Authentifizierung benötigt</target>
      </segment>
    </unit>
    <unit id="FPvJfPr" name="tfa.code.trusted_pc">
      <notes>
        <note category="file-source" priority="1">Part-DB1\templates\security\2fa_base_form.html.twig:39</note>
        <note priority="1">Part-DB1\templates\security\2fa_base_form.html.twig:39</note>
      </notes>
      <segment state="translated">
        <source>tfa.code.trusted_pc</source>
        <target>Dies ist ein vertrauenswürdiger Computer (wenn dies aktiviert ist, werden auf diesem Computer keine weiteren Zwei-Faktor-Abfragen durchgeführt)</target>
      </segment>
    </unit>
    <unit id="XtrGxkd" name="login.btn">
      <notes>
        <note category="file-source" priority="1">Part-DB1\templates\security\2fa_base_form.html.twig:52</note>
        <note category="file-source" priority="1">Part-DB1\templates\security\login.html.twig:58</note>
        <note priority="1">Part-DB1\templates\security\2fa_base_form.html.twig:52</note>
        <note priority="1">Part-DB1\templates\security\login.html.twig:58</note>
      </notes>
      <segment state="translated">
        <source>login.btn</source>
        <target>Login</target>
      </segment>
    </unit>
    <unit id="okzpfQC" name="user.logout">
      <notes>
        <note category="file-source" priority="1">Part-DB1\templates\security\2fa_base_form.html.twig:53</note>
        <note category="file-source" priority="1">Part-DB1\templates\security\U2F\u2f_login.html.twig:13</note>
        <note category="file-source" priority="1">Part-DB1\templates\_navbar.html.twig:42</note>
        <note priority="1">Part-DB1\templates\security\2fa_base_form.html.twig:53</note>
        <note priority="1">Part-DB1\templates\security\U2F\u2f_login.html.twig:13</note>
        <note priority="1">Part-DB1\templates\_navbar.html.twig:40</note>
      </notes>
      <segment state="translated">
        <source>user.logout</source>
        <target>Ausloggen</target>
      </segment>
    </unit>
    <unit id="INlwXoR" name="tfa.check.code.label">
      <notes>
        <note category="file-source" priority="1">Part-DB1\templates\security\2fa_form.html.twig:6</note>
        <note priority="1">Part-DB1\templates\security\2fa_form.html.twig:6</note>
      </notes>
      <segment state="translated">
        <source>tfa.check.code.label</source>
        <target>Authenticator App Code</target>
      </segment>
    </unit>
    <unit id="TUbr0_A" name="tfa.check.code.help">
      <notes>
        <note category="file-source" priority="1">Part-DB1\templates\security\2fa_form.html.twig:10</note>
        <note priority="1">Part-DB1\templates\security\2fa_form.html.twig:10</note>
      </notes>
      <segment state="translated">
        <source>tfa.check.code.help</source>
        <target>Geben Sie hier den 6-stelligen Code aus ihrer Authenticator App ein oder einen ihrer Backupcodes, wenn der Authenticator nicht verfügbar ist.</target>
      </segment>
    </unit>
    <unit id="Kd99AFq" name="login.title">
      <notes>
        <note category="file-source" priority="1">Part-DB1\templates\security\login.html.twig:3</note>
        <note priority="1">Part-DB1\templates\security\login.html.twig:3</note>
        <note priority="1">templates\security\login.html.twig:3</note>
      </notes>
      <segment state="translated">
        <source>login.title</source>
        <target>Login</target>
      </segment>
    </unit>
    <unit id="nDK0G.T" name="login.card_title">
      <notes>
        <note category="file-source" priority="1">Part-DB1\templates\security\login.html.twig:7</note>
        <note priority="1">Part-DB1\templates\security\login.html.twig:7</note>
        <note priority="1">templates\security\login.html.twig:7</note>
      </notes>
      <segment state="translated">
        <source>login.card_title</source>
        <target>Login</target>
      </segment>
    </unit>
    <unit id="6Ks0rFM" name="login.username.label">
      <notes>
        <note category="file-source" priority="1">Part-DB1\templates\security\login.html.twig:31</note>
        <note priority="1">Part-DB1\templates\security\login.html.twig:31</note>
        <note priority="1">templates\security\login.html.twig:31</note>
      </notes>
      <segment state="translated">
        <source>login.username.label</source>
        <target>Benutzername</target>
      </segment>
    </unit>
    <unit id="JUuJUUV" name="login.username.placeholder">
      <notes>
        <note category="file-source" priority="1">Part-DB1\templates\security\login.html.twig:34</note>
        <note priority="1">Part-DB1\templates\security\login.html.twig:34</note>
        <note priority="1">templates\security\login.html.twig:34</note>
      </notes>
      <segment state="translated">
        <source>login.username.placeholder</source>
        <target>Benutzername</target>
      </segment>
    </unit>
    <unit id="HJtrGOc" name="login.password.label">
      <notes>
        <note category="file-source" priority="1">Part-DB1\templates\security\login.html.twig:38</note>
        <note priority="1">Part-DB1\templates\security\login.html.twig:38</note>
        <note priority="1">templates\security\login.html.twig:38</note>
      </notes>
      <segment state="translated">
        <source>login.password.label</source>
        <target>Passwort</target>
      </segment>
    </unit>
    <unit id="8SD.6EK" name="login.password.placeholder">
      <notes>
        <note category="file-source" priority="1">Part-DB1\templates\security\login.html.twig:40</note>
        <note priority="1">Part-DB1\templates\security\login.html.twig:40</note>
        <note priority="1">templates\security\login.html.twig:40</note>
      </notes>
      <segment state="translated">
        <source>login.password.placeholder</source>
        <target>Passwort</target>
      </segment>
    </unit>
    <unit id="BSn76q_" name="login.rememberme">
      <notes>
        <note category="file-source" priority="1">Part-DB1\templates\security\login.html.twig:50</note>
        <note priority="1">Part-DB1\templates\security\login.html.twig:50</note>
        <note priority="1">templates\security\login.html.twig:50</note>
      </notes>
      <segment state="translated">
        <source>login.rememberme</source>
        <target>Eingeloggt bleiben (nicht empfohlen auf geteilten Computern)</target>
      </segment>
    </unit>
    <unit id="GO.ZhTX" name="pw_reset.password_forget">
      <notes>
        <note category="file-source" priority="1">Part-DB1\templates\security\login.html.twig:64</note>
        <note priority="1">Part-DB1\templates\security\login.html.twig:64</note>
      </notes>
      <segment state="translated">
        <source>pw_reset.password_forget</source>
        <target>Nutzername/Passwort vergessen?</target>
      </segment>
    </unit>
    <unit id="hbW2JJr" name="pw_reset.new_pw.header.title">
      <notes>
        <note category="file-source" priority="1">Part-DB1\templates\security\pw_reset_new_pw.html.twig:5</note>
        <note priority="1">Part-DB1\templates\security\pw_reset_new_pw.html.twig:5</note>
      </notes>
      <segment state="translated">
        <source>pw_reset.new_pw.header.title</source>
        <target>Neues Passwort setzen</target>
      </segment>
    </unit>
    <unit id="3Tgn6io" name="pw_reset.request.header.title">
      <notes>
        <note category="file-source" priority="1">Part-DB1\templates\security\pw_reset_request.html.twig:5</note>
        <note priority="1">Part-DB1\templates\security\pw_reset_request.html.twig:5</note>
      </notes>
      <segment state="translated">
        <source>pw_reset.request.header.title</source>
        <target>Neues Passwort anfordern</target>
      </segment>
    </unit>
    <unit id="J1aHED." name="tfa_u2f.http_warning">
      <notes>
        <note category="file-source" priority="1">Part-DB1\templates\security\U2F\u2f_login.html.twig:7</note>
        <note category="file-source" priority="1">Part-DB1\templates\security\U2F\u2f_register.html.twig:10</note>
        <note priority="1">Part-DB1\templates\security\U2F\u2f_login.html.twig:7</note>
        <note priority="1">Part-DB1\templates\security\U2F\u2f_register.html.twig:10</note>
      </notes>
      <segment state="translated">
        <source>tfa_u2f.http_warning</source>
        <target>Sie greifen auf diese Seite über das unsichere HTTP-Verfahren zu, daher wird U2F sehr wahrscheinlich nicht funktionieren (Fehlermeldung Bad Request). Bitten Sie einen Adminstrator das sichere HTTPS Verfahren einzurichten, wenn Sie Sicherheitsschlüssel benutzen möchten.</target>
      </segment>
    </unit>
    <unit id="Do6QuMa" name="r_u2f_two_factor.pressbutton">
      <notes>
        <note category="file-source" priority="1">Part-DB1\templates\security\U2F\u2f_login.html.twig:10</note>
        <note category="file-source" priority="1">Part-DB1\templates\security\U2F\u2f_register.html.twig:22</note>
        <note priority="1">Part-DB1\templates\security\U2F\u2f_login.html.twig:10</note>
        <note priority="1">Part-DB1\templates\security\U2F\u2f_register.html.twig:22</note>
      </notes>
      <segment state="translated">
        <source>r_u2f_two_factor.pressbutton</source>
        <target>Bitte Sicherheitsschlüssel einstecken und Button drücken!</target>
      </segment>
    </unit>
    <unit id="T4i5SE4" name="tfa_u2f.add_key.title">
      <notes>
        <note category="file-source" priority="1">Part-DB1\templates\security\U2F\u2f_register.html.twig:3</note>
        <note priority="1">Part-DB1\templates\security\U2F\u2f_register.html.twig:3</note>
      </notes>
      <segment state="translated">
        <source>tfa_u2f.add_key.title</source>
        <target>Sicherheitsschlüssel hinzufügen</target>
      </segment>
    </unit>
    <unit id="rIJ.Flq" name="tfa_u2f.explanation">
      <notes>
        <note category="file-source" priority="1">Part-DB1\templates\security\U2F\u2f_register.html.twig:6</note>
        <note category="file-source" priority="1">Part-DB1\templates\Users\_2fa_settings.html.twig:111</note>
        <note priority="1">Part-DB1\templates\security\U2F\u2f_register.html.twig:6</note>
        <note priority="1">Part-DB1\templates\Users\_2fa_settings.html.twig:111</note>
      </notes>
      <segment state="translated">
        <source>tfa_u2f.explanation</source>
        <target>Mithilfe eines U2F/FIDO kompatiblem Sicherheitsschlüssel (z.B. YubiKey oder NitroKey) kann eine benutzerfreundliche und sichere Zwei-Faktor-Authentifizierung ermöglicht. Die Sicherheitsschlüssel können hier registriert werden, und wird eine Zwei-Faktor-Überprüfung benötigt, so muss der Schlüssel nur per USB angesteckt oder per NFC gegen das Gerät getippt werden.</target>
      </segment>
    </unit>
    <unit id="DMC2yTT" name="tfa_u2f.add_key.backup_hint">
      <notes>
        <note category="file-source" priority="1">Part-DB1\templates\security\U2F\u2f_register.html.twig:7</note>
        <note priority="1">Part-DB1\templates\security\U2F\u2f_register.html.twig:7</note>
      </notes>
      <segment state="translated">
        <source>tfa_u2f.add_key.backup_hint</source>
        <target>Um den Zugang auch bei Verlust des Schlüssels zu gewährleisten, ist es empfehlenswert einen zweiten Schlüssel als Backup zu registrieren und diesen an einem sicherem Ort zu lagern!</target>
      </segment>
    </unit>
    <unit id="ktQ_kY9" name="r_u2f_two_factor.name">
      <notes>
        <note category="file-source" priority="1">Part-DB1\templates\security\U2F\u2f_register.html.twig:16</note>
        <note priority="1">Part-DB1\templates\security\U2F\u2f_register.html.twig:16</note>
      </notes>
      <segment state="translated">
        <source>r_u2f_two_factor.name</source>
        <target>Anzeigename des Schlüssels (z.B. Backup)</target>
      </segment>
    </unit>
    <unit id="HI4_6dF" name="tfa_u2f.add_key.add_button">
      <notes>
        <note category="file-source" priority="1">Part-DB1\templates\security\U2F\u2f_register.html.twig:19</note>
        <note priority="1">Part-DB1\templates\security\U2F\u2f_register.html.twig:19</note>
      </notes>
      <segment state="translated">
        <source>tfa_u2f.add_key.add_button</source>
        <target>Schlüssel hinzufügen</target>
      </segment>
    </unit>
    <unit id="JyEfylJ" name="tfa_u2f.add_key.back_to_settings">
      <notes>
        <note category="file-source" priority="1">Part-DB1\templates\security\U2F\u2f_register.html.twig:27</note>
        <note priority="1">Part-DB1\templates\security\U2F\u2f_register.html.twig:27</note>
      </notes>
      <segment state="translated">
        <source>tfa_u2f.add_key.back_to_settings</source>
        <target>Zurück zu den Einstellungen</target>
      </segment>
    </unit>
    <unit id="yD.UA07" name="statistics.title">
      <notes>
        <note category="file-source" priority="1">Part-DB1\templates\Statistics\statistics.html.twig:5</note>
        <note category="file-source" priority="1">Part-DB1\templates\Statistics\statistics.html.twig:8</note>
        <note priority="1">Part-DB1\templates\Statistics\statistics.html.twig:5</note>
        <note priority="1">Part-DB1\templates\Statistics\statistics.html.twig:8</note>
        <note priority="1">new</note>
      </notes>
      <segment state="translated">
        <source>statistics.title</source>
        <target>Statistik</target>
      </segment>
    </unit>
    <unit id="6l0Fwd2" name="statistics.parts">
      <notes>
        <note category="file-source" priority="1">Part-DB1\templates\Statistics\statistics.html.twig:14</note>
        <note priority="1">Part-DB1\templates\Statistics\statistics.html.twig:14</note>
        <note priority="1">new</note>
      </notes>
      <segment state="translated">
        <source>statistics.parts</source>
        <target>Bauteile</target>
      </segment>
    </unit>
    <unit id="QRdK9zd" name="statistics.data_structures">
      <notes>
        <note category="file-source" priority="1">Part-DB1\templates\Statistics\statistics.html.twig:19</note>
        <note priority="1">Part-DB1\templates\Statistics\statistics.html.twig:19</note>
        <note priority="1">new</note>
      </notes>
      <segment state="translated">
        <source>statistics.data_structures</source>
        <target>Datenstrukturen</target>
      </segment>
    </unit>
    <unit id="50kyfxA" name="statistics.attachments">
      <notes>
        <note category="file-source" priority="1">Part-DB1\templates\Statistics\statistics.html.twig:24</note>
        <note priority="1">Part-DB1\templates\Statistics\statistics.html.twig:24</note>
        <note priority="1">new</note>
      </notes>
      <segment state="translated">
        <source>statistics.attachments</source>
        <target>Dateianhänge</target>
      </segment>
    </unit>
    <unit id="Op0xko9" name="statistics.property">
      <notes>
        <note category="file-source" priority="1">Part-DB1\templates\Statistics\statistics.html.twig:34</note>
        <note category="file-source" priority="1">Part-DB1\templates\Statistics\statistics.html.twig:59</note>
        <note category="file-source" priority="1">Part-DB1\templates\Statistics\statistics.html.twig:104</note>
        <note priority="1">Part-DB1\templates\Statistics\statistics.html.twig:34</note>
        <note priority="1">Part-DB1\templates\Statistics\statistics.html.twig:59</note>
        <note priority="1">Part-DB1\templates\Statistics\statistics.html.twig:104</note>
        <note priority="1">new</note>
      </notes>
      <segment state="translated">
        <source>statistics.property</source>
        <target>Eigenschaft</target>
      </segment>
    </unit>
    <unit id="zn.PnJ2" name="statistics.value">
      <notes>
        <note category="file-source" priority="1">Part-DB1\templates\Statistics\statistics.html.twig:35</note>
        <note category="file-source" priority="1">Part-DB1\templates\Statistics\statistics.html.twig:60</note>
        <note category="file-source" priority="1">Part-DB1\templates\Statistics\statistics.html.twig:105</note>
        <note priority="1">Part-DB1\templates\Statistics\statistics.html.twig:35</note>
        <note priority="1">Part-DB1\templates\Statistics\statistics.html.twig:60</note>
        <note priority="1">Part-DB1\templates\Statistics\statistics.html.twig:105</note>
        <note priority="1">new</note>
      </notes>
      <segment state="translated">
        <source>statistics.value</source>
        <target>Wert</target>
      </segment>
    </unit>
    <unit id=".lLfExB" name="statistics.distinct_parts_count">
      <notes>
        <note category="file-source" priority="1">Part-DB1\templates\Statistics\statistics.html.twig:40</note>
        <note priority="1">Part-DB1\templates\Statistics\statistics.html.twig:40</note>
        <note priority="1">new</note>
      </notes>
      <segment state="translated">
        <source>statistics.distinct_parts_count</source>
        <target>Anzahl verschiedener Bauteile</target>
      </segment>
    </unit>
    <unit id="IjDWXUD" name="statistics.parts_instock_sum">
      <notes>
        <note category="file-source" priority="1">Part-DB1\templates\Statistics\statistics.html.twig:44</note>
        <note priority="1">Part-DB1\templates\Statistics\statistics.html.twig:44</note>
        <note priority="1">new</note>
      </notes>
      <segment state="translated">
        <source>statistics.parts_instock_sum</source>
        <target>Summe aller vorhanden Bauteilebestände</target>
      </segment>
    </unit>
    <unit id="OUVlqDZ" name="statistics.parts_with_price">
      <notes>
        <note category="file-source" priority="1">Part-DB1\templates\Statistics\statistics.html.twig:48</note>
        <note priority="1">Part-DB1\templates\Statistics\statistics.html.twig:48</note>
        <note priority="1">new</note>
      </notes>
      <segment state="translated">
        <source>statistics.parts_with_price</source>
        <target>Bauteile mit Preisinformationen</target>
      </segment>
    </unit>
    <unit id="VX9aZ2j" name="statistics.categories_count">
      <notes>
        <note category="file-source" priority="1">Part-DB1\templates\Statistics\statistics.html.twig:65</note>
        <note priority="1">Part-DB1\templates\Statistics\statistics.html.twig:65</note>
        <note priority="1">new</note>
      </notes>
      <segment state="translated">
        <source>statistics.categories_count</source>
        <target>Anzahl Kategorien</target>
      </segment>
    </unit>
    <unit id="Aks9a3Q" name="statistics.footprints_count">
      <notes>
        <note category="file-source" priority="1">Part-DB1\templates\Statistics\statistics.html.twig:69</note>
        <note priority="1">Part-DB1\templates\Statistics\statistics.html.twig:69</note>
        <note priority="1">new</note>
      </notes>
      <segment state="translated">
        <source>statistics.footprints_count</source>
        <target>Anzahl Footprints</target>
      </segment>
    </unit>
    <unit id="wvwDajm" name="statistics.manufacturers_count">
      <notes>
        <note category="file-source" priority="1">Part-DB1\templates\Statistics\statistics.html.twig:73</note>
        <note priority="1">Part-DB1\templates\Statistics\statistics.html.twig:73</note>
        <note priority="1">new</note>
      </notes>
      <segment state="translated">
        <source>statistics.manufacturers_count</source>
        <target>Anzahl Hersteller</target>
      </segment>
    </unit>
    <unit id="MDdSIU0" name="statistics.storelocations_count">
      <notes>
        <note category="file-source" priority="1">Part-DB1\templates\Statistics\statistics.html.twig:77</note>
        <note priority="1">Part-DB1\templates\Statistics\statistics.html.twig:77</note>
        <note priority="1">new</note>
      </notes>
      <segment state="translated">
        <source>statistics.storelocations_count</source>
        <target>Anzahl Lagerorte</target>
      </segment>
    </unit>
    <unit id="q9tLL7." name="statistics.suppliers_count">
      <notes>
        <note category="file-source" priority="1">Part-DB1\templates\Statistics\statistics.html.twig:81</note>
        <note priority="1">Part-DB1\templates\Statistics\statistics.html.twig:81</note>
        <note priority="1">new</note>
      </notes>
      <segment state="translated">
        <source>statistics.suppliers_count</source>
        <target>Anzahl Lieferanten</target>
      </segment>
    </unit>
    <unit id="xzr9lD3" name="statistics.currencies_count">
      <notes>
        <note category="file-source" priority="1">Part-DB1\templates\Statistics\statistics.html.twig:85</note>
        <note priority="1">Part-DB1\templates\Statistics\statistics.html.twig:85</note>
        <note priority="1">new</note>
      </notes>
      <segment state="translated">
        <source>statistics.currencies_count</source>
        <target>Anzahl Währungen</target>
      </segment>
    </unit>
    <unit id="AZ_PxJJ" name="statistics.measurement_units_count">
      <notes>
        <note category="file-source" priority="1">Part-DB1\templates\Statistics\statistics.html.twig:89</note>
        <note priority="1">Part-DB1\templates\Statistics\statistics.html.twig:89</note>
        <note priority="1">new</note>
      </notes>
      <segment state="translated">
        <source>statistics.measurement_units_count</source>
        <target>Anzahl Maßeinheiten</target>
      </segment>
    </unit>
    <unit id="T0BDQn_" name="statistics.devices_count">
      <notes>
        <note category="file-source" priority="1">Part-DB1\templates\Statistics\statistics.html.twig:93</note>
        <note priority="1">Part-DB1\templates\Statistics\statistics.html.twig:93</note>
        <note priority="1">new</note>
      </notes>
      <segment state="translated">
        <source>statistics.devices_count</source>
        <target>Anzahl Baugruppen</target>
      </segment>
    </unit>
    <unit id="8HKc.Yq" name="statistics.attachment_types_count">
      <notes>
        <note category="file-source" priority="1">Part-DB1\templates\Statistics\statistics.html.twig:110</note>
        <note priority="1">Part-DB1\templates\Statistics\statistics.html.twig:110</note>
        <note priority="1">new</note>
      </notes>
      <segment state="translated">
        <source>statistics.attachment_types_count</source>
        <target>Anzahl Anhangstypen</target>
      </segment>
    </unit>
    <unit id="S1UPbY3" name="statistics.all_attachments_count">
      <notes>
        <note category="file-source" priority="1">Part-DB1\templates\Statistics\statistics.html.twig:114</note>
        <note priority="1">Part-DB1\templates\Statistics\statistics.html.twig:114</note>
        <note priority="1">new</note>
      </notes>
      <segment state="translated">
        <source>statistics.all_attachments_count</source>
        <target>Anzahl aller Dateianhänge</target>
      </segment>
    </unit>
    <unit id="X68eHt0" name="statistics.user_uploaded_attachments_count">
      <notes>
        <note category="file-source" priority="1">Part-DB1\templates\Statistics\statistics.html.twig:118</note>
        <note priority="1">Part-DB1\templates\Statistics\statistics.html.twig:118</note>
        <note priority="1">new</note>
      </notes>
      <segment state="translated">
        <source>statistics.user_uploaded_attachments_count</source>
        <target>Anzahl aller vom Nutzer hochgeladener Anhänge</target>
      </segment>
    </unit>
    <unit id="PcACWnw" name="statistics.private_attachments_count">
      <notes>
        <note category="file-source" priority="1">Part-DB1\templates\Statistics\statistics.html.twig:122</note>
        <note priority="1">Part-DB1\templates\Statistics\statistics.html.twig:122</note>
        <note priority="1">new</note>
      </notes>
      <segment state="translated">
        <source>statistics.private_attachments_count</source>
        <target>Anzahl aller privaten Anhänge</target>
      </segment>
    </unit>
    <unit id="b2F2Gpk" name="statistics.external_attachments_count">
      <notes>
        <note category="file-source" priority="1">Part-DB1\templates\Statistics\statistics.html.twig:126</note>
        <note priority="1">Part-DB1\templates\Statistics\statistics.html.twig:126</note>
        <note priority="1">new</note>
      </notes>
      <segment state="translated">
        <source>statistics.external_attachments_count</source>
        <target>Anzahl aller externen Anhänge (URL)</target>
      </segment>
    </unit>
    <unit id="xd6VhOm" name="tfa_backup.codes.title">
      <notes>
        <note category="file-source" priority="1">Part-DB1\templates\Users\backup_codes.html.twig:3</note>
        <note category="file-source" priority="1">Part-DB1\templates\Users\backup_codes.html.twig:9</note>
        <note priority="1">Part-DB1\templates\Users\backup_codes.html.twig:3</note>
        <note priority="1">Part-DB1\templates\Users\backup_codes.html.twig:9</note>
      </notes>
      <segment state="translated">
        <source>tfa_backup.codes.title</source>
        <target>Backupcodes</target>
      </segment>
    </unit>
    <unit id="DE6_hcj" name="tfa_backup.codes.explanation">
      <notes>
        <note category="file-source" priority="1">Part-DB1\templates\Users\backup_codes.html.twig:12</note>
        <note priority="1">Part-DB1\templates\Users\backup_codes.html.twig:12</note>
      </notes>
      <segment state="translated">
        <source>tfa_backup.codes.explanation</source>
        <target>Drucken Sie diese Codes aus und bewahren Sie sie an einem sicherem Ort auf!</target>
      </segment>
    </unit>
    <unit id="q3Apy0z" name="tfa_backup.codes.help">
      <notes>
        <note category="file-source" priority="1">Part-DB1\templates\Users\backup_codes.html.twig:13</note>
        <note priority="1">Part-DB1\templates\Users\backup_codes.html.twig:13</note>
      </notes>
      <segment state="translated">
        <source>tfa_backup.codes.help</source>
        <target>Wenn Sie keinen Zugriff auf ihr Gerät mit der Authenticator App mehr haben sollten (Smartphone verloren, Datenverlust, etc.) können Sie einen dieser Codes benutzen, um Zugriff auf ihren Account zu erhalten und evtl. eine neue Authenticator App einzurichten. Jeder dieser Codes lässt sich einmal einsetzen, es empfiehlt sich benutzte Codes zu streichen. Jeder mit Zugriff auf diese Codes kann potentiell auf ihren Account zugreifen, daher bewahren Sie sie an einem sicheren Ort auf.</target>
      </segment>
    </unit>
    <unit id="iPcPo4t" name="tfa_backup.username">
      <notes>
        <note category="file-source" priority="1">Part-DB1\templates\Users\backup_codes.html.twig:16</note>
        <note priority="1">Part-DB1\templates\Users\backup_codes.html.twig:16</note>
      </notes>
      <segment state="translated">
        <source>tfa_backup.username</source>
        <target>Benutzername</target>
      </segment>
    </unit>
    <unit id="g7XKOBR" name="tfa_backup.codes.page_generated_on">
      <notes>
        <note category="file-source" priority="1">Part-DB1\templates\Users\backup_codes.html.twig:29</note>
        <note priority="1">Part-DB1\templates\Users\backup_codes.html.twig:29</note>
      </notes>
      <segment state="translated">
        <source>tfa_backup.codes.page_generated_on</source>
        <target>Codes abgerufen am %date%</target>
      </segment>
    </unit>
    <unit id="3Qg6WkA" name="tfa_backup.codes.print">
      <notes>
        <note category="file-source" priority="1">Part-DB1\templates\Users\backup_codes.html.twig:32</note>
        <note priority="1">Part-DB1\templates\Users\backup_codes.html.twig:32</note>
      </notes>
      <segment state="translated">
        <source>tfa_backup.codes.print</source>
        <target>Drucken</target>
      </segment>
    </unit>
    <unit id="CJiKz6Q" name="tfa_backup.codes.copy_clipboard">
      <notes>
        <note category="file-source" priority="1">Part-DB1\templates\Users\backup_codes.html.twig:35</note>
        <note priority="1">Part-DB1\templates\Users\backup_codes.html.twig:35</note>
      </notes>
      <segment state="translated">
        <source>tfa_backup.codes.copy_clipboard</source>
        <target>In die Zwischenablage kopieren</target>
      </segment>
    </unit>
    <unit id="_M8LV3f" name="user.info.label">
      <notes>
        <note category="file-source" priority="1">Part-DB1\templates\Users\user_info.html.twig:3</note>
        <note category="file-source" priority="1">Part-DB1\templates\Users\user_info.html.twig:6</note>
        <note category="file-source" priority="1">Part-DB1\templates\_navbar.html.twig:40</note>
        <note priority="1">Part-DB1\templates\Users\user_info.html.twig:3</note>
        <note priority="1">Part-DB1\templates\Users\user_info.html.twig:6</note>
        <note priority="1">Part-DB1\templates\_navbar.html.twig:38</note>
        <note priority="1">templates\base.html.twig:99</note>
        <note priority="1">templates\Users\user_info.html.twig:3</note>
        <note priority="1">templates\Users\user_info.html.twig:6</note>
      </notes>
      <segment state="translated">
        <source>user.info.label</source>
        <target>Benutzerinformationen</target>
      </segment>
    </unit>
    <unit id="PwI64fM" name="user.firstName.label">
      <notes>
        <note category="file-source" priority="1">Part-DB1\templates\Users\user_info.html.twig:18</note>
        <note category="file-source" priority="1">Part-DB1\src\Form\UserSettingsType.php:77</note>
        <note priority="1">Part-DB1\templates\Users\user_info.html.twig:18</note>
        <note priority="1">Part-DB1\src\Form\UserSettingsType.php:77</note>
        <note priority="1">templates\Users\user_info.html.twig:18</note>
        <note priority="1">src\Form\UserSettingsType.php:32</note>
      </notes>
      <segment state="translated">
        <source>user.firstName.label</source>
        <target>Vorname</target>
      </segment>
    </unit>
    <unit id="u2ayBIA" name="user.lastName.label">
      <notes>
        <note category="file-source" priority="1">Part-DB1\templates\Users\user_info.html.twig:24</note>
        <note category="file-source" priority="1">Part-DB1\src\Form\UserSettingsType.php:82</note>
        <note priority="1">Part-DB1\templates\Users\user_info.html.twig:24</note>
        <note priority="1">Part-DB1\src\Form\UserSettingsType.php:82</note>
        <note priority="1">templates\Users\user_info.html.twig:24</note>
        <note priority="1">src\Form\UserSettingsType.php:35</note>
      </notes>
      <segment state="translated">
        <source>user.lastName.label</source>
        <target>Nachname</target>
      </segment>
    </unit>
    <unit id="cDu6Rok" name="user.email.label">
      <notes>
        <note category="file-source" priority="1">Part-DB1\templates\Users\user_info.html.twig:30</note>
        <note category="file-source" priority="1">Part-DB1\src\Form\UserSettingsType.php:92</note>
        <note priority="1">Part-DB1\templates\Users\user_info.html.twig:30</note>
        <note priority="1">Part-DB1\src\Form\UserSettingsType.php:92</note>
        <note priority="1">templates\Users\user_info.html.twig:30</note>
        <note priority="1">src\Form\UserSettingsType.php:41</note>
      </notes>
      <segment state="translated">
        <source>user.email.label</source>
        <target>Email</target>
      </segment>
    </unit>
    <unit id="8GGUFm1" name="user.department.label">
      <notes>
        <note category="file-source" priority="1">Part-DB1\templates\Users\user_info.html.twig:37</note>
        <note category="file-source" priority="1">Part-DB1\src\Form\UserSettingsType.php:87</note>
        <note priority="1">Part-DB1\templates\Users\user_info.html.twig:37</note>
        <note priority="1">Part-DB1\src\Form\UserSettingsType.php:87</note>
        <note priority="1">templates\Users\user_info.html.twig:37</note>
        <note priority="1">src\Form\UserSettingsType.php:38</note>
      </notes>
      <segment state="translated">
        <source>user.department.label</source>
        <target>Abteilung</target>
      </segment>
    </unit>
    <unit id="oX4P2rM" name="user.username.label">
      <notes>
        <note category="file-source" priority="1">Part-DB1\templates\Users\user_info.html.twig:47</note>
        <note category="file-source" priority="1">Part-DB1\src\Form\UserSettingsType.php:73</note>
        <note priority="1">Part-DB1\templates\Users\user_info.html.twig:47</note>
        <note priority="1">Part-DB1\src\Form\UserSettingsType.php:73</note>
        <note priority="1">templates\Users\user_info.html.twig:47</note>
        <note priority="1">src\Form\UserSettingsType.php:30</note>
      </notes>
      <segment state="translated">
        <source>user.username.label</source>
        <target>Benutzername</target>
      </segment>
    </unit>
    <unit id="QK5x4IY" name="group.label">
      <notes>
        <note category="file-source" priority="1">Part-DB1\templates\Users\user_info.html.twig:53</note>
        <note category="file-source" priority="1">Part-DB1\src\Services\ElementTypeNameGenerator.php:93</note>
        <note priority="1">Part-DB1\templates\Users\user_info.html.twig:53</note>
        <note priority="1">Part-DB1\src\Services\ElementTypeNameGenerator.php:93</note>
        <note priority="1">templates\Users\user_info.html.twig:53</note>
      </notes>
      <segment state="translated">
        <source>group.label</source>
        <target>Group</target>
      </segment>
    </unit>
    <unit id="A7LFSdc" name="user.permissions">
      <notes>
        <note category="file-source" priority="1">Part-DB1\templates\Users\user_info.html.twig:67</note>
        <note priority="1">Part-DB1\templates\Users\user_info.html.twig:67</note>
      </notes>
      <segment state="translated">
        <source>user.permissions</source>
        <target>Berechtigungen</target>
      </segment>
    </unit>
    <unit id="4fEJHYJ" name="user.settings.label">
      <notes>
        <note category="file-source" priority="1">Part-DB1\templates\Users\user_settings.html.twig:3</note>
        <note category="file-source" priority="1">Part-DB1\templates\Users\user_settings.html.twig:6</note>
        <note category="file-source" priority="1">Part-DB1\templates\_navbar.html.twig:39</note>
        <note priority="1">Part-DB1\templates\Users\user_settings.html.twig:3</note>
        <note priority="1">Part-DB1\templates\Users\user_settings.html.twig:6</note>
        <note priority="1">Part-DB1\templates\_navbar.html.twig:37</note>
        <note priority="1">templates\base.html.twig:98</note>
        <note priority="1">templates\Users\user_settings.html.twig:3</note>
        <note priority="1">templates\Users\user_settings.html.twig:6</note>
      </notes>
      <segment state="translated">
        <source>user.settings.label</source>
        <target>Benutzereinstellungen</target>
      </segment>
    </unit>
    <unit id="zqcVMWA" name="user_settings.data.label">
      <notes>
        <note category="file-source" priority="1">Part-DB1\templates\Users\user_settings.html.twig:18</note>
        <note priority="1">Part-DB1\templates\Users\user_settings.html.twig:18</note>
        <note priority="1">templates\Users\user_settings.html.twig:14</note>
      </notes>
      <segment state="translated">
        <source>user_settings.data.label</source>
        <target>Persönliche Daten</target>
      </segment>
    </unit>
    <unit id="Dh.DwVa" name="user_settings.configuration.label">
      <notes>
        <note category="file-source" priority="1">Part-DB1\templates\Users\user_settings.html.twig:22</note>
        <note priority="1">Part-DB1\templates\Users\user_settings.html.twig:22</note>
        <note priority="1">templates\Users\user_settings.html.twig:18</note>
      </notes>
      <segment state="translated">
        <source>user_settings.configuration.label</source>
        <target>Konfiguration</target>
      </segment>
    </unit>
    <unit id="v3ayVni" name="user.settings.change_pw">
      <notes>
        <note category="file-source" priority="1">Part-DB1\templates\Users\user_settings.html.twig:55</note>
        <note priority="1">Part-DB1\templates\Users\user_settings.html.twig:55</note>
        <note priority="1">templates\Users\user_settings.html.twig:48</note>
      </notes>
      <segment state="translated">
        <source>user.settings.change_pw</source>
        <target>Passwort ändern</target>
      </segment>
    </unit>
    <unit id="2g9WpFv" name="user.settings.2fa_settings">
      <notes>
        <note category="file-source" priority="1">Part-DB1\templates\Users\_2fa_settings.html.twig:6</note>
        <note priority="1">Part-DB1\templates\Users\_2fa_settings.html.twig:6</note>
      </notes>
      <segment state="translated">
        <source>user.settings.2fa_settings</source>
        <target>Zwei-Faktor-Authentifizierung</target>
      </segment>
    </unit>
    <unit id="4Ubnv0V" name="tfa.settings.google.tab">
      <notes>
        <note category="file-source" priority="1">Part-DB1\templates\Users\_2fa_settings.html.twig:13</note>
        <note priority="1">Part-DB1\templates\Users\_2fa_settings.html.twig:13</note>
      </notes>
      <segment state="translated">
        <source>tfa.settings.google.tab</source>
        <target>Authenticator App</target>
      </segment>
    </unit>
    <unit id="A0dMe4r" name="tfa.settings.bakup.tab">
      <notes>
        <note category="file-source" priority="1">Part-DB1\templates\Users\_2fa_settings.html.twig:17</note>
        <note priority="1">Part-DB1\templates\Users\_2fa_settings.html.twig:17</note>
      </notes>
      <segment state="translated">
        <source>tfa.settings.bakup.tab</source>
        <target>Backupcodes</target>
      </segment>
    </unit>
    <unit id="dxSnk50" name="tfa.settings.u2f.tab">
      <notes>
        <note category="file-source" priority="1">Part-DB1\templates\Users\_2fa_settings.html.twig:21</note>
        <note priority="1">Part-DB1\templates\Users\_2fa_settings.html.twig:21</note>
      </notes>
      <segment state="translated">
        <source>tfa.settings.u2f.tab</source>
        <target>Sicherheitsschlüssel (U2F)</target>
      </segment>
    </unit>
    <unit id="6nafcsi" name="tfa.settings.trustedDevices.tab">
      <notes>
        <note category="file-source" priority="1">Part-DB1\templates\Users\_2fa_settings.html.twig:25</note>
        <note priority="1">Part-DB1\templates\Users\_2fa_settings.html.twig:25</note>
      </notes>
      <segment state="translated">
        <source>tfa.settings.trustedDevices.tab</source>
        <target>Vertrauenswürdige Geräte</target>
      </segment>
    </unit>
    <unit id="AYt4Z2k" name="tfa_google.disable.confirm_title">
      <notes>
        <note category="file-source" priority="1">Part-DB1\templates\Users\_2fa_settings.html.twig:33</note>
        <note priority="1">Part-DB1\templates\Users\_2fa_settings.html.twig:33</note>
      </notes>
      <segment state="translated">
        <source>tfa_google.disable.confirm_title</source>
        <target>Möchten Sie die Authenticator App wirklich deaktivieren?</target>
      </segment>
    </unit>
    <unit id="lTwm.J0" name="tfa_google.disable.confirm_message">
      <notes>
        <note category="file-source" priority="1">Part-DB1\templates\Users\_2fa_settings.html.twig:33</note>
        <note priority="1">Part-DB1\templates\Users\_2fa_settings.html.twig:33</note>
      </notes>
      <segment state="translated">
        <source>tfa_google.disable.confirm_message</source>
        <target>Wenn Sie die Authenticator App deaktivieren, werden alle Backupcodes gelöscht, daher sie müssen sie evtl. neu ausdrucken.&lt;br&gt;
Beachten Sie außerdem, dass ihr Account ohne Zwei-Faktor-Authentifizierung nicht mehr so gut gegen Angreifer geschützt ist!</target>
      </segment>
    </unit>
    <unit id="VYOAO2c" name="tfa_google.disabled_message">
      <notes>
        <note category="file-source" priority="1">Part-DB1\templates\Users\_2fa_settings.html.twig:39</note>
        <note priority="1">Part-DB1\templates\Users\_2fa_settings.html.twig:39</note>
      </notes>
      <segment state="translated">
        <source>tfa_google.disabled_message</source>
        <target>Authenticator App deaktiviert</target>
      </segment>
    </unit>
    <unit id="cW3GnIC" name="tfa_google.step.download">
      <notes>
        <note category="file-source" priority="1">Part-DB1\templates\Users\_2fa_settings.html.twig:48</note>
        <note priority="1">Part-DB1\templates\Users\_2fa_settings.html.twig:48</note>
      </notes>
      <segment state="translated">
        <source>tfa_google.step.download</source>
        <target>Laden Sie eine Authenticator App herunter (z.B. &lt;a class="link-external" target="_blank" href="https://play.google.com/store/apps/details?id=com.google.android.apps.authenticator2"&gt;Google Authenticator&lt;/a&gt; oder &lt;a class="link-external" target="_blank" href="https://play.google.com/store/apps/details?id=org.fedorahosted.freeotp"&gt;FreeOTP Authenticator&lt;/a&gt;)</target>
      </segment>
    </unit>
    <unit id="TXv.pXw" name="tfa_google.step.scan">
      <notes>
        <note category="file-source" priority="1">Part-DB1\templates\Users\_2fa_settings.html.twig:49</note>
        <note priority="1">Part-DB1\templates\Users\_2fa_settings.html.twig:49</note>
      </notes>
      <segment state="translated">
        <source>tfa_google.step.scan</source>
        <target>Scannen Sie den nebenstehenden QR-Code mit der App oder geben Sie die Daten manuell ein</target>
      </segment>
    </unit>
    <unit id="A9Ex8CO" name="tfa_google.step.input_code">
      <notes>
        <note category="file-source" priority="1">Part-DB1\templates\Users\_2fa_settings.html.twig:50</note>
        <note priority="1">Part-DB1\templates\Users\_2fa_settings.html.twig:50</note>
      </notes>
      <segment state="translated">
        <source>tfa_google.step.input_code</source>
        <target>Geben Sie den erzeugten Code in das untere Feld ein und bestätigen Sie</target>
      </segment>
    </unit>
    <unit id="RqoGsnx" name="tfa_google.step.download_backup">
      <notes>
        <note category="file-source" priority="1">Part-DB1\templates\Users\_2fa_settings.html.twig:51</note>
        <note priority="1">Part-DB1\templates\Users\_2fa_settings.html.twig:51</note>
      </notes>
      <segment state="translated">
        <source>tfa_google.step.download_backup</source>
        <target>Drucken Sie ihre Backupcodes aus und lagern sie an einem sicherem Ort</target>
      </segment>
    </unit>
    <unit id="EygadTb" name="tfa_google.manual_setup">
      <notes>
        <note category="file-source" priority="1">Part-DB1\templates\Users\_2fa_settings.html.twig:58</note>
        <note priority="1">Part-DB1\templates\Users\_2fa_settings.html.twig:58</note>
      </notes>
      <segment state="translated">
        <source>tfa_google.manual_setup</source>
        <target>Manuelle Einrichtung</target>
      </segment>
    </unit>
    <unit id="4jE4fvm" name="tfa_google.manual_setup.type">
      <notes>
        <note category="file-source" priority="1">Part-DB1\templates\Users\_2fa_settings.html.twig:62</note>
        <note priority="1">Part-DB1\templates\Users\_2fa_settings.html.twig:62</note>
      </notes>
      <segment state="translated">
        <source>tfa_google.manual_setup.type</source>
        <target>Typ</target>
      </segment>
    </unit>
    <unit id="NqQTgh6" name="tfa_google.manual_setup.username">
      <notes>
        <note category="file-source" priority="1">Part-DB1\templates\Users\_2fa_settings.html.twig:63</note>
        <note priority="1">Part-DB1\templates\Users\_2fa_settings.html.twig:63</note>
      </notes>
      <segment state="translated">
        <source>tfa_google.manual_setup.username</source>
        <target>Benutzername</target>
      </segment>
    </unit>
    <unit id="pkupOqy" name="tfa_google.manual_setup.secret">
      <notes>
        <note category="file-source" priority="1">Part-DB1\templates\Users\_2fa_settings.html.twig:64</note>
        <note priority="1">Part-DB1\templates\Users\_2fa_settings.html.twig:64</note>
      </notes>
      <segment state="translated">
        <source>tfa_google.manual_setup.secret</source>
        <target>Secret</target>
      </segment>
    </unit>
    <unit id="zabzs3X" name="tfa_google.manual_setup.digit_count">
      <notes>
        <note category="file-source" priority="1">Part-DB1\templates\Users\_2fa_settings.html.twig:65</note>
        <note priority="1">Part-DB1\templates\Users\_2fa_settings.html.twig:65</note>
      </notes>
      <segment state="translated">
        <source>tfa_google.manual_setup.digit_count</source>
        <target>Anzahl Stellen</target>
      </segment>
    </unit>
    <unit id="FvB0dIm" name="tfa_google.enabled_message">
      <notes>
        <note category="file-source" priority="1">Part-DB1\templates\Users\_2fa_settings.html.twig:74</note>
        <note priority="1">Part-DB1\templates\Users\_2fa_settings.html.twig:74</note>
      </notes>
      <segment state="translated">
        <source>tfa_google.enabled_message</source>
        <target>Authenticator App aktiv</target>
      </segment>
    </unit>
    <unit id="atzHEe7" name="tfa_backup.disabled">
      <notes>
        <note category="file-source" priority="1">Part-DB1\templates\Users\_2fa_settings.html.twig:83</note>
        <note priority="1">Part-DB1\templates\Users\_2fa_settings.html.twig:83</note>
      </notes>
      <segment state="translated">
        <source>tfa_backup.disabled</source>
        <target>Backupcodes deaktiviert. Authenticator App einrichten, um Backupcodes zu aktivieren.</target>
      </segment>
    </unit>
    <unit id=".T4.dPM" name="tfa_backup.explanation">
      <notes>
        <note category="file-source" priority="1">Part-DB1\templates\Users\_2fa_settings.html.twig:84</note>
        <note category="file-source" priority="1">Part-DB1\templates\Users\_2fa_settings.html.twig:92</note>
        <note priority="1">Part-DB1\templates\Users\_2fa_settings.html.twig:84</note>
        <note priority="1">Part-DB1\templates\Users\_2fa_settings.html.twig:92</note>
      </notes>
      <segment state="translated">
        <source>tfa_backup.explanation</source>
        <target>Mithilfe dieser Backupcodes können Sie auf ihren Account zugreifen, selbst wenn Sie das Gerät mit der Authenticator App verlieren sollten. Drucken Sie die Codes aus und bewahren Sie sie an einem sicherem Ort auf.</target>
      </segment>
    </unit>
    <unit id="H10CC4E" name="tfa_backup.reset_codes.confirm_title">
      <notes>
        <note category="file-source" priority="1">Part-DB1\templates\Users\_2fa_settings.html.twig:88</note>
        <note priority="1">Part-DB1\templates\Users\_2fa_settings.html.twig:88</note>
      </notes>
      <segment state="translated">
        <source>tfa_backup.reset_codes.confirm_title</source>
        <target>Codes wirklich zurücksetzen?</target>
      </segment>
    </unit>
    <unit id="5Fu2DpJ" name="tfa_backup.reset_codes.confirm_message">
      <notes>
        <note category="file-source" priority="1">Part-DB1\templates\Users\_2fa_settings.html.twig:88</note>
        <note priority="1">Part-DB1\templates\Users\_2fa_settings.html.twig:88</note>
      </notes>
      <segment state="translated">
        <source>tfa_backup.reset_codes.confirm_message</source>
        <target>Dies wird alle bisherigen Codes löschen und einen Satz neuer Codes generieren. Dies lässt sich nicht rückgängig machen. Denken Sie daran die neuen Codes auszudrucken und an einem sicheren Ort zu hinterlegen!</target>
      </segment>
    </unit>
    <unit id="o5LtJ9_" name="tfa_backup.enabled">
      <notes>
        <note category="file-source" priority="1">Part-DB1\templates\Users\_2fa_settings.html.twig:91</note>
        <note priority="1">Part-DB1\templates\Users\_2fa_settings.html.twig:91</note>
      </notes>
      <segment state="translated">
        <source>tfa_backup.enabled</source>
        <target>Backupcodes aktiviert</target>
      </segment>
    </unit>
    <unit id="kqmz5H_" name="tfa_backup.show_codes">
      <notes>
        <note category="file-source" priority="1">Part-DB1\templates\Users\_2fa_settings.html.twig:99</note>
        <note priority="1">Part-DB1\templates\Users\_2fa_settings.html.twig:99</note>
      </notes>
      <segment state="translated">
        <source>tfa_backup.show_codes</source>
        <target>Backupcodes anzeigen</target>
      </segment>
    </unit>
    <unit id="7g11_KD" name="tfa_u2f.table_caption">
      <notes>
        <note category="file-source" priority="1">Part-DB1\templates\Users\_2fa_settings.html.twig:114</note>
        <note priority="1">Part-DB1\templates\Users\_2fa_settings.html.twig:114</note>
      </notes>
      <segment state="translated">
        <source>tfa_u2f.table_caption</source>
        <target>Registrierte Sicherheitsschlüssel</target>
      </segment>
    </unit>
    <unit id="UUr4y_o" name="tfa_u2f.delete_u2f.confirm_title">
      <notes>
        <note category="file-source" priority="1">Part-DB1\templates\Users\_2fa_settings.html.twig:115</note>
        <note priority="1">Part-DB1\templates\Users\_2fa_settings.html.twig:115</note>
      </notes>
      <segment state="translated">
        <source>tfa_u2f.delete_u2f.confirm_title</source>
        <target>Diesen Sicherheitsschlüssel wirklich entfernen?</target>
      </segment>
    </unit>
    <unit id="5ggwjiF" name="tfa_u2f.delete_u2f.confirm_message">
      <notes>
        <note category="file-source" priority="1">Part-DB1\templates\Users\_2fa_settings.html.twig:116</note>
        <note priority="1">Part-DB1\templates\Users\_2fa_settings.html.twig:116</note>
      </notes>
      <segment state="translated">
        <source>tfa_u2f.delete_u2f.confirm_message</source>
        <target>Wenn Sie diesen Schlüssel entfernen, dann wird kein Login mehr mit diesem möglich sein. Wenn keine Sicherheitsschlüssel verleiben, wird die Zwei-Faktor-Authentifizierung deaktiviert.</target>
      </segment>
    </unit>
    <unit id="QS7fv4V" name="tfa_u2f.keys.name">
      <notes>
        <note category="file-source" priority="1">Part-DB1\templates\Users\_2fa_settings.html.twig:123</note>
        <note priority="1">Part-DB1\templates\Users\_2fa_settings.html.twig:123</note>
      </notes>
      <segment state="translated">
        <source>tfa_u2f.keys.name</source>
        <target>Name des Schlüssels</target>
      </segment>
    </unit>
    <unit id="4qB9rjg" name="tfa_u2f.keys.added_date">
      <notes>
        <note category="file-source" priority="1">Part-DB1\templates\Users\_2fa_settings.html.twig:124</note>
        <note priority="1">Part-DB1\templates\Users\_2fa_settings.html.twig:124</note>
      </notes>
      <segment state="translated">
        <source>tfa_u2f.keys.added_date</source>
        <target>Datum der Registrierung</target>
      </segment>
    </unit>
    <unit id="EDTcMLO" name="tfa_u2f.key_delete">
      <notes>
        <note category="file-source" priority="1">Part-DB1\templates\Users\_2fa_settings.html.twig:134</note>
        <note priority="1">Part-DB1\templates\Users\_2fa_settings.html.twig:134</note>
      </notes>
      <segment state="translated">
        <source>tfa_u2f.key_delete</source>
        <target>Schlüssel löschen</target>
      </segment>
    </unit>
    <unit id="h0wV1h2" name="tfa_u2f.no_keys_registered">
      <notes>
        <note category="file-source" priority="1">Part-DB1\templates\Users\_2fa_settings.html.twig:141</note>
        <note priority="1">Part-DB1\templates\Users\_2fa_settings.html.twig:141</note>
      </notes>
      <segment state="translated">
        <source>tfa_u2f.no_keys_registered</source>
        <target>Keine Sicherheitsschlüssel registriert</target>
      </segment>
    </unit>
    <unit id="HuO06yQ" name="tfa_u2f.add_new_key">
      <notes>
        <note category="file-source" priority="1">Part-DB1\templates\Users\_2fa_settings.html.twig:144</note>
        <note priority="1">Part-DB1\templates\Users\_2fa_settings.html.twig:144</note>
      </notes>
      <segment state="translated">
        <source>tfa_u2f.add_new_key</source>
        <target>Neuen Sicherheitsschlüssel registrieren</target>
      </segment>
    </unit>
    <unit id="JNqROE2" name="tfa_trustedDevices.explanation">
      <notes>
        <note category="file-source" priority="1">Part-DB1\templates\Users\_2fa_settings.html.twig:148</note>
        <note priority="1">Part-DB1\templates\Users\_2fa_settings.html.twig:148</note>
      </notes>
      <segment state="translated">
        <source>tfa_trustedDevices.explanation</source>
        <target>Bei der Überprüfung des zweiten Faktors, kann der aktuelle Computer als vertrauenswürdig gekennzeichnet werden, daher es werden keine Zwei-Faktor-Überprüfungen mehr an diesem Computer benötigt.
Wenn Sie dies fehlerhafterweise gemacht haben oder ein Computer nicht mehr vertrauenswürdig ist, können Sie hier den Status &lt;i&gt;aller &lt;/i&gt;Computer zurücksetzen.</target>
      </segment>
    </unit>
    <unit id="xRB9q2I" name="tfa_trustedDevices.invalidate.confirm_title">
      <notes>
        <note category="file-source" priority="1">Part-DB1\templates\Users\_2fa_settings.html.twig:149</note>
        <note priority="1">Part-DB1\templates\Users\_2fa_settings.html.twig:149</note>
      </notes>
      <segment state="translated">
        <source>tfa_trustedDevices.invalidate.confirm_title</source>
        <target>Wirklich alle vertrauenswürdigen Computer entfernen?</target>
      </segment>
    </unit>
    <unit id="r7Z3.L4" name="tfa_trustedDevices.invalidate.confirm_message">
      <notes>
        <note category="file-source" priority="1">Part-DB1\templates\Users\_2fa_settings.html.twig:150</note>
        <note priority="1">Part-DB1\templates\Users\_2fa_settings.html.twig:150</note>
      </notes>
      <segment state="translated">
        <source>tfa_trustedDevices.invalidate.confirm_message</source>
        <target>Sie werden auf allen Rechnern erneut eine Zwei-Faktor-Authentifizierung durchführen müssen. Achten Sie darauf, dass Sie ihr Zwei-Faktor-Gerät zur Hand haben.</target>
      </segment>
    </unit>
    <unit id="jiNvzqA" name="tfa_trustedDevices.invalidate.btn">
      <notes>
        <note category="file-source" priority="1">Part-DB1\templates\Users\_2fa_settings.html.twig:154</note>
        <note priority="1">Part-DB1\templates\Users\_2fa_settings.html.twig:154</note>
      </notes>
      <segment state="translated">
        <source>tfa_trustedDevices.invalidate.btn</source>
        <target>Alle vertrauenswürdigen Geräte entfernen</target>
      </segment>
    </unit>
    <unit id="cElTSD4" name="sidebar.toggle">
      <notes>
        <note category="file-source" priority="1">Part-DB1\templates\_navbar.html.twig:4</note>
        <note priority="1">Part-DB1\templates\_navbar.html.twig:4</note>
        <note priority="1">templates\base.html.twig:29</note>
      </notes>
      <segment state="translated">
        <source>sidebar.toggle</source>
        <target>Sidebar umschalten</target>
      </segment>
    </unit>
    <unit id="iCTvpEA" name="navbar.scanner.link">
      <notes>
        <note category="file-source" priority="1">Part-DB1\templates\_navbar.html.twig:22</note>
      </notes>
      <segment state="translated">
        <source>navbar.scanner.link</source>
        <target>Scanner</target>
      </segment>
    </unit>
    <unit id="PRvW.EI" name="user.loggedin.label">
      <notes>
        <note category="file-source" priority="1">Part-DB1\templates\_navbar.html.twig:38</note>
        <note priority="1">Part-DB1\templates\_navbar.html.twig:36</note>
        <note priority="1">templates\base.html.twig:97</note>
      </notes>
      <segment state="translated">
        <source>user.loggedin.label</source>
        <target>Eingeloggt als</target>
      </segment>
    </unit>
    <unit id="rruB2OR" name="user.login">
      <notes>
        <note category="file-source" priority="1">Part-DB1\templates\_navbar.html.twig:44</note>
        <note priority="1">Part-DB1\templates\_navbar.html.twig:42</note>
        <note priority="1">templates\base.html.twig:103</note>
      </notes>
      <segment state="translated">
        <source>user.login</source>
        <target>Einloggen</target>
      </segment>
    </unit>
    <unit id="Eorzg9b" name="ui.toggle_darkmode">
      <notes>
        <note category="file-source" priority="1">Part-DB1\templates\_navbar.html.twig:50</note>
        <note priority="1">Part-DB1\templates\_navbar.html.twig:48</note>
      </notes>
      <segment state="translated">
        <source>ui.toggle_darkmode</source>
        <target>Darkmode</target>
      </segment>
    </unit>
    <unit id="oabvQfM" name="user.language_select">
      <notes>
        <note category="file-source" priority="1">Part-DB1\templates\_navbar.html.twig:54</note>
        <note category="file-source" priority="1">Part-DB1\src\Form\UserSettingsType.php:97</note>
        <note priority="1">Part-DB1\templates\_navbar.html.twig:52</note>
        <note priority="1">Part-DB1\src\Form\UserSettingsType.php:97</note>
        <note priority="1">templates\base.html.twig:106</note>
        <note priority="1">src\Form\UserSettingsType.php:44</note>
      </notes>
      <segment state="translated">
        <source>user.language_select</source>
        <target>Sprache</target>
      </segment>
    </unit>
    <unit id="el2uFyW" name="search.options.label">
      <notes>
        <note category="file-source" priority="1">Part-DB1\templates\_navbar_search.html.twig:4</note>
        <note priority="1">Part-DB1\templates\_navbar_search.html.twig:4</note>
        <note priority="1">templates\base.html.twig:49</note>
      </notes>
      <segment state="translated">
        <source>search.options.label</source>
        <target>Suchoptionen</target>
      </segment>
    </unit>
    <unit id="V2u6xXi" name="tags.label">
      <notes>
        <note category="file-source" priority="1">Part-DB1\templates\_navbar_search.html.twig:23</note>
      </notes>
      <segment state="translated">
        <source>tags.label</source>
        <target>Tags</target>
      </segment>
    </unit>
    <unit id="RezjOdV" name="storelocation.label">
      <notes>
        <note category="file-source" priority="1">Part-DB1\templates\_navbar_search.html.twig:27</note>
        <note category="file-source" priority="1">Part-DB1\src\Form\LabelOptionsType.php:68</note>
        <note category="file-source" priority="1">Part-DB1\src\Services\ElementTypeNameGenerator.php:88</note>
        <note priority="1">Part-DB1\src\Services\ElementTypeNameGenerator.php:88</note>
        <note priority="1">templates\base.html.twig:60</note>
        <note priority="1">templates\Parts\show_part_info.html.twig:36</note>
        <note priority="1">src\Form\PartType.php:77</note>
      </notes>
      <segment state="translated">
        <source>storelocation.label</source>
        <target>Lagerort</target>
      </segment>
    </unit>
    <unit id="z1DQ7QF" name="ordernumber.label.short">
      <notes>
        <note category="file-source" priority="1">Part-DB1\templates\_navbar_search.html.twig:36</note>
        <note priority="1">Part-DB1\templates\_navbar_search.html.twig:31</note>
        <note priority="1">templates\base.html.twig:65</note>
      </notes>
      <segment state="translated">
        <source>ordernumber.label.short</source>
        <target>Ordernr.</target>
      </segment>
    </unit>
    <unit id="zT4k8ZJ" name="supplier.label">
      <notes>
        <note category="file-source" priority="1">Part-DB1\templates\_navbar_search.html.twig:40</note>
        <note category="file-source" priority="1">Part-DB1\src\Services\ElementTypeNameGenerator.php:89</note>
        <note priority="1">Part-DB1\templates\_navbar_search.html.twig:35</note>
        <note priority="1">Part-DB1\src\Services\ElementTypeNameGenerator.php:89</note>
        <note priority="1">templates\base.html.twig:67</note>
      </notes>
      <segment state="translated">
        <source>supplier.label</source>
        <target>Lieferant</target>
      </segment>
    </unit>
    <unit id="Bs5QvO0" name="search.deactivateBarcode">
      <notes>
        <note category="file-source" priority="1">Part-DB1\templates\_navbar_search.html.twig:57</note>
        <note priority="1">Part-DB1\templates\_navbar_search.html.twig:52</note>
        <note priority="1">templates\base.html.twig:75</note>
      </notes>
      <segment state="translated">
        <source>search.deactivateBarcode</source>
        <target>Deakt. Barcode</target>
      </segment>
    </unit>
    <unit id="biFM.cv" name="search.regexmatching">
      <notes>
        <note category="file-source" priority="1">Part-DB1\templates\_navbar_search.html.twig:61</note>
        <note priority="1">Part-DB1\templates\_navbar_search.html.twig:56</note>
        <note priority="1">templates\base.html.twig:77</note>
      </notes>
      <segment state="translated">
        <source>search.regexmatching</source>
        <target>Reg.Ex. Matching</target>
      </segment>
    </unit>
    <unit id="N66qZeD" name="search.submit">
      <notes>
        <note category="file-source" priority="1">Part-DB1\templates\_navbar_search.html.twig:68</note>
        <note priority="1">Part-DB1\templates\_navbar_search.html.twig:62</note>
      </notes>
      <segment state="translated">
        <source>search.submit</source>
        <target>Los!</target>
      </segment>
    </unit>
<<<<<<< HEAD
    <unit id="g6tt4u1" name="project.labelp">
=======
    <unit id="w0jVACo" name="project.labelp">
>>>>>>> b529e8e3
      <notes>
        <note category="file-source" priority="1">Part-DB1\templates\_sidebar.html.twig:37</note>
        <note category="file-source" priority="1">Part-DB1\templates\_sidebar.html.twig:12</note>
        <note priority="1">Part-DB1\templates\_sidebar.html.twig:37</note>
        <note priority="1">Part-DB1\templates\_sidebar.html.twig:12</note>
        <note priority="1">templates\base.html.twig:175</note>
        <note priority="1">templates\base.html.twig:189</note>
        <note priority="1">templates\base.html.twig:202</note>
        <note priority="1">templates\base.html.twig:230</note>
      </notes>
      <segment state="translated">
        <source>project.labelp</source>
        <target>Projekte</target>
      </segment>
    </unit>
    <unit id="Kw3N1AA" name="actions">
      <notes>
        <note category="file-source" priority="1">Part-DB1\templates\_sidebar.html.twig:2</note>
        <note priority="1">Part-DB1\templates\_sidebar.html.twig:2</note>
        <note priority="1">templates\base.html.twig:165</note>
        <note priority="1">templates\base.html.twig:192</note>
        <note priority="1">templates\base.html.twig:220</note>
      </notes>
      <segment state="translated">
        <source>actions</source>
        <target>Aktionen</target>
      </segment>
    </unit>
    <unit id=".x0rFcf" name="datasource">
      <notes>
        <note category="file-source" priority="1">Part-DB1\templates\_sidebar.html.twig:6</note>
        <note priority="1">Part-DB1\templates\_sidebar.html.twig:6</note>
        <note priority="1">templates\base.html.twig:169</note>
        <note priority="1">templates\base.html.twig:196</note>
        <note priority="1">templates\base.html.twig:224</note>
      </notes>
      <segment state="translated">
        <source>datasource</source>
        <target>Datenquelle</target>
      </segment>
    </unit>
    <unit id="NSnSQf4" name="manufacturer.labelp">
      <notes>
        <note category="file-source" priority="1">Part-DB1\templates\_sidebar.html.twig:10</note>
        <note priority="1">Part-DB1\templates\_sidebar.html.twig:10</note>
        <note priority="1">templates\base.html.twig:173</note>
        <note priority="1">templates\base.html.twig:200</note>
        <note priority="1">templates\base.html.twig:228</note>
      </notes>
      <segment state="translated">
        <source>manufacturer.labelp</source>
        <target>Hersteller</target>
      </segment>
    </unit>
    <unit id="DQQjhS_" name="supplier.labelp">
      <notes>
        <note category="file-source" priority="1">Part-DB1\templates\_sidebar.html.twig:11</note>
        <note priority="1">Part-DB1\templates\_sidebar.html.twig:11</note>
        <note priority="1">templates\base.html.twig:174</note>
        <note priority="1">templates\base.html.twig:201</note>
        <note priority="1">templates\base.html.twig:229</note>
      </notes>
      <segment state="translated">
        <source>supplier.labelp</source>
        <target>Lieferanten</target>
      </segment>
    </unit>
    <unit id="V1QubEL" name="attachment.download_failed">
      <notes>
        <note category="file-source" priority="1">Part-DB1\src\Controller\AdminPages\BaseAdminController.php:213</note>
        <note category="file-source" priority="1">Part-DB1\src\Controller\AdminPages\BaseAdminController.php:293</note>
        <note category="file-source" priority="1">Part-DB1\src\Controller\PartController.php:173</note>
        <note category="file-source" priority="1">Part-DB1\src\Controller\PartController.php:293</note>
        <note priority="1">Part-DB1\src\Controller\AdminPages\BaseAdminController.php:181</note>
        <note priority="1">Part-DB1\src\Controller\AdminPages\BaseAdminController.php:243</note>
        <note priority="1">Part-DB1\src\Controller\PartController.php:173</note>
        <note priority="1">Part-DB1\src\Controller\PartController.php:268</note>
      </notes>
      <segment state="translated">
        <source>attachment.download_failed</source>
        <target>Download der externen Datei fehlgeschlagen!</target>
      </segment>
    </unit>
    <unit id="A7i8za4" name="entity.edit_flash">
      <notes>
        <note category="file-source" priority="1">Part-DB1\src\Controller\AdminPages\BaseAdminController.php:222</note>
        <note priority="1">Part-DB1\src\Controller\AdminPages\BaseAdminController.php:190</note>
      </notes>
      <segment state="translated">
        <source>entity.edit_flash</source>
        <target>Änderungen erfolgreich gespeichert.</target>
      </segment>
    </unit>
    <unit id="AoZHore" name="entity.edit_flash.invalid">
      <notes>
        <note category="file-source" priority="1">Part-DB1\src\Controller\AdminPages\BaseAdminController.php:231</note>
        <note priority="1">Part-DB1\src\Controller\AdminPages\BaseAdminController.php:196</note>
      </notes>
      <segment state="translated">
        <source>entity.edit_flash.invalid</source>
        <target>Änderungen konnten nicht gespeichert werden! Prüfen Sie ihre Eingaben!</target>
      </segment>
    </unit>
    <unit id="8MJvWmd" name="entity.created_flash">
      <notes>
        <note category="file-source" priority="1">Part-DB1\src\Controller\AdminPages\BaseAdminController.php:302</note>
        <note priority="1">Part-DB1\src\Controller\AdminPages\BaseAdminController.php:252</note>
      </notes>
      <segment state="translated">
        <source>entity.created_flash</source>
        <target>Element erfolgreich angelegt!</target>
      </segment>
    </unit>
    <unit id="zZdZuYS" name="entity.created_flash.invalid">
      <notes>
        <note category="file-source" priority="1">Part-DB1\src\Controller\AdminPages\BaseAdminController.php:308</note>
        <note priority="1">Part-DB1\src\Controller\AdminPages\BaseAdminController.php:258</note>
      </notes>
      <segment state="translated">
        <source>entity.created_flash.invalid</source>
        <target>Element konnte nicht angelegt werden! Prüfen Sie ihre Eingaben!</target>
      </segment>
    </unit>
    <unit id="lSfR7sD" name="attachment_type.deleted">
      <notes>
        <note category="file-source" priority="1">Part-DB1\src\Controller\AdminPages\BaseAdminController.php:399</note>
        <note priority="1">Part-DB1\src\Controller\AdminPages\BaseAdminController.php:352</note>
        <note priority="1">src\Controller\BaseAdminController.php:154</note>
      </notes>
      <segment state="translated">
        <source>attachment_type.deleted</source>
        <target>Element gelöscht!</target>
      </segment>
    </unit>
    <unit id="2bvWUoo" name="csfr_invalid">
      <notes>
        <note category="file-source" priority="1">Part-DB1\src\Controller\AdminPages\BaseAdminController.php:401</note>
        <note category="file-source" priority="1">Part-DB1\src\Controller\UserController.php:109</note>
        <note category="file-source" priority="1">Part-DB1\src\Controller\UserSettingsController.php:159</note>
        <note category="file-source" priority="1">Part-DB1\src\Controller\UserSettingsController.php:193</note>
        <note priority="1">Part-DB1\src\Controller\AdminPages\BaseAdminController.php:354</note>
        <note priority="1">Part-DB1\src\Controller\UserController.php:101</note>
        <note priority="1">Part-DB1\src\Controller\UserSettingsController.php:150</note>
        <note priority="1">Part-DB1\src\Controller\UserSettingsController.php:182</note>
      </notes>
      <segment state="translated">
        <source>csfr_invalid</source>
        <target>CSFR-Token ungültig! Laden Sie diese Seite erneut oder kontaktieren Sie einen Administrator, wenn das Problem bestehen bleibt!</target>
      </segment>
    </unit>
    <unit id="7ynbNyD" name="label_generator.no_entities_found">
      <notes>
        <note category="file-source" priority="1">Part-DB1\src\Controller\LabelController.php:125</note>
      </notes>
      <segment state="translated">
        <source>label_generator.no_entities_found</source>
        <target>Keine Elemente gefunden</target>
      </segment>
    </unit>
    <unit id="BeMACpw" name="log.undo.target_not_found">
      <notes>
        <note category="file-source" priority="1">Part-DB1\src\Controller\LogController.php:149</note>
        <note priority="1">Part-DB1\src\Controller\LogController.php:154</note>
        <note priority="1">new</note>
      </notes>
      <segment state="translated">
        <source>log.undo.target_not_found</source>
        <target>Zielelement nicht in Datenbank gefunden!</target>
      </segment>
    </unit>
    <unit id="sG2PEwi" name="log.undo.revert_success">
      <notes>
        <note category="file-source" priority="1">Part-DB1\src\Controller\LogController.php:156</note>
        <note priority="1">Part-DB1\src\Controller\LogController.php:160</note>
        <note priority="1">new</note>
      </notes>
      <segment state="translated">
        <source>log.undo.revert_success</source>
        <target>Bauteil erfolgreich zurückgesetzt.</target>
      </segment>
    </unit>
    <unit id="GMilP1t" name="log.undo.element_undelete_success">
      <notes>
        <note category="file-source" priority="1">Part-DB1\src\Controller\LogController.php:176</note>
        <note priority="1">Part-DB1\src\Controller\LogController.php:180</note>
        <note priority="1">new</note>
      </notes>
      <segment state="translated">
        <source>log.undo.element_undelete_success</source>
        <target>Bauteil erfolgreich wiederhergestellt.</target>
      </segment>
    </unit>
    <unit id="YJB8YZ6" name="log.undo.element_element_already_undeleted">
      <notes>
        <note category="file-source" priority="1">Part-DB1\src\Controller\LogController.php:178</note>
        <note priority="1">Part-DB1\src\Controller\LogController.php:182</note>
        <note priority="1">new</note>
      </notes>
      <segment state="translated">
        <source>log.undo.element_element_already_undeleted</source>
        <target>Bauteile wurde bereits wiederhergestellt!</target>
      </segment>
    </unit>
    <unit id="NI2CbLV" name="log.undo.element_delete_success">
      <notes>
        <note category="file-source" priority="1">Part-DB1\src\Controller\LogController.php:185</note>
        <note priority="1">Part-DB1\src\Controller\LogController.php:189</note>
        <note priority="1">new</note>
      </notes>
      <segment state="translated">
        <source>log.undo.element_delete_success</source>
        <target>Bauteil erfolgreich gelöscht.</target>
      </segment>
    </unit>
    <unit id=".D_N333" name="log.undo.element.element_already_delted">
      <notes>
        <note category="file-source" priority="1">Part-DB1\src\Controller\LogController.php:187</note>
        <note priority="1">Part-DB1\src\Controller\LogController.php:191</note>
        <note priority="1">new</note>
      </notes>
      <segment state="translated">
        <source>log.undo.element.element_already_delted</source>
        <target>Bauteil wurde bereits gelöscht</target>
      </segment>
    </unit>
    <unit id="Bz3n92Q" name="log.undo.element_change_undone">
      <notes>
        <note category="file-source" priority="1">Part-DB1\src\Controller\LogController.php:194</note>
        <note priority="1">Part-DB1\src\Controller\LogController.php:198</note>
        <note priority="1">new</note>
      </notes>
      <segment state="translated">
        <source>log.undo.element_change_undone</source>
        <target>Änderung erfolgreich rückgängig gemacht.</target>
      </segment>
    </unit>
    <unit id="Ne_xS01" name="log.undo.do_undelete_before">
      <notes>
        <note category="file-source" priority="1">Part-DB1\src\Controller\LogController.php:196</note>
        <note priority="1">Part-DB1\src\Controller\LogController.php:200</note>
        <note priority="1">new</note>
      </notes>
      <segment state="translated">
        <source>log.undo.do_undelete_before</source>
        <target>Sie müssen das Element zuerst wiederherstellen bevor sie diese Änderung rückgängig machen können!</target>
      </segment>
    </unit>
    <unit id="GswNRna" name="log.undo.log_type_invalid">
      <notes>
        <note category="file-source" priority="1">Part-DB1\src\Controller\LogController.php:199</note>
        <note priority="1">Part-DB1\src\Controller\LogController.php:203</note>
        <note priority="1">new</note>
      </notes>
      <segment state="translated">
        <source>log.undo.log_type_invalid</source>
        <target>Dieser Logtyp kann nicht rückgängig gemacht werden!</target>
      </segment>
    </unit>
    <unit id="6xOvKkk" name="part.edited_flash">
      <notes>
        <note category="file-source" priority="1">Part-DB1\src\Controller\PartController.php:182</note>
        <note priority="1">Part-DB1\src\Controller\PartController.php:182</note>
        <note priority="1">src\Controller\PartController.php:80</note>
      </notes>
      <segment state="translated">
        <source>part.edited_flash</source>
        <target>Änderungen gespeichert!</target>
      </segment>
    </unit>
    <unit id="w57VDWn" name="part.edited_flash.invalid">
      <notes>
        <note category="file-source" priority="1">Part-DB1\src\Controller\PartController.php:186</note>
        <note priority="1">Part-DB1\src\Controller\PartController.php:186</note>
      </notes>
      <segment state="translated">
        <source>part.edited_flash.invalid</source>
        <target>Fehler beim Speichern: Überprüfen Sie ihre Eingaben!</target>
      </segment>
    </unit>
    <unit id="suYw2UL" name="part.deleted">
      <notes>
        <note category="file-source" priority="1">Part-DB1\src\Controller\PartController.php:216</note>
        <note priority="1">Part-DB1\src\Controller\PartController.php:219</note>
      </notes>
      <segment state="translated">
        <source>part.deleted</source>
        <target>Bauteil erfolgreich gelöscht.</target>
      </segment>
    </unit>
    <unit id="tG.Jfwp" name="part.created_flash">
      <notes>
        <note category="file-source" priority="1">Part-DB1\src\Controller\PartController.php:302</note>
        <note priority="1">Part-DB1\src\Controller\PartController.php:277</note>
        <note priority="1">Part-DB1\src\Controller\PartController.php:317</note>
        <note priority="1">src\Controller\PartController.php:113</note>
        <note priority="1">src\Controller\PartController.php:142</note>
      </notes>
      <segment state="translated">
        <source>part.created_flash</source>
        <target>Bauteile erfolgreich angelegt!</target>
      </segment>
    </unit>
    <unit id="LOw_XJ." name="part.created_flash.invalid">
      <notes>
        <note category="file-source" priority="1">Part-DB1\src\Controller\PartController.php:308</note>
        <note priority="1">Part-DB1\src\Controller\PartController.php:283</note>
      </notes>
      <segment state="translated">
        <source>part.created_flash.invalid</source>
        <target>Fehler beim Anlegen: Überprüfen Sie ihre Eingaben!</target>
      </segment>
    </unit>
    <unit id="6T8GmmR" name="scan.qr_not_found">
      <notes>
        <note category="file-source" priority="1">Part-DB1\src\Controller\ScanController.php:68</note>
        <note category="file-source" priority="1">Part-DB1\src\Controller\ScanController.php:90</note>
      </notes>
      <segment state="translated">
        <source>scan.qr_not_found</source>
        <target>Kein Element gefunden</target>
      </segment>
    </unit>
    <unit id="vXTqaTo" name="scan.format_unknown">
      <notes>
        <note category="file-source" priority="1">Part-DB1\src\Controller\ScanController.php:71</note>
      </notes>
      <segment state="translated">
        <source>scan.format_unknown</source>
        <target>Format unbekannt</target>
      </segment>
    </unit>
    <unit id="8CJPuTZ" name="scan.qr_success">
      <notes>
        <note category="file-source" priority="1">Part-DB1\src\Controller\ScanController.php:86</note>
      </notes>
      <segment state="translated">
        <source>scan.qr_success</source>
        <target>Element gefunden</target>
      </segment>
    </unit>
    <unit id="B1T9Kt6" name="pw_reset.user_or_email">
      <notes>
        <note category="file-source" priority="1">Part-DB1\src\Controller\SecurityController.php:114</note>
        <note priority="1">Part-DB1\src\Controller\SecurityController.php:109</note>
      </notes>
      <segment state="translated">
        <source>pw_reset.user_or_email</source>
        <target>Benutzername / Email</target>
      </segment>
    </unit>
    <unit id="C_43E5l" name="pw_reset.request.success">
      <notes>
        <note category="file-source" priority="1">Part-DB1\src\Controller\SecurityController.php:131</note>
        <note priority="1">Part-DB1\src\Controller\SecurityController.php:126</note>
      </notes>
      <segment state="translated">
        <source>pw_reset.request.success</source>
        <target>Passwort Anfrage erfolgreich! Überprüfen Sie Ihre Emails für weitere Informationen.</target>
      </segment>
    </unit>
    <unit id="Ytlen4L" name="pw_reset.username">
      <notes>
        <note category="file-source" priority="1">Part-DB1\src\Controller\SecurityController.php:162</note>
        <note priority="1">Part-DB1\src\Controller\SecurityController.php:160</note>
      </notes>
      <segment state="translated">
        <source>pw_reset.username</source>
        <target>Benutzername</target>
      </segment>
    </unit>
    <unit id="kCND5gR" name="pw_reset.token">
      <notes>
        <note category="file-source" priority="1">Part-DB1\src\Controller\SecurityController.php:165</note>
        <note priority="1">Part-DB1\src\Controller\SecurityController.php:163</note>
      </notes>
      <segment state="translated">
        <source>pw_reset.token</source>
        <target>Token</target>
      </segment>
    </unit>
    <unit id="Kz.sA0j" name="pw_reset.new_pw.error">
      <notes>
        <note category="file-source" priority="1">Part-DB1\src\Controller\SecurityController.php:194</note>
        <note priority="1">Part-DB1\src\Controller\SecurityController.php:192</note>
      </notes>
      <segment state="translated">
        <source>pw_reset.new_pw.error</source>
        <target>Benutzername oder Token ungültig! Überprüfen Sie ihre Eingaben.</target>
      </segment>
    </unit>
    <unit id="Uy8yPX1" name="pw_reset.new_pw.success">
      <notes>
        <note category="file-source" priority="1">Part-DB1\src\Controller\SecurityController.php:196</note>
        <note priority="1">Part-DB1\src\Controller\SecurityController.php:194</note>
      </notes>
      <segment state="translated">
        <source>pw_reset.new_pw.success</source>
        <target>Passwort wurde erfolgreich zurückgesetzt. Sie können sich nun mit dem neuen Passwort einloggen.</target>
      </segment>
    </unit>
    <unit id="L8g8bFy" name="user.edit.reset_success">
      <notes>
        <note category="file-source" priority="1">Part-DB1\src\Controller\UserController.php:107</note>
        <note priority="1">Part-DB1\src\Controller\UserController.php:99</note>
      </notes>
      <segment state="translated">
        <source>user.edit.reset_success</source>
        <target>Alle Zwei-Faktor-Authentisierungsmethoden wurden erfolgreich deaktiviert.</target>
      </segment>
    </unit>
    <unit id="_OcjXRe" name="tfa_backup.no_codes_enabled">
      <notes>
        <note category="file-source" priority="1">Part-DB1\src\Controller\UserSettingsController.php:101</note>
        <note priority="1">Part-DB1\src\Controller\UserSettingsController.php:92</note>
      </notes>
      <segment state="translated">
        <source>tfa_backup.no_codes_enabled</source>
        <target>Es sind keine Backupcodes aktiviert!</target>
      </segment>
    </unit>
    <unit id="9UBDL1p" name="tfa_u2f.u2f_delete.not_existing">
      <notes>
        <note category="file-source" priority="1">Part-DB1\src\Controller\UserSettingsController.php:138</note>
        <note priority="1">Part-DB1\src\Controller\UserSettingsController.php:132</note>
      </notes>
      <segment state="translated">
        <source>tfa_u2f.u2f_delete.not_existing</source>
        <target>Es existiert kein Sicherheitsschlüssel mit dieser ID!</target>
      </segment>
    </unit>
    <unit id="6waUw7j" name="tfa_u2f.u2f_delete.access_denied">
      <notes>
        <note category="file-source" priority="1">Part-DB1\src\Controller\UserSettingsController.php:145</note>
        <note priority="1">Part-DB1\src\Controller\UserSettingsController.php:139</note>
      </notes>
      <segment state="translated">
        <source>tfa_u2f.u2f_delete.access_denied</source>
        <target>Sie können nur ihre eigenen Sicherheitsschlüssel löschen!</target>
      </segment>
    </unit>
    <unit id="Kn9dPI5" name="tfa.u2f.u2f_delete.success">
      <notes>
        <note category="file-source" priority="1">Part-DB1\src\Controller\UserSettingsController.php:153</note>
        <note priority="1">Part-DB1\src\Controller\UserSettingsController.php:147</note>
      </notes>
      <segment state="translated">
        <source>tfa.u2f.u2f_delete.success</source>
        <target>Sicherheitsschlüssel erfolgreich entfernt.</target>
      </segment>
    </unit>
    <unit id="h.BcrtU" name="tfa_trustedDevice.invalidate.success">
      <notes>
        <note category="file-source" priority="1">Part-DB1\src\Controller\UserSettingsController.php:188</note>
        <note priority="1">Part-DB1\src\Controller\UserSettingsController.php:180</note>
      </notes>
      <segment state="translated">
        <source>tfa_trustedDevice.invalidate.success</source>
        <target>Vertrauenswürdige Geräte erfolgreich zurückgesetzt.</target>
      </segment>
    </unit>
    <unit id="PBKICdd" name="user.settings.saved_flash">
      <notes>
        <note category="file-source" priority="1">Part-DB1\src\Controller\UserSettingsController.php:235</note>
        <note priority="1">Part-DB1\src\Controller\UserSettingsController.php:226</note>
        <note priority="1">src\Controller\UserController.php:98</note>
      </notes>
      <segment state="translated">
        <source>user.settings.saved_flash</source>
        <target>Einstellungen gespeichert!</target>
      </segment>
    </unit>
    <unit id="mPAd5JY" name="user.settings.pw_changed_flash">
      <notes>
        <note category="file-source" priority="1">Part-DB1\src\Controller\UserSettingsController.php:297</note>
        <note priority="1">Part-DB1\src\Controller\UserSettingsController.php:288</note>
        <note priority="1">src\Controller\UserController.php:130</note>
      </notes>
      <segment state="translated">
        <source>user.settings.pw_changed_flash</source>
        <target>Passwort geändert!</target>
      </segment>
    </unit>
    <unit id="xy.2mkA" name="user.settings.2fa.google.activated">
      <notes>
        <note category="file-source" priority="1">Part-DB1\src\Controller\UserSettingsController.php:317</note>
        <note priority="1">Part-DB1\src\Controller\UserSettingsController.php:306</note>
      </notes>
      <segment state="translated">
        <source>user.settings.2fa.google.activated</source>
        <target>Authenticator App erfolgreich aktiviert.</target>
      </segment>
    </unit>
    <unit id="RXjFD7H" name="user.settings.2fa.google.disabled">
      <notes>
        <note category="file-source" priority="1">Part-DB1\src\Controller\UserSettingsController.php:328</note>
        <note priority="1">Part-DB1\src\Controller\UserSettingsController.php:315</note>
      </notes>
      <segment state="translated">
        <source>user.settings.2fa.google.disabled</source>
        <target>Authenticator App erfolgreich deaktiviert.</target>
      </segment>
    </unit>
    <unit id="4ZUxld3" name="user.settings.2fa.backup_codes.regenerated">
      <notes>
        <note category="file-source" priority="1">Part-DB1\src\Controller\UserSettingsController.php:346</note>
        <note priority="1">Part-DB1\src\Controller\UserSettingsController.php:332</note>
      </notes>
      <segment state="translated">
        <source>user.settings.2fa.backup_codes.regenerated</source>
        <target>Neue Backupcodes erfolgreich erzeugt.</target>
      </segment>
    </unit>
    <unit id="zC0oO.O" name="attachment.table.filename">
      <notes>
        <note category="file-source" priority="1">Part-DB1\src\DataTables\AttachmentDataTable.php:148</note>
        <note priority="1">Part-DB1\src\DataTables\AttachmentDataTable.php:148</note>
      </notes>
      <segment state="translated">
        <source>attachment.table.filename</source>
        <target>Dateiname</target>
      </segment>
    </unit>
    <unit id="dNey6.4" name="attachment.table.filesize">
      <notes>
        <note category="file-source" priority="1">Part-DB1\src\DataTables\AttachmentDataTable.php:153</note>
        <note priority="1">Part-DB1\src\DataTables\AttachmentDataTable.php:153</note>
      </notes>
      <segment state="translated">
        <source>attachment.table.filesize</source>
        <target>Dateigröße</target>
      </segment>
    </unit>
    <unit id="tb6kG2x" name="true">
      <notes>
        <note category="file-source" priority="1">Part-DB1\src\DataTables\AttachmentDataTable.php:183</note>
        <note category="file-source" priority="1">Part-DB1\src\DataTables\AttachmentDataTable.php:191</note>
        <note category="file-source" priority="1">Part-DB1\src\DataTables\AttachmentDataTable.php:200</note>
        <note category="file-source" priority="1">Part-DB1\src\DataTables\AttachmentDataTable.php:209</note>
        <note category="file-source" priority="1">Part-DB1\src\DataTables\PartsDataTable.php:245</note>
        <note category="file-source" priority="1">Part-DB1\src\DataTables\PartsDataTable.php:252</note>
        <note priority="1">Part-DB1\src\DataTables\AttachmentDataTable.php:183</note>
        <note priority="1">Part-DB1\src\DataTables\AttachmentDataTable.php:191</note>
        <note priority="1">Part-DB1\src\DataTables\AttachmentDataTable.php:200</note>
        <note priority="1">Part-DB1\src\DataTables\AttachmentDataTable.php:209</note>
        <note priority="1">Part-DB1\src\DataTables\PartsDataTable.php:193</note>
        <note priority="1">Part-DB1\src\DataTables\PartsDataTable.php:200</note>
      </notes>
      <segment state="translated">
        <source>true</source>
        <target>wahr</target>
      </segment>
    </unit>
    <unit id=".LzxZZC" name="false">
      <notes>
        <note category="file-source" priority="1">Part-DB1\src\DataTables\AttachmentDataTable.php:184</note>
        <note category="file-source" priority="1">Part-DB1\src\DataTables\AttachmentDataTable.php:192</note>
        <note category="file-source" priority="1">Part-DB1\src\DataTables\AttachmentDataTable.php:201</note>
        <note category="file-source" priority="1">Part-DB1\src\DataTables\AttachmentDataTable.php:210</note>
        <note category="file-source" priority="1">Part-DB1\src\DataTables\PartsDataTable.php:246</note>
        <note category="file-source" priority="1">Part-DB1\src\DataTables\PartsDataTable.php:253</note>
        <note category="file-source" priority="1">Part-DB1\src\Form\Type\SIUnitType.php:139</note>
        <note priority="1">Part-DB1\src\DataTables\AttachmentDataTable.php:184</note>
        <note priority="1">Part-DB1\src\DataTables\AttachmentDataTable.php:192</note>
        <note priority="1">Part-DB1\src\DataTables\AttachmentDataTable.php:201</note>
        <note priority="1">Part-DB1\src\DataTables\AttachmentDataTable.php:210</note>
        <note priority="1">Part-DB1\src\DataTables\PartsDataTable.php:194</note>
        <note priority="1">Part-DB1\src\DataTables\PartsDataTable.php:201</note>
        <note priority="1">Part-DB1\src\Form\Type\SIUnitType.php:139</note>
      </notes>
      <segment state="translated">
        <source>false</source>
        <target>falsch</target>
      </segment>
    </unit>
    <unit id="eTGx8tR" name="log.target_deleted">
      <notes>
        <note category="file-source" priority="1">Part-DB1\src\DataTables\Column\LogEntryTargetColumn.php:128</note>
        <note priority="1">Part-DB1\src\DataTables\Column\LogEntryTargetColumn.php:119</note>
      </notes>
      <segment state="translated">
        <source>log.target_deleted</source>
        <target>gelöscht</target>
      </segment>
    </unit>
    <unit id="mzQZ0My" name="log.undo.undelete">
      <notes>
        <note category="file-source" priority="1">Part-DB1\src\DataTables\Column\RevertLogColumn.php:57</note>
        <note priority="1">Part-DB1\src\DataTables\Column\RevertLogColumn.php:60</note>
        <note priority="1">new</note>
      </notes>
      <segment state="translated">
        <source>log.undo.undelete</source>
        <target>Bauteil wiederherstellen</target>
      </segment>
    </unit>
    <unit id="PI8faHR" name="log.undo.undo">
      <notes>
        <note category="file-source" priority="1">Part-DB1\src\DataTables\Column\RevertLogColumn.php:63</note>
        <note priority="1">Part-DB1\src\DataTables\Column\RevertLogColumn.php:66</note>
        <note priority="1">new</note>
      </notes>
      <segment state="translated">
        <source>log.undo.undo</source>
        <target>Änderung rückgängig machen</target>
      </segment>
    </unit>
    <unit id="Q6mbDaS" name="log.undo.revert">
      <notes>
        <note category="file-source" priority="1">Part-DB1\src\DataTables\Column\RevertLogColumn.php:83</note>
        <note priority="1">Part-DB1\src\DataTables\Column\RevertLogColumn.php:86</note>
        <note priority="1">new</note>
      </notes>
      <segment state="translated">
        <source>log.undo.revert</source>
        <target>Element auf Stand dieses Zeitpunktes zurücksetzen!</target>
      </segment>
    </unit>
    <unit id="6DOZlwQ" name="log.id">
      <notes>
        <note category="file-source" priority="1">Part-DB1\src\DataTables\LogDataTable.php:173</note>
        <note priority="1">Part-DB1\src\DataTables\LogDataTable.php:161</note>
      </notes>
      <segment state="translated">
        <source>log.id</source>
        <target>ID</target>
      </segment>
    </unit>
    <unit id="cMZOrO7" name="log.timestamp">
      <notes>
        <note category="file-source" priority="1">Part-DB1\src\DataTables\LogDataTable.php:178</note>
        <note priority="1">Part-DB1\src\DataTables\LogDataTable.php:166</note>
      </notes>
      <segment state="translated">
        <source>log.timestamp</source>
        <target>Zeitstempel</target>
      </segment>
    </unit>
    <unit id="Z0BzGVJ" name="log.type">
      <notes>
        <note category="file-source" priority="1">Part-DB1\src\DataTables\LogDataTable.php:183</note>
        <note priority="1">Part-DB1\src\DataTables\LogDataTable.php:171</note>
      </notes>
      <segment state="translated">
        <source>log.type</source>
        <target>Ereignis</target>
      </segment>
    </unit>
    <unit id="KNddOUS" name="log.level">
      <notes>
        <note category="file-source" priority="1">Part-DB1\src\DataTables\LogDataTable.php:191</note>
        <note priority="1">Part-DB1\src\DataTables\LogDataTable.php:179</note>
      </notes>
      <segment state="translated">
        <source>log.level</source>
        <target>Level</target>
      </segment>
    </unit>
    <unit id="3Tv5Xzj" name="log.user">
      <notes>
        <note category="file-source" priority="1">Part-DB1\src\DataTables\LogDataTable.php:200</note>
        <note priority="1">Part-DB1\src\DataTables\LogDataTable.php:188</note>
      </notes>
      <segment state="translated">
        <source>log.user</source>
        <target>Benutzer</target>
      </segment>
    </unit>
    <unit id="bgbGrN5" name="log.target_type">
      <notes>
        <note category="file-source" priority="1">Part-DB1\src\DataTables\LogDataTable.php:213</note>
        <note priority="1">Part-DB1\src\DataTables\LogDataTable.php:201</note>
      </notes>
      <segment state="translated">
        <source>log.target_type</source>
        <target>Zieltyp</target>
      </segment>
    </unit>
    <unit id=".IgL4C2" name="log.target">
      <notes>
        <note category="file-source" priority="1">Part-DB1\src\DataTables\LogDataTable.php:226</note>
        <note priority="1">Part-DB1\src\DataTables\LogDataTable.php:214</note>
      </notes>
      <segment state="translated">
        <source>log.target</source>
        <target>Ziel</target>
      </segment>
    </unit>
    <unit id="b4r5dEC" name="log.extra">
      <notes>
        <note category="file-source" priority="1">Part-DB1\src\DataTables\LogDataTable.php:231</note>
        <note priority="1">Part-DB1\src\DataTables\LogDataTable.php:218</note>
        <note priority="1">new</note>
      </notes>
      <segment state="translated">
        <source>log.extra</source>
        <target>Extra</target>
      </segment>
    </unit>
    <unit id="t2EE5cB" name="part.table.name">
      <notes>
        <note category="file-source" priority="1">Part-DB1\src\DataTables\PartsDataTable.php:168</note>
        <note priority="1">Part-DB1\src\DataTables\PartsDataTable.php:116</note>
      </notes>
      <segment state="translated">
        <source>part.table.name</source>
        <target>Name</target>
      </segment>
    </unit>
    <unit id="eshqdG." name="part.table.id">
      <notes>
        <note category="file-source" priority="1">Part-DB1\src\DataTables\PartsDataTable.php:178</note>
        <note priority="1">Part-DB1\src\DataTables\PartsDataTable.php:126</note>
      </notes>
      <segment state="translated">
        <source>part.table.id</source>
        <target>ID</target>
      </segment>
    </unit>
    <unit id="zKnTKYw" name="part.table.description">
      <notes>
        <note category="file-source" priority="1">Part-DB1\src\DataTables\PartsDataTable.php:182</note>
        <note priority="1">Part-DB1\src\DataTables\PartsDataTable.php:130</note>
      </notes>
      <segment state="translated">
        <source>part.table.description</source>
        <target>Beschreibung</target>
      </segment>
    </unit>
    <unit id="2eOA0az" name="part.table.category">
      <notes>
        <note category="file-source" priority="1">Part-DB1\src\DataTables\PartsDataTable.php:185</note>
        <note priority="1">Part-DB1\src\DataTables\PartsDataTable.php:133</note>
      </notes>
      <segment state="translated">
        <source>part.table.category</source>
        <target>Kategorie</target>
      </segment>
    </unit>
    <unit id="jCf96.O" name="part.table.footprint">
      <notes>
        <note category="file-source" priority="1">Part-DB1\src\DataTables\PartsDataTable.php:190</note>
        <note priority="1">Part-DB1\src\DataTables\PartsDataTable.php:138</note>
      </notes>
      <segment state="translated">
        <source>part.table.footprint</source>
        <target>Footprint</target>
      </segment>
    </unit>
    <unit id="b46OytM" name="part.table.manufacturer">
      <notes>
        <note category="file-source" priority="1">Part-DB1\src\DataTables\PartsDataTable.php:194</note>
        <note priority="1">Part-DB1\src\DataTables\PartsDataTable.php:142</note>
      </notes>
      <segment state="translated">
        <source>part.table.manufacturer</source>
        <target>Hersteller</target>
      </segment>
    </unit>
    <unit id="T0ifXD5" name="part.table.storeLocations">
      <notes>
        <note category="file-source" priority="1">Part-DB1\src\DataTables\PartsDataTable.php:197</note>
        <note priority="1">Part-DB1\src\DataTables\PartsDataTable.php:145</note>
      </notes>
      <segment state="translated">
        <source>part.table.storeLocations</source>
        <target>Lagerorte</target>
      </segment>
    </unit>
    <unit id="rD.1skI" name="part.table.amount">
      <notes>
        <note category="file-source" priority="1">Part-DB1\src\DataTables\PartsDataTable.php:216</note>
        <note priority="1">Part-DB1\src\DataTables\PartsDataTable.php:164</note>
      </notes>
      <segment state="translated">
        <source>part.table.amount</source>
        <target>Menge</target>
      </segment>
    </unit>
    <unit id="Mv9g23S" name="part.table.minamount">
      <notes>
        <note category="file-source" priority="1">Part-DB1\src\DataTables\PartsDataTable.php:224</note>
        <note priority="1">Part-DB1\src\DataTables\PartsDataTable.php:172</note>
      </notes>
      <segment state="translated">
        <source>part.table.minamount</source>
        <target>Min.Menge</target>
      </segment>
    </unit>
    <unit id="GjwSknL" name="part.table.partUnit">
      <notes>
        <note category="file-source" priority="1">Part-DB1\src\DataTables\PartsDataTable.php:232</note>
        <note priority="1">Part-DB1\src\DataTables\PartsDataTable.php:180</note>
      </notes>
      <segment state="translated">
        <source>part.table.partUnit</source>
        <target>Maßeinheit</target>
      </segment>
    </unit>
    <unit id="pw75u4x" name="part.table.addedDate">
      <notes>
        <note category="file-source" priority="1">Part-DB1\src\DataTables\PartsDataTable.php:236</note>
        <note priority="1">Part-DB1\src\DataTables\PartsDataTable.php:184</note>
      </notes>
      <segment state="translated">
        <source>part.table.addedDate</source>
        <target>Hinzugefügt</target>
      </segment>
    </unit>
    <unit id="eDb7mzC" name="part.table.lastModified">
      <notes>
        <note category="file-source" priority="1">Part-DB1\src\DataTables\PartsDataTable.php:240</note>
        <note priority="1">Part-DB1\src\DataTables\PartsDataTable.php:188</note>
      </notes>
      <segment state="translated">
        <source>part.table.lastModified</source>
        <target>Zuletzt bearbeitet</target>
      </segment>
    </unit>
    <unit id="DJ9YTs_" name="part.table.needsReview">
      <notes>
        <note category="file-source" priority="1">Part-DB1\src\DataTables\PartsDataTable.php:244</note>
        <note priority="1">Part-DB1\src\DataTables\PartsDataTable.php:192</note>
      </notes>
      <segment state="translated">
        <source>part.table.needsReview</source>
        <target>Review benötigt</target>
      </segment>
    </unit>
    <unit id="TSiqJH6" name="part.table.favorite">
      <notes>
        <note category="file-source" priority="1">Part-DB1\src\DataTables\PartsDataTable.php:251</note>
        <note priority="1">Part-DB1\src\DataTables\PartsDataTable.php:199</note>
      </notes>
      <segment state="translated">
        <source>part.table.favorite</source>
        <target>Favorit</target>
      </segment>
    </unit>
    <unit id="n0h1ozV" name="part.table.manufacturingStatus">
      <notes>
        <note category="file-source" priority="1">Part-DB1\src\DataTables\PartsDataTable.php:258</note>
        <note priority="1">Part-DB1\src\DataTables\PartsDataTable.php:206</note>
      </notes>
      <segment state="translated">
        <source>part.table.manufacturingStatus</source>
        <target>Status</target>
      </segment>
    </unit>
    <unit id="MBCdfAy" name="m_status.unknown">
      <notes>
        <note category="file-source" priority="1">Part-DB1\src\DataTables\PartsDataTable.php:260</note>
        <note category="file-source" priority="1">Part-DB1\src\DataTables\PartsDataTable.php:262</note>
        <note category="file-source" priority="1">Part-DB1\src\Form\Part\PartBaseType.php:90</note>
        <note priority="1">Part-DB1\src\DataTables\PartsDataTable.php:208</note>
        <note priority="1">Part-DB1\src\DataTables\PartsDataTable.php:210</note>
        <note priority="1">Part-DB1\src\Form\Part\PartBaseType.php:88</note>
      </notes>
      <segment state="translated">
        <source>m_status.unknown</source>
        <target>Unbekannt</target>
      </segment>
    </unit>
    <unit id="BEnlUff" name="m_status.announced">
      <notes>
        <note category="file-source" priority="1">Part-DB1\src\DataTables\PartsDataTable.php:263</note>
        <note category="file-source" priority="1">Part-DB1\src\Form\Part\PartBaseType.php:90</note>
        <note priority="1">Part-DB1\src\DataTables\PartsDataTable.php:211</note>
        <note priority="1">Part-DB1\src\Form\Part\PartBaseType.php:88</note>
      </notes>
      <segment state="translated">
        <source>m_status.announced</source>
        <target>Angekündigt</target>
      </segment>
    </unit>
    <unit id="TN5xR7J" name="m_status.active">
      <notes>
        <note category="file-source" priority="1">Part-DB1\src\DataTables\PartsDataTable.php:264</note>
        <note category="file-source" priority="1">Part-DB1\src\Form\Part\PartBaseType.php:90</note>
        <note priority="1">Part-DB1\src\DataTables\PartsDataTable.php:212</note>
        <note priority="1">Part-DB1\src\Form\Part\PartBaseType.php:88</note>
      </notes>
      <segment state="translated">
        <source>m_status.active</source>
        <target>Aktiv</target>
      </segment>
    </unit>
    <unit id="0McKh_8" name="m_status.nrfnd">
      <notes>
        <note category="file-source" priority="1">Part-DB1\src\DataTables\PartsDataTable.php:265</note>
        <note category="file-source" priority="1">Part-DB1\src\Form\Part\PartBaseType.php:90</note>
        <note priority="1">Part-DB1\src\DataTables\PartsDataTable.php:213</note>
        <note priority="1">Part-DB1\src\Form\Part\PartBaseType.php:88</note>
      </notes>
      <segment state="translated">
        <source>m_status.nrfnd</source>
        <target>Not recommended for new designs</target>
      </segment>
    </unit>
    <unit id="L7yLwn0" name="m_status.eol">
      <notes>
        <note category="file-source" priority="1">Part-DB1\src\DataTables\PartsDataTable.php:266</note>
        <note category="file-source" priority="1">Part-DB1\src\Form\Part\PartBaseType.php:90</note>
        <note priority="1">Part-DB1\src\DataTables\PartsDataTable.php:214</note>
        <note priority="1">Part-DB1\src\Form\Part\PartBaseType.php:88</note>
      </notes>
      <segment state="translated">
        <source>m_status.eol</source>
        <target>End of life</target>
      </segment>
    </unit>
    <unit id="5jxVP1H" name="m_status.discontinued">
      <notes>
        <note category="file-source" priority="1">Part-DB1\src\DataTables\PartsDataTable.php:267</note>
        <note category="file-source" priority="1">Part-DB1\src\Form\Part\PartBaseType.php:90</note>
        <note priority="1">Part-DB1\src\DataTables\PartsDataTable.php:215</note>
        <note priority="1">Part-DB1\src\Form\Part\PartBaseType.php:88</note>
      </notes>
      <segment state="translated">
        <source>m_status.discontinued</source>
        <target>Discontinued</target>
      </segment>
    </unit>
    <unit id="HTkvjkE" name="part.table.mpn">
      <notes>
        <note category="file-source" priority="1">Part-DB1\src\DataTables\PartsDataTable.php:271</note>
        <note priority="1">Part-DB1\src\DataTables\PartsDataTable.php:219</note>
      </notes>
      <segment state="translated">
        <source>part.table.mpn</source>
        <target>MPN</target>
      </segment>
    </unit>
    <unit id="q_AsQoZ" name="part.table.mass">
      <notes>
        <note category="file-source" priority="1">Part-DB1\src\DataTables\PartsDataTable.php:275</note>
        <note priority="1">Part-DB1\src\DataTables\PartsDataTable.php:223</note>
      </notes>
      <segment state="translated">
        <source>part.table.mass</source>
        <target>Gewicht</target>
      </segment>
    </unit>
    <unit id="Cwisdej" name="part.table.tags">
      <notes>
        <note category="file-source" priority="1">Part-DB1\src\DataTables\PartsDataTable.php:279</note>
        <note priority="1">Part-DB1\src\DataTables\PartsDataTable.php:227</note>
      </notes>
      <segment state="translated">
        <source>part.table.tags</source>
        <target>Tags</target>
      </segment>
    </unit>
    <unit id="gGfALE0" name="part.table.attachments">
      <notes>
        <note category="file-source" priority="1">Part-DB1\src\DataTables\PartsDataTable.php:283</note>
        <note priority="1">Part-DB1\src\DataTables\PartsDataTable.php:231</note>
      </notes>
      <segment state="translated">
        <source>part.table.attachments</source>
        <target>Dateianhänge</target>
      </segment>
    </unit>
    <unit id="HISU3ZB" name="flash.login_successful">
      <notes>
        <note category="file-source" priority="1">Part-DB1\src\EventSubscriber\UserSystem\LoginSuccessSubscriber.php:82</note>
        <note priority="1">Part-DB1\src\EventSubscriber\LoginSuccessListener.php:82</note>
      </notes>
      <segment state="translated">
        <source>flash.login_successful</source>
        <target>Login erfolgreich.</target>
      </segment>
    </unit>
    <unit id="2xohoLw" name="JSON">
      <notes>
        <note category="file-source" priority="1">Part-DB1\src\Form\AdminPages\ImportType.php:77</note>
        <note priority="1">Part-DB1\src\Form\AdminPages\ImportType.php:77</note>
        <note priority="1">src\Form\ImportType.php:68</note>
      </notes>
      <segment state="translated">
        <source>JSON</source>
        <target>JSON</target>
      </segment>
    </unit>
    <unit id="QGWOmvj" name="XML">
      <notes>
        <note category="file-source" priority="1">Part-DB1\src\Form\AdminPages\ImportType.php:77</note>
        <note priority="1">Part-DB1\src\Form\AdminPages\ImportType.php:77</note>
        <note priority="1">src\Form\ImportType.php:68</note>
      </notes>
      <segment state="translated">
        <source>XML</source>
        <target>XML</target>
      </segment>
    </unit>
    <unit id="62tC9Ux" name="CSV">
      <notes>
        <note category="file-source" priority="1">Part-DB1\src\Form\AdminPages\ImportType.php:77</note>
        <note priority="1">Part-DB1\src\Form\AdminPages\ImportType.php:77</note>
        <note priority="1">src\Form\ImportType.php:68</note>
      </notes>
      <segment state="translated">
        <source>CSV</source>
        <target>CSV</target>
      </segment>
    </unit>
    <unit id="m26KvkJ" name="YAML">
      <notes>
        <note category="file-source" priority="1">Part-DB1\src\Form\AdminPages\ImportType.php:77</note>
        <note priority="1">Part-DB1\src\Form\AdminPages\ImportType.php:77</note>
        <note priority="1">src\Form\ImportType.php:68</note>
      </notes>
      <segment state="translated">
        <source>YAML</source>
        <target>YAML</target>
      </segment>
    </unit>
    <unit id="_JM6Jxg" name="import.abort_on_validation.help">
      <notes>
        <note category="file-source" priority="1">Part-DB1\src\Form\AdminPages\ImportType.php:124</note>
        <note priority="1">Part-DB1\src\Form\AdminPages\ImportType.php:124</note>
      </notes>
      <segment state="translated">
        <source>import.abort_on_validation.help</source>
        <target>Wenn diese Option aktivert ist, wird beim erkennen ungültiger Daten der gesamte Vorgang abgebrochen. Ist diese Option nicht aktiv, werden ungültige Einträge ignoriert und versucht die anderen Einträge zu importieren.</target>
      </segment>
    </unit>
    <unit id="Peaf8Qu" name="import.csv_separator">
      <notes>
        <note category="file-source" priority="1">Part-DB1\src\Form\AdminPages\ImportType.php:86</note>
        <note priority="1">Part-DB1\src\Form\AdminPages\ImportType.php:86</note>
        <note priority="1">src\Form\ImportType.php:70</note>
      </notes>
      <segment state="translated">
        <source>import.csv_separator</source>
        <target>CSV Trennzeichen</target>
      </segment>
    </unit>
    <unit id="dmNi.3b" name="parent.label">
      <notes>
        <note category="file-source" priority="1">Part-DB1\src\Form\AdminPages\ImportType.php:93</note>
        <note priority="1">Part-DB1\src\Form\AdminPages\ImportType.php:93</note>
        <note priority="1">src\Form\ImportType.php:72</note>
      </notes>
      <segment state="translated">
        <source>parent.label</source>
        <target>Übergeordnetes Element</target>
      </segment>
    </unit>
    <unit id="VteZCnR" name="import.file">
      <notes>
        <note category="file-source" priority="1">Part-DB1\src\Form\AdminPages\ImportType.php:101</note>
        <note priority="1">Part-DB1\src\Form\AdminPages\ImportType.php:101</note>
        <note priority="1">src\Form\ImportType.php:75</note>
      </notes>
      <segment state="translated">
        <source>import.file</source>
        <target>Datei</target>
      </segment>
    </unit>
    <unit id="0ybwwKw" name="import.preserve_children">
      <notes>
        <note category="file-source" priority="1">Part-DB1\src\Form\AdminPages\ImportType.php:111</note>
        <note priority="1">Part-DB1\src\Form\AdminPages\ImportType.php:111</note>
        <note priority="1">src\Form\ImportType.php:78</note>
      </notes>
      <segment state="translated">
        <source>import.preserve_children</source>
        <target>Importiere auch Unterelemente</target>
      </segment>
    </unit>
    <unit id="yyIAudL" name="import.abort_on_validation">
      <notes>
        <note category="file-source" priority="1">Part-DB1\src\Form\AdminPages\ImportType.php:120</note>
        <note priority="1">Part-DB1\src\Form\AdminPages\ImportType.php:120</note>
        <note priority="1">src\Form\ImportType.php:80</note>
      </notes>
      <segment state="translated">
        <source>import.abort_on_validation</source>
        <target>Breche bei Invaliden Daten ab</target>
      </segment>
    </unit>
    <unit id="d0GsgCW" name="import.btn">
      <notes>
        <note category="file-source" priority="1">Part-DB1\src\Form\AdminPages\ImportType.php:132</note>
        <note priority="1">Part-DB1\src\Form\AdminPages\ImportType.php:132</note>
        <note priority="1">src\Form\ImportType.php:85</note>
      </notes>
      <segment state="translated">
        <source>import.btn</source>
        <target>Importieren</target>
      </segment>
    </unit>
    <unit id="_z1YTpv" name="attachment.edit.secure_file.help">
      <notes>
        <note category="file-source" priority="1">Part-DB1\src\Form\AttachmentFormType.php:113</note>
        <note priority="1">Part-DB1\src\Form\AttachmentFormType.php:109</note>
      </notes>
      <segment state="translated">
        <source>attachment.edit.secure_file.help</source>
        <target>Auf ein Anhang der als privat gekennzeichnet ist, kann nur durch einen angemeldeten Benutzer zugegriffen werden, der die entsprechende Berechtigung besitzt. Wenn diese Option aktiv ist, werden keine Thumbnails erzeugt, und der Zugriff auf die Datei ist langsamer.</target>
      </segment>
    </unit>
    <unit id="pCsSiaz" name="attachment.edit.url.help">
      <notes>
        <note category="file-source" priority="1">Part-DB1\src\Form\AttachmentFormType.php:127</note>
        <note priority="1">Part-DB1\src\Form\AttachmentFormType.php:123</note>
      </notes>
      <segment state="translated">
        <source>attachment.edit.url.help</source>
        <target>Hier kann entweder eine URL zu einer externen Datei eingetragen werden, oder es wird durch Eingabe eines Stichwortes in den eingebauten Ressourcen gesucht (z.B. Footprints).</target>
      </segment>
    </unit>
    <unit id="3ZnUiT_" name="attachment.edit.name">
      <notes>
        <note category="file-source" priority="1">Part-DB1\src\Form\AttachmentFormType.php:82</note>
        <note priority="1">Part-DB1\src\Form\AttachmentFormType.php:79</note>
      </notes>
      <segment state="translated">
        <source>attachment.edit.name</source>
        <target>Name</target>
      </segment>
    </unit>
    <unit id="kAlm7LR" name="attachment.edit.attachment_type">
      <notes>
        <note category="file-source" priority="1">Part-DB1\src\Form\AttachmentFormType.php:85</note>
        <note priority="1">Part-DB1\src\Form\AttachmentFormType.php:82</note>
      </notes>
      <segment state="translated">
        <source>attachment.edit.attachment_type</source>
        <target>Anhangstyp</target>
      </segment>
    </unit>
    <unit id="xUV7Oz9" name="attachment.edit.show_in_table">
      <notes>
        <note category="file-source" priority="1">Part-DB1\src\Form\AttachmentFormType.php:94</note>
        <note priority="1">Part-DB1\src\Form\AttachmentFormType.php:91</note>
      </notes>
      <segment state="translated">
        <source>attachment.edit.show_in_table</source>
        <target>Zeige in Tabelle</target>
      </segment>
    </unit>
    <unit id="v6FVutS" name="attachment.edit.secure_file">
      <notes>
        <note category="file-source" priority="1">Part-DB1\src\Form\AttachmentFormType.php:105</note>
        <note priority="1">Part-DB1\src\Form\AttachmentFormType.php:102</note>
      </notes>
      <segment state="translated">
        <source>attachment.edit.secure_file</source>
        <target>Privater Anhang</target>
      </segment>
    </unit>
    <unit id="TRy0RSZ" name="attachment.edit.url">
      <notes>
        <note category="file-source" priority="1">Part-DB1\src\Form\AttachmentFormType.php:119</note>
        <note priority="1">Part-DB1\src\Form\AttachmentFormType.php:115</note>
      </notes>
      <segment state="translated">
        <source>attachment.edit.url</source>
        <target>URL</target>
      </segment>
    </unit>
    <unit id="ZZjrGgS" name="attachment.edit.download_url">
      <notes>
        <note category="file-source" priority="1">Part-DB1\src\Form\AttachmentFormType.php:133</note>
        <note priority="1">Part-DB1\src\Form\AttachmentFormType.php:129</note>
      </notes>
      <segment state="translated">
        <source>attachment.edit.download_url</source>
        <target>Downloade externe Datei</target>
      </segment>
    </unit>
    <unit id="Pew.kQr" name="attachment.edit.file">
      <notes>
        <note category="file-source" priority="1">Part-DB1\src\Form\AttachmentFormType.php:146</note>
        <note priority="1">Part-DB1\src\Form\AttachmentFormType.php:142</note>
      </notes>
      <segment state="translated">
        <source>attachment.edit.file</source>
        <target>Datei hochladen</target>
      </segment>
    </unit>
    <unit id="oZsKN5d" name="part.label">
      <notes>
        <note category="file-source" priority="1">Part-DB1\src\Form\LabelOptionsType.php:68</note>
        <note category="file-source" priority="1">Part-DB1\src\Services\ElementTypeNameGenerator.php:86</note>
      </notes>
      <segment state="translated">
        <source>part.label</source>
        <target>Bauteil</target>
      </segment>
    </unit>
    <unit id="ucI6a2E" name="part_lot.label">
      <notes>
        <note category="file-source" priority="1">Part-DB1\src\Form\LabelOptionsType.php:68</note>
        <note category="file-source" priority="1">Part-DB1\src\Services\ElementTypeNameGenerator.php:87</note>
      </notes>
      <segment state="translated">
        <source>part_lot.label</source>
        <target>Bauteile Lot</target>
      </segment>
    </unit>
    <unit id="FmESg.O" name="label_options.barcode_type.none">
      <notes>
        <note category="file-source" priority="1">Part-DB1\src\Form\LabelOptionsType.php:78</note>
      </notes>
      <segment state="translated">
        <source>label_options.barcode_type.none</source>
        <target>Keiner</target>
      </segment>
    </unit>
    <unit id="MxYhcsN" name="label_options.barcode_type.qr">
      <notes>
        <note category="file-source" priority="1">Part-DB1\src\Form\LabelOptionsType.php:78</note>
      </notes>
      <segment state="translated">
        <source>label_options.barcode_type.qr</source>
        <target>QR-Code (empfohlen)</target>
      </segment>
    </unit>
    <unit id="uIJQMqh" name="label_options.barcode_type.code128">
      <notes>
        <note category="file-source" priority="1">Part-DB1\src\Form\LabelOptionsType.php:78</note>
      </notes>
      <segment state="translated">
        <source>label_options.barcode_type.code128</source>
        <target>Code 128 (empfohlen)</target>
      </segment>
    </unit>
    <unit id="56JwbDf" name="label_options.barcode_type.code39">
      <notes>
        <note category="file-source" priority="1">Part-DB1\src\Form\LabelOptionsType.php:78</note>
      </notes>
      <segment state="translated">
        <source>label_options.barcode_type.code39</source>
        <target>Code 39 (empfohlen)</target>
      </segment>
    </unit>
    <unit id="lz068u3" name="label_options.barcode_type.code93">
      <notes>
        <note category="file-source" priority="1">Part-DB1\src\Form\LabelOptionsType.php:78</note>
      </notes>
      <segment state="translated">
        <source>label_options.barcode_type.code93</source>
        <target>Code 93</target>
      </segment>
    </unit>
    <unit id="kPFpWmf" name="label_options.barcode_type.datamatrix">
      <notes>
        <note category="file-source" priority="1">Part-DB1\src\Form\LabelOptionsType.php:78</note>
      </notes>
      <segment state="translated">
        <source>label_options.barcode_type.datamatrix</source>
        <target>Datamatrix</target>
      </segment>
    </unit>
    <unit id="7I9OV_t" name="label_options.lines_mode.html">
      <notes>
        <note category="file-source" priority="1">Part-DB1\src\Form\LabelOptionsType.php:122</note>
      </notes>
      <segment state="translated">
        <source>label_options.lines_mode.html</source>
        <target>HTML</target>
      </segment>
    </unit>
    <unit id="dFMpKDI" name="label.options.lines_mode.twig">
      <notes>
        <note category="file-source" priority="1">Part-DB1\src\Form\LabelOptionsType.php:122</note>
      </notes>
      <segment state="translated">
        <source>label.options.lines_mode.twig</source>
        <target>Twig</target>
      </segment>
    </unit>
    <unit id="BybM1v9" name="label_options.lines_mode.help">
      <notes>
        <note category="file-source" priority="1">Part-DB1\src\Form\LabelOptionsType.php:126</note>
      </notes>
      <segment state="translated">
        <source>label_options.lines_mode.help</source>
        <target>Wenn sie hier Twig auswählen, wird das Contentfeld als Twig-Template interpretiert. Weitere Hilfe gibt es in der &lt;a href="https://twig.symfony.com/doc/3.x/templates.html"&gt;Twig Dokumentation&lt;/a&gt; und dem &lt;a href="https://github.com/Part-DB/Part-DB-symfony/wiki/Labels#twig-mode"&gt;Wiki&lt;/a&gt;.</target>
      </segment>
    </unit>
    <unit id="2d9g1o5" name="label_options.page_size.label">
      <notes>
        <note category="file-source" priority="1">Part-DB1\src\Form\LabelOptionsType.php:47</note>
      </notes>
      <segment state="translated">
        <source>label_options.page_size.label</source>
        <target>Größe</target>
      </segment>
    </unit>
    <unit id="7ZEGFJ3" name="label_options.supported_elements.label">
      <notes>
        <note category="file-source" priority="1">Part-DB1\src\Form\LabelOptionsType.php:66</note>
      </notes>
      <segment state="translated">
        <source>label_options.supported_elements.label</source>
        <target>Elementtyp</target>
      </segment>
    </unit>
    <unit id="eSLhawk" name="label_options.barcode_type.label">
      <notes>
        <note category="file-source" priority="1">Part-DB1\src\Form\LabelOptionsType.php:75</note>
      </notes>
      <segment state="translated">
        <source>label_options.barcode_type.label</source>
        <target>Barcodetyp</target>
      </segment>
    </unit>
    <unit id="Z8_BSQ1" name="label_profile.lines.label">
      <notes>
        <note category="file-source" priority="1">Part-DB1\src\Form\LabelOptionsType.php:102</note>
      </notes>
      <segment state="translated">
        <source>label_profile.lines.label</source>
        <target>Inhalt</target>
      </segment>
    </unit>
    <unit id="LfMiT9B" name="label_options.additional_css.label">
      <notes>
        <note category="file-source" priority="1">Part-DB1\src\Form\LabelOptionsType.php:111</note>
      </notes>
      <segment state="translated">
        <source>label_options.additional_css.label</source>
        <target>Zusätzliches CSS</target>
      </segment>
    </unit>
    <unit id="0A6Twij" name="label_options.lines_mode.label">
      <notes>
        <note category="file-source" priority="1">Part-DB1\src\Form\LabelOptionsType.php:120</note>
      </notes>
      <segment state="translated">
        <source>label_options.lines_mode.label</source>
        <target>Parser Modus</target>
      </segment>
    </unit>
    <unit id="aPqzFJs" name="label_options.width.placeholder">
      <notes>
        <note category="file-source" priority="1">Part-DB1\src\Form\LabelOptionsType.php:51</note>
      </notes>
      <segment state="translated">
        <source>label_options.width.placeholder</source>
        <target>Breite</target>
      </segment>
    </unit>
    <unit id="t.j1KtN" name="label_options.height.placeholder">
      <notes>
        <note category="file-source" priority="1">Part-DB1\src\Form\LabelOptionsType.php:60</note>
      </notes>
      <segment state="translated">
        <source>label_options.height.placeholder</source>
        <target>Höhe</target>
      </segment>
    </unit>
    <unit id="nez5RLt" name="label_generator.target_id.range_hint">
      <notes>
        <note category="file-source" priority="1">Part-DB1\src\Form\LabelSystem\LabelDialogType.php:49</note>
      </notes>
      <segment state="translated">
        <source>label_generator.target_id.range_hint</source>
        <target>Sie können hier mehrere IDs (z.B. 1, 2, 3) und/oder einen Bereich angeben, um Barcodes für mehrere Elemente auf einmal zu erzeugen.</target>
      </segment>
    </unit>
    <unit id="GN.UJxb" name="label_generator.target_id.label">
      <notes>
        <note category="file-source" priority="1">Part-DB1\src\Form\LabelSystem\LabelDialogType.php:46</note>
      </notes>
      <segment state="translated">
        <source>label_generator.target_id.label</source>
        <target>Element IDs</target>
      </segment>
    </unit>
    <unit id="xSJAE3a" name="label_generator.update">
      <notes>
        <note category="file-source" priority="1">Part-DB1\src\Form\LabelSystem\LabelDialogType.php:59</note>
      </notes>
      <segment state="translated">
        <source>label_generator.update</source>
        <target>Update</target>
      </segment>
    </unit>
    <unit id="QQCsPWt" name="scan_dialog.input">
      <notes>
        <note category="file-source" priority="1">Part-DB1\src\Form\LabelSystem\ScanDialogType.php:36</note>
      </notes>
      <segment state="translated">
        <source>scan_dialog.input</source>
        <target>Input</target>
      </segment>
    </unit>
    <unit id="xENLE_d" name="scan_dialog.submit">
      <notes>
        <note category="file-source" priority="1">Part-DB1\src\Form\LabelSystem\ScanDialogType.php:44</note>
      </notes>
      <segment state="translated">
        <source>scan_dialog.submit</source>
        <target>Absenden</target>
      </segment>
    </unit>
    <unit id="o.P_V00" name="parameters.name.placeholder">
      <notes>
        <note category="file-source" priority="1">Part-DB1\src\Form\ParameterType.php:41</note>
      </notes>
      <segment state="translated">
        <source>parameters.name.placeholder</source>
        <target>z.B. DC Current Gain</target>
      </segment>
    </unit>
    <unit id="3LWIDYM" name="parameters.symbol.placeholder">
      <notes>
        <note category="file-source" priority="1">Part-DB1\src\Form\ParameterType.php:50</note>
      </notes>
      <segment state="translated">
        <source>parameters.symbol.placeholder</source>
        <target>z.B. h_{FE}</target>
      </segment>
    </unit>
    <unit id="w7bfLKj" name="parameters.text.placeholder">
      <notes>
        <note category="file-source" priority="1">Part-DB1\src\Form\ParameterType.php:60</note>
      </notes>
      <segment state="translated">
        <source>parameters.text.placeholder</source>
        <target>z.B. Test Specifications</target>
      </segment>
    </unit>
    <unit id="6utToZ6" name="parameters.max.placeholder">
      <notes>
        <note category="file-source" priority="1">Part-DB1\src\Form\ParameterType.php:71</note>
      </notes>
      <segment state="translated">
        <source>parameters.max.placeholder</source>
        <target>z.B. 350</target>
      </segment>
    </unit>
    <unit id="BypUOrf" name="parameters.min.placeholder">
      <notes>
        <note category="file-source" priority="1">Part-DB1\src\Form\ParameterType.php:82</note>
      </notes>
      <segment state="translated">
        <source>parameters.min.placeholder</source>
        <target>z.B. 100</target>
      </segment>
    </unit>
    <unit id="VmYIvYF" name="parameters.typical.placeholder">
      <notes>
        <note category="file-source" priority="1">Part-DB1\src\Form\ParameterType.php:93</note>
      </notes>
      <segment state="translated">
        <source>parameters.typical.placeholder</source>
        <target>z.B. 200</target>
      </segment>
    </unit>
    <unit id="kvhGoo0" name="parameters.unit.placeholder">
      <notes>
        <note category="file-source" priority="1">Part-DB1\src\Form\ParameterType.php:103</note>
      </notes>
      <segment state="translated">
        <source>parameters.unit.placeholder</source>
        <target>z.B. V</target>
      </segment>
    </unit>
    <unit id="kL5OSi8" name="parameter.group.placeholder">
      <notes>
        <note category="file-source" priority="1">Part-DB1\src\Form\ParameterType.php:114</note>
      </notes>
      <segment state="translated">
        <source>parameter.group.placeholder</source>
        <target>z.B. Technische Spezifikationen</target>
      </segment>
    </unit>
    <unit id="jv6wCpP" name="orderdetails.edit.supplierpartnr">
      <notes>
        <note category="file-source" priority="1">Part-DB1\src\Form\Part\OrderdetailType.php:72</note>
        <note priority="1">Part-DB1\src\Form\Part\OrderdetailType.php:75</note>
      </notes>
      <segment state="translated">
        <source>orderdetails.edit.supplierpartnr</source>
        <target>Bestellnummer</target>
      </segment>
    </unit>
    <unit id="CimWRtu" name="orderdetails.edit.supplier">
      <notes>
        <note category="file-source" priority="1">Part-DB1\src\Form\Part\OrderdetailType.php:81</note>
        <note priority="1">Part-DB1\src\Form\Part\OrderdetailType.php:84</note>
      </notes>
      <segment state="translated">
        <source>orderdetails.edit.supplier</source>
        <target>Lieferant</target>
      </segment>
    </unit>
    <unit id="qfScBBj" name="orderdetails.edit.url">
      <notes>
        <note category="file-source" priority="1">Part-DB1\src\Form\Part\OrderdetailType.php:87</note>
        <note priority="1">Part-DB1\src\Form\Part\OrderdetailType.php:90</note>
      </notes>
      <segment state="translated">
        <source>orderdetails.edit.url</source>
        <target>Link zum Angebot</target>
      </segment>
    </unit>
    <unit id="D_288lV" name="orderdetails.edit.obsolete">
      <notes>
        <note category="file-source" priority="1">Part-DB1\src\Form\Part\OrderdetailType.php:93</note>
        <note priority="1">Part-DB1\src\Form\Part\OrderdetailType.php:96</note>
      </notes>
      <segment state="translated">
        <source>orderdetails.edit.obsolete</source>
        <target>Nicht mehr lieferbar</target>
      </segment>
    </unit>
    <unit id="7r_nI9R" name="orderdetails.edit.supplierpartnr.placeholder">
      <notes>
        <note category="file-source" priority="1">Part-DB1\src\Form\Part\OrderdetailType.php:75</note>
        <note priority="1">Part-DB1\src\Form\Part\OrderdetailType.php:78</note>
      </notes>
      <segment state="translated">
        <source>orderdetails.edit.supplierpartnr.placeholder</source>
        <target>z.B. BC 547C</target>
      </segment>
    </unit>
    <unit id="HZwLFnu" name="part.edit.name">
      <notes>
        <note category="file-source" priority="1">Part-DB1\src\Form\Part\PartBaseType.php:101</note>
        <note priority="1">Part-DB1\src\Form\Part\PartBaseType.php:99</note>
      </notes>
      <segment state="translated">
        <source>part.edit.name</source>
        <target>Name</target>
      </segment>
    </unit>
    <unit id="9MhdLlK" name="part.edit.description">
      <notes>
        <note category="file-source" priority="1">Part-DB1\src\Form\Part\PartBaseType.php:109</note>
        <note priority="1">Part-DB1\src\Form\Part\PartBaseType.php:107</note>
      </notes>
      <segment state="translated">
        <source>part.edit.description</source>
        <target>Beschreibung</target>
      </segment>
    </unit>
    <unit id="Xzj9BP8" name="part.edit.mininstock">
      <notes>
        <note category="file-source" priority="1">Part-DB1\src\Form\Part\PartBaseType.php:120</note>
        <note priority="1">Part-DB1\src\Form\Part\PartBaseType.php:118</note>
      </notes>
      <segment state="translated">
        <source>part.edit.mininstock</source>
        <target>Mindestbestand</target>
      </segment>
    </unit>
    <unit id="1VN9ldj" name="part.edit.category">
      <notes>
        <note category="file-source" priority="1">Part-DB1\src\Form\Part\PartBaseType.php:129</note>
        <note priority="1">Part-DB1\src\Form\Part\PartBaseType.php:127</note>
      </notes>
      <segment state="translated">
        <source>part.edit.category</source>
        <target>Kategorie</target>
      </segment>
    </unit>
    <unit id="IROdosg" name="part.edit.footprint">
      <notes>
        <note category="file-source" priority="1">Part-DB1\src\Form\Part\PartBaseType.php:135</note>
        <note priority="1">Part-DB1\src\Form\Part\PartBaseType.php:133</note>
      </notes>
      <segment state="translated">
        <source>part.edit.footprint</source>
        <target>Footprint</target>
      </segment>
    </unit>
    <unit id="KHkWjTz" name="part.edit.tags">
      <notes>
        <note category="file-source" priority="1">Part-DB1\src\Form\Part\PartBaseType.php:142</note>
        <note priority="1">Part-DB1\src\Form\Part\PartBaseType.php:140</note>
      </notes>
      <segment state="translated">
        <source>part.edit.tags</source>
        <target>Tags</target>
      </segment>
    </unit>
    <unit id="4ok13kM" name="part.edit.manufacturer.label">
      <notes>
        <note category="file-source" priority="1">Part-DB1\src\Form\Part\PartBaseType.php:154</note>
        <note priority="1">Part-DB1\src\Form\Part\PartBaseType.php:152</note>
      </notes>
      <segment state="translated">
        <source>part.edit.manufacturer.label</source>
        <target>Hersteller</target>
      </segment>
    </unit>
    <unit id="0qS9528" name="part.edit.manufacturer_url.label">
      <notes>
        <note category="file-source" priority="1">Part-DB1\src\Form\Part\PartBaseType.php:161</note>
        <note priority="1">Part-DB1\src\Form\Part\PartBaseType.php:159</note>
      </notes>
      <segment state="translated">
        <source>part.edit.manufacturer_url.label</source>
        <target>Link zur Produktseite</target>
      </segment>
    </unit>
    <unit id="tuRAA_9" name="part.edit.mpn">
      <notes>
        <note category="file-source" priority="1">Part-DB1\src\Form\Part\PartBaseType.php:167</note>
        <note priority="1">Part-DB1\src\Form\Part\PartBaseType.php:165</note>
      </notes>
      <segment state="translated">
        <source>part.edit.mpn</source>
        <target>Bauteilenummer des Herstellers</target>
      </segment>
    </unit>
    <unit id="rcE_03k" name="part.edit.manufacturing_status">
      <notes>
        <note category="file-source" priority="1">Part-DB1\src\Form\Part\PartBaseType.php:173</note>
        <note priority="1">Part-DB1\src\Form\Part\PartBaseType.php:171</note>
      </notes>
      <segment state="translated">
        <source>part.edit.manufacturing_status</source>
        <target>Herstellungsstatus</target>
      </segment>
    </unit>
    <unit id="tdUi2VV" name="part.edit.needs_review">
      <notes>
        <note category="file-source" priority="1">Part-DB1\src\Form\Part\PartBaseType.php:181</note>
        <note priority="1">Part-DB1\src\Form\Part\PartBaseType.php:179</note>
      </notes>
      <segment state="translated">
        <source>part.edit.needs_review</source>
        <target>Review benötigt</target>
      </segment>
    </unit>
    <unit id="thxZ5LH" name="part.edit.is_favorite">
      <notes>
        <note category="file-source" priority="1">Part-DB1\src\Form\Part\PartBaseType.php:189</note>
        <note priority="1">Part-DB1\src\Form\Part\PartBaseType.php:187</note>
      </notes>
      <segment state="translated">
        <source>part.edit.is_favorite</source>
        <target>Favorit</target>
      </segment>
    </unit>
    <unit id="epWuzE5" name="part.edit.mass">
      <notes>
        <note category="file-source" priority="1">Part-DB1\src\Form\Part\PartBaseType.php:197</note>
        <note priority="1">Part-DB1\src\Form\Part\PartBaseType.php:195</note>
      </notes>
      <segment state="translated">
        <source>part.edit.mass</source>
        <target>Gewicht</target>
      </segment>
    </unit>
    <unit id="kpiGJo0" name="part.edit.partUnit">
      <notes>
        <note category="file-source" priority="1">Part-DB1\src\Form\Part\PartBaseType.php:203</note>
        <note priority="1">Part-DB1\src\Form\Part\PartBaseType.php:201</note>
      </notes>
      <segment state="translated">
        <source>part.edit.partUnit</source>
        <target>Maßeinheit</target>
      </segment>
    </unit>
    <unit id="LTZRVlq" name="part.edit.comment">
      <notes>
        <note category="file-source" priority="1">Part-DB1\src\Form\Part\PartBaseType.php:212</note>
        <note priority="1">Part-DB1\src\Form\Part\PartBaseType.php:210</note>
      </notes>
      <segment state="translated">
        <source>part.edit.comment</source>
        <target>Kommentat</target>
      </segment>
    </unit>
    <unit id="cIVLqUs" name="part.edit.master_attachment">
      <notes>
        <note category="file-source" priority="1">Part-DB1\src\Form\Part\PartBaseType.php:250</note>
        <note priority="1">Part-DB1\src\Form\Part\PartBaseType.php:246</note>
      </notes>
      <segment state="translated">
        <source>part.edit.master_attachment</source>
        <target>Vorschaubild</target>
      </segment>
    </unit>
    <unit id="vZwa6za" name="part.edit.save">
      <notes>
        <note category="file-source" priority="1">Part-DB1\src\Form\Part\PartBaseType.php:295</note>
        <note priority="1">Part-DB1\src\Form\Part\PartBaseType.php:276</note>
        <note priority="1">src\Form\PartType.php:91</note>
      </notes>
      <segment state="translated">
        <source>part.edit.save</source>
        <target>Änderungen übernehmen</target>
      </segment>
    </unit>
    <unit id="_GqPyC3" name="part.edit.reset">
      <notes>
        <note category="file-source" priority="1">Part-DB1\src\Form\Part\PartBaseType.php:296</note>
        <note priority="1">Part-DB1\src\Form\Part\PartBaseType.php:277</note>
        <note priority="1">src\Form\PartType.php:92</note>
      </notes>
      <segment state="translated">
        <source>part.edit.reset</source>
        <target>Änderungen verwerfen</target>
      </segment>
    </unit>
    <unit id="wN.sxj3" name="part.edit.name.placeholder">
      <notes>
        <note category="file-source" priority="1">Part-DB1\src\Form\Part\PartBaseType.php:105</note>
        <note priority="1">Part-DB1\src\Form\Part\PartBaseType.php:103</note>
      </notes>
      <segment state="translated">
        <source>part.edit.name.placeholder</source>
        <target>z.B. BC547</target>
      </segment>
    </unit>
    <unit id="rMHwTBI" name="part.edit.description.placeholder">
      <notes>
        <note category="file-source" priority="1">Part-DB1\src\Form\Part\PartBaseType.php:115</note>
        <note priority="1">Part-DB1\src\Form\Part\PartBaseType.php:113</note>
      </notes>
      <segment state="translated">
        <source>part.edit.description.placeholder</source>
        <target>z.B.  NPN 45V 0,1A 0,5W</target>
      </segment>
    </unit>
    <unit id=".V3Lfkf" name="part.editmininstock.placeholder">
      <notes>
        <note category="file-source" priority="1">Part-DB1\src\Form\Part\PartBaseType.php:123</note>
        <note priority="1">Part-DB1\src\Form\Part\PartBaseType.php:121</note>
      </notes>
      <segment state="translated">
        <source>part.editmininstock.placeholder</source>
        <target>z.B. 1</target>
      </segment>
    </unit>
    <unit id="6QS4K7r" name="part_lot.edit.description">
      <notes>
        <note category="file-source" priority="1">Part-DB1\src\Form\Part\PartLotType.php:69</note>
        <note priority="1">Part-DB1\src\Form\Part\PartLotType.php:69</note>
      </notes>
      <segment state="translated">
        <source>part_lot.edit.description</source>
        <target>Beschreibung</target>
      </segment>
    </unit>
    <unit id="IwPHYB0" name="part_lot.edit.location">
      <notes>
        <note category="file-source" priority="1">Part-DB1\src\Form\Part\PartLotType.php:78</note>
        <note priority="1">Part-DB1\src\Form\Part\PartLotType.php:78</note>
      </notes>
      <segment state="translated">
        <source>part_lot.edit.location</source>
        <target>Lagerort</target>
      </segment>
    </unit>
    <unit id="VEybZz7" name="part_lot.edit.amount">
      <notes>
        <note category="file-source" priority="1">Part-DB1\src\Form\Part\PartLotType.php:89</note>
        <note priority="1">Part-DB1\src\Form\Part\PartLotType.php:89</note>
      </notes>
      <segment state="translated">
        <source>part_lot.edit.amount</source>
        <target>Menge</target>
      </segment>
    </unit>
    <unit id="OPwK3Lq" name="part_lot.edit.instock_unknown">
      <notes>
        <note category="file-source" priority="1">Part-DB1\src\Form\Part\PartLotType.php:98</note>
        <note priority="1">Part-DB1\src\Form\Part\PartLotType.php:97</note>
      </notes>
      <segment state="translated">
        <source>part_lot.edit.instock_unknown</source>
        <target>Menge unbekannt</target>
      </segment>
    </unit>
    <unit id="uHBgsns" name="part_lot.edit.needs_refill">
      <notes>
        <note category="file-source" priority="1">Part-DB1\src\Form\Part\PartLotType.php:109</note>
        <note priority="1">Part-DB1\src\Form\Part\PartLotType.php:108</note>
      </notes>
      <segment state="translated">
        <source>part_lot.edit.needs_refill</source>
        <target>Muss aufgefüllt werden</target>
      </segment>
    </unit>
    <unit id="xorQnlc" name="part_lot.edit.expiration_date">
      <notes>
        <note category="file-source" priority="1">Part-DB1\src\Form\Part\PartLotType.php:120</note>
        <note priority="1">Part-DB1\src\Form\Part\PartLotType.php:119</note>
      </notes>
      <segment state="translated">
        <source>part_lot.edit.expiration_date</source>
        <target>Ablaufdatum</target>
      </segment>
    </unit>
    <unit id="OjwY78X" name="part_lot.edit.comment">
      <notes>
        <note category="file-source" priority="1">Part-DB1\src\Form\Part\PartLotType.php:128</note>
        <note priority="1">Part-DB1\src\Form\Part\PartLotType.php:125</note>
      </notes>
      <segment state="translated">
        <source>part_lot.edit.comment</source>
        <target>Kommentar</target>
      </segment>
    </unit>
    <unit id=".8YTKod" name="perm.group.other">
      <notes>
        <note category="file-source" priority="1">Part-DB1\src\Form\Permissions\PermissionsType.php:99</note>
        <note priority="1">Part-DB1\src\Form\Permissions\PermissionsType.php:99</note>
      </notes>
      <segment state="translated">
        <source>perm.group.other</source>
        <target>Verschiedene</target>
      </segment>
    </unit>
    <unit id="wPnvtWt" name="tfa_google.enable">
      <notes>
        <note category="file-source" priority="1">Part-DB1\src\Form\TFAGoogleSettingsType.php:97</note>
        <note priority="1">Part-DB1\src\Form\TFAGoogleSettingsType.php:97</note>
      </notes>
      <segment state="translated">
        <source>tfa_google.enable</source>
        <target>Authenticator App aktivieren</target>
      </segment>
    </unit>
    <unit id="g7Bwb96" name="tfa_google.disable">
      <notes>
        <note category="file-source" priority="1">Part-DB1\src\Form\TFAGoogleSettingsType.php:101</note>
        <note priority="1">Part-DB1\src\Form\TFAGoogleSettingsType.php:101</note>
      </notes>
      <segment state="translated">
        <source>tfa_google.disable</source>
        <target>Authenticator App deaktivieren</target>
      </segment>
    </unit>
    <unit id="j7YxSXm" name="google_confirmation">
      <notes>
        <note category="file-source" priority="1">Part-DB1\src\Form\TFAGoogleSettingsType.php:74</note>
        <note priority="1">Part-DB1\src\Form\TFAGoogleSettingsType.php:74</note>
      </notes>
      <segment state="translated">
        <source>google_confirmation</source>
        <target>Bestätigungscode</target>
      </segment>
    </unit>
    <unit id="Lq0fGXJ" name="user.timezone.label">
      <notes>
        <note category="file-source" priority="1">Part-DB1\src\Form\UserSettingsType.php:108</note>
        <note priority="1">Part-DB1\src\Form\UserSettingsType.php:108</note>
        <note priority="1">src\Form\UserSettingsType.php:46</note>
      </notes>
      <segment state="translated">
        <source>user.timezone.label</source>
        <target>Zeitzone</target>
      </segment>
    </unit>
    <unit id="uGQ16Yq" name="user.currency.label">
      <notes>
        <note category="file-source" priority="1">Part-DB1\src\Form\UserSettingsType.php:133</note>
        <note priority="1">Part-DB1\src\Form\UserSettingsType.php:132</note>
      </notes>
      <segment state="translated">
        <source>user.currency.label</source>
        <target>Bevorzugte Währung</target>
      </segment>
    </unit>
    <unit id="FX3KkuQ" name="save">
      <notes>
        <note category="file-source" priority="1">Part-DB1\src\Form\UserSettingsType.php:140</note>
        <note priority="1">Part-DB1\src\Form\UserSettingsType.php:139</note>
        <note priority="1">src\Form\UserSettingsType.php:53</note>
      </notes>
      <segment state="translated">
        <source>save</source>
        <target>Änderungen übernehmen</target>
      </segment>
    </unit>
    <unit id="Ab4wu0o" name="reset">
      <notes>
        <note category="file-source" priority="1">Part-DB1\src\Form\UserSettingsType.php:141</note>
        <note priority="1">Part-DB1\src\Form\UserSettingsType.php:140</note>
        <note priority="1">src\Form\UserSettingsType.php:54</note>
      </notes>
      <segment state="translated">
        <source>reset</source>
        <target>Änderungen verwerfen</target>
      </segment>
    </unit>
    <unit id="lx12TjD" name="user_settings.language.placeholder">
      <notes>
        <note category="file-source" priority="1">Part-DB1\src\Form\UserSettingsType.php:104</note>
        <note priority="1">Part-DB1\src\Form\UserSettingsType.php:104</note>
        <note priority="1">src\Form\UserSettingsType.php:45</note>
      </notes>
      <segment state="translated">
        <source>user_settings.language.placeholder</source>
        <target>Serverweite Sprache</target>
      </segment>
    </unit>
    <unit id="JROUC8Y" name="user_settings.timezone.placeholder">
      <notes>
        <note category="file-source" priority="1">Part-DB1\src\Form\UserSettingsType.php:115</note>
        <note priority="1">Part-DB1\src\Form\UserSettingsType.php:115</note>
        <note priority="1">src\Form\UserSettingsType.php:48</note>
      </notes>
      <segment state="translated">
        <source>user_settings.timezone.placeholder</source>
        <target>Serverweite Zeitzone</target>
      </segment>
    </unit>
    <unit id="ExjMUEE" name="attachment.label">
      <notes>
        <note category="file-source" priority="1">Part-DB1\src\Services\ElementTypeNameGenerator.php:79</note>
        <note priority="1">Part-DB1\src\Services\ElementTypeNameGenerator.php:79</note>
      </notes>
      <segment state="translated">
        <source>attachment.label</source>
        <target>Dateianhang</target>
      </segment>
    </unit>
    <unit id="ASJkLeb" name="attachment_type.label">
      <notes>
        <note category="file-source" priority="1">Part-DB1\src\Services\ElementTypeNameGenerator.php:81</note>
        <note priority="1">Part-DB1\src\Services\ElementTypeNameGenerator.php:81</note>
      </notes>
      <segment state="translated">
        <source>attachment_type.label</source>
        <target>Ahangstyp</target>
      </segment>
    </unit>
<<<<<<< HEAD
    <unit id="uR5eAkv" name="project.label">
=======
    <unit id="w.zcG5D" name="project.label">
>>>>>>> b529e8e3
      <notes>
        <note category="file-source" priority="1">Part-DB1\src\Services\ElementTypeNameGenerator.php:82</note>
        <note priority="1">Part-DB1\src\Services\ElementTypeNameGenerator.php:82</note>
      </notes>
      <segment state="translated">
        <source>project.label</source>
        <target>Projekt</target>
      </segment>
    </unit>
    <unit id="QPnDbnv" name="measurement_unit.label">
      <notes>
        <note category="file-source" priority="1">Part-DB1\src\Services\ElementTypeNameGenerator.php:85</note>
        <note priority="1">Part-DB1\src\Services\ElementTypeNameGenerator.php:85</note>
      </notes>
      <segment state="translated">
        <source>measurement_unit.label</source>
        <target>Maßeinheit</target>
      </segment>
    </unit>
    <unit id="5lJftbn" name="currency.label">
      <notes>
        <note category="file-source" priority="1">Part-DB1\src\Services\ElementTypeNameGenerator.php:90</note>
        <note priority="1">Part-DB1\src\Services\ElementTypeNameGenerator.php:90</note>
      </notes>
      <segment state="translated">
        <source>currency.label</source>
        <target>Währung</target>
      </segment>
    </unit>
    <unit id="zD9yfVF" name="orderdetail.label">
      <notes>
        <note category="file-source" priority="1">Part-DB1\src\Services\ElementTypeNameGenerator.php:91</note>
        <note priority="1">Part-DB1\src\Services\ElementTypeNameGenerator.php:91</note>
      </notes>
      <segment state="translated">
        <source>orderdetail.label</source>
        <target>Bestellinformation</target>
      </segment>
    </unit>
    <unit id="7_5mSa9" name="pricedetail.label">
      <notes>
        <note category="file-source" priority="1">Part-DB1\src\Services\ElementTypeNameGenerator.php:92</note>
        <note priority="1">Part-DB1\src\Services\ElementTypeNameGenerator.php:92</note>
      </notes>
      <segment state="translated">
        <source>pricedetail.label</source>
        <target>Preisinformation</target>
      </segment>
    </unit>
    <unit id="S4Z.EZY" name="user.label">
      <notes>
        <note category="file-source" priority="1">Part-DB1\src\Services\ElementTypeNameGenerator.php:94</note>
        <note priority="1">Part-DB1\src\Services\ElementTypeNameGenerator.php:94</note>
      </notes>
      <segment state="translated">
        <source>user.label</source>
        <target>Benutzer</target>
      </segment>
    </unit>
    <unit id="CxpVbHB" name="parameter.label">
      <notes>
        <note category="file-source" priority="1">Part-DB1\src\Services\ElementTypeNameGenerator.php:95</note>
      </notes>
      <segment state="translated">
        <source>parameter.label</source>
        <target>Parameter</target>
      </segment>
    </unit>
    <unit id="0koS1dD" name="label_profile.label">
      <notes>
        <note category="file-source" priority="1">Part-DB1\src\Services\ElementTypeNameGenerator.php:96</note>
      </notes>
      <segment state="translated">
        <source>label_profile.label</source>
        <target>Labelprofil</target>
      </segment>
    </unit>
    <unit id=".nBJJBz" name="log.element_deleted.old_name.unknown">
      <notes>
        <note category="file-source" priority="1">Part-DB1\src\Services\LogSystem\LogEntryExtraFormatter.php:176</note>
        <note priority="1">Part-DB1\src\Services\LogSystem\LogEntryExtraFormatter.php:161</note>
        <note priority="1">new</note>
      </notes>
      <segment state="translated">
        <source>log.element_deleted.old_name.unknown</source>
        <target>Unbekannt</target>
      </segment>
    </unit>
    <unit id="jYAc6_i" name="markdown.loading">
      <notes>
        <note category="file-source" priority="1">Part-DB1\src\Services\MarkdownParser.php:73</note>
        <note priority="1">Part-DB1\src\Services\MarkdownParser.php:73</note>
      </notes>
      <segment state="translated">
        <source>markdown.loading</source>
        <target>Lade Markdown. Wenn diese längere Zeit bestehen bleibt, versuchen sie die Website erneut zu laden!</target>
      </segment>
    </unit>
    <unit id="JVlktlG" name="pw_reset.email.subject">
      <notes>
        <note category="file-source" priority="1">Part-DB1\src\Services\PasswordResetManager.php:98</note>
        <note priority="1">Part-DB1\src\Services\PasswordResetManager.php:98</note>
      </notes>
      <segment state="translated">
        <source>pw_reset.email.subject</source>
        <target>Passwort Reset für Ihren Part-DB Account</target>
      </segment>
    </unit>
    <unit id="_D86R1w" name="tree.tools.tools">
      <notes>
        <note category="file-source" priority="1">Part-DB1\src\Services\Trees\ToolsTreeBuilder.php:108</note>
      </notes>
      <segment state="translated">
        <source>tree.tools.tools</source>
        <target>Tools</target>
      </segment>
    </unit>
    <unit id="sgHHET2" name="tree.tools.edit">
      <notes>
        <note category="file-source" priority="1">Part-DB1\src\Services\Trees\ToolsTreeBuilder.php:109</note>
        <note priority="1">Part-DB1\src\Services\Trees\ToolsTreeBuilder.php:107</note>
        <note priority="1">src\Services\ToolsTreeBuilder.php:74</note>
      </notes>
      <segment state="translated">
        <source>tree.tools.edit</source>
        <target>Bearbeiten</target>
      </segment>
    </unit>
    <unit id="RRgi9vd" name="tree.tools.show">
      <notes>
        <note category="file-source" priority="1">Part-DB1\src\Services\Trees\ToolsTreeBuilder.php:110</note>
        <note priority="1">Part-DB1\src\Services\Trees\ToolsTreeBuilder.php:108</note>
        <note priority="1">src\Services\ToolsTreeBuilder.php:81</note>
      </notes>
      <segment state="translated">
        <source>tree.tools.show</source>
        <target>Zeige</target>
      </segment>
    </unit>
    <unit id="nQkvo2A" name="tree.tools.system">
      <notes>
        <note category="file-source" priority="1">Part-DB1\src\Services\Trees\ToolsTreeBuilder.php:111</note>
        <note priority="1">Part-DB1\src\Services\Trees\ToolsTreeBuilder.php:109</note>
      </notes>
      <segment state="translated">
        <source>tree.tools.system</source>
        <target>System</target>
      </segment>
    </unit>
    <unit id="Cd_wFWS" name="tree.tools.tools.label_dialog">
      <notes>
        <note category="file-source" priority="1">Part-DB1\src\Services\Trees\ToolsTreeBuilder.php:123</note>
      </notes>
      <segment state="translated">
        <source>tree.tools.tools.label_dialog</source>
        <target>Labeldialog</target>
      </segment>
    </unit>
    <unit id="fVHzYVj" name="tree.tools.tools.label_scanner">
      <notes>
        <note category="file-source" priority="1">Part-DB1\src\Services\Trees\ToolsTreeBuilder.php:130</note>
      </notes>
      <segment state="translated">
        <source>tree.tools.tools.label_scanner</source>
        <target>Labelscanner</target>
      </segment>
    </unit>
    <unit id="Umzi6EP" name="tree.tools.edit.attachment_types">
      <notes>
        <note category="file-source" priority="1">Part-DB1\src\Services\Trees\ToolsTreeBuilder.php:149</note>
        <note priority="1">Part-DB1\src\Services\Trees\ToolsTreeBuilder.php:126</note>
        <note priority="1">src\Services\ToolsTreeBuilder.php:62</note>
      </notes>
      <segment state="translated">
        <source>tree.tools.edit.attachment_types</source>
        <target>Dateitypen</target>
      </segment>
    </unit>
    <unit id="IWpzGV5" name="tree.tools.edit.categories">
      <notes>
        <note category="file-source" priority="1">Part-DB1\src\Services\Trees\ToolsTreeBuilder.php:155</note>
        <note priority="1">Part-DB1\src\Services\Trees\ToolsTreeBuilder.php:132</note>
        <note priority="1">src\Services\ToolsTreeBuilder.php:64</note>
      </notes>
      <segment state="translated">
        <source>tree.tools.edit.categories</source>
        <target>Kategorien</target>
      </segment>
    </unit>
<<<<<<< HEAD
    <unit id="b2pLmAq" name="tree.tools.edit.projects">
=======
    <unit id="0I8lDuo" name="tree.tools.edit.projects">
>>>>>>> b529e8e3
      <notes>
        <note category="file-source" priority="1">Part-DB1\src\Services\Trees\ToolsTreeBuilder.php:161</note>
        <note priority="1">Part-DB1\src\Services\Trees\ToolsTreeBuilder.php:138</note>
        <note priority="1">src\Services\ToolsTreeBuilder.php:66</note>
      </notes>
      <segment state="translated">
        <source>tree.tools.edit.projects</source>
        <target>Projekte</target>
      </segment>
    </unit>
    <unit id="BFfweU_" name="tree.tools.edit.suppliers">
      <notes>
        <note category="file-source" priority="1">Part-DB1\src\Services\Trees\ToolsTreeBuilder.php:167</note>
        <note priority="1">Part-DB1\src\Services\Trees\ToolsTreeBuilder.php:144</note>
        <note priority="1">src\Services\ToolsTreeBuilder.php:68</note>
      </notes>
      <segment state="translated">
        <source>tree.tools.edit.suppliers</source>
        <target>Lieferanten</target>
      </segment>
    </unit>
    <unit id="bkM5GtE" name="tree.tools.edit.manufacturer">
      <notes>
        <note category="file-source" priority="1">Part-DB1\src\Services\Trees\ToolsTreeBuilder.php:173</note>
        <note priority="1">Part-DB1\src\Services\Trees\ToolsTreeBuilder.php:150</note>
        <note priority="1">src\Services\ToolsTreeBuilder.php:70</note>
      </notes>
      <segment state="translated">
        <source>tree.tools.edit.manufacturer</source>
        <target>Hersteller</target>
      </segment>
    </unit>
    <unit id="0uWeEo4" name="tree.tools.edit.storelocation">
      <notes>
        <note category="file-source" priority="1">Part-DB1\src\Services\Trees\ToolsTreeBuilder.php:179</note>
        <note priority="1">Part-DB1\src\Services\Trees\ToolsTreeBuilder.php:156</note>
      </notes>
      <segment state="translated">
        <source>tree.tools.edit.storelocation</source>
        <target>Lagerorte</target>
      </segment>
    </unit>
    <unit id="AQHSEDZ" name="tree.tools.edit.footprint">
      <notes>
        <note category="file-source" priority="1">Part-DB1\src\Services\Trees\ToolsTreeBuilder.php:185</note>
        <note priority="1">Part-DB1\src\Services\Trees\ToolsTreeBuilder.php:162</note>
      </notes>
      <segment state="translated">
        <source>tree.tools.edit.footprint</source>
        <target>Footprints</target>
      </segment>
    </unit>
    <unit id="RBBr5gI" name="tree.tools.edit.currency">
      <notes>
        <note category="file-source" priority="1">Part-DB1\src\Services\Trees\ToolsTreeBuilder.php:191</note>
        <note priority="1">Part-DB1\src\Services\Trees\ToolsTreeBuilder.php:168</note>
      </notes>
      <segment state="translated">
        <source>tree.tools.edit.currency</source>
        <target>Währungen</target>
      </segment>
    </unit>
    <unit id="624h27t" name="tree.tools.edit.measurement_unit">
      <notes>
        <note category="file-source" priority="1">Part-DB1\src\Services\Trees\ToolsTreeBuilder.php:197</note>
        <note priority="1">Part-DB1\src\Services\Trees\ToolsTreeBuilder.php:174</note>
      </notes>
      <segment state="translated">
        <source>tree.tools.edit.measurement_unit</source>
        <target>Maßeinheiten</target>
      </segment>
    </unit>
    <unit id="YAalchf" name="tree.tools.edit.label_profile">
      <notes>
        <note category="file-source" priority="1">Part-DB1\src\Services\Trees\ToolsTreeBuilder.php:203</note>
      </notes>
      <segment state="translated">
        <source>tree.tools.edit.label_profile</source>
        <target>Labelprofil</target>
      </segment>
    </unit>
    <unit id="CBX7i_1" name="tree.tools.edit.part">
      <notes>
        <note category="file-source" priority="1">Part-DB1\src\Services\Trees\ToolsTreeBuilder.php:209</note>
        <note priority="1">Part-DB1\src\Services\Trees\ToolsTreeBuilder.php:180</note>
      </notes>
      <segment state="translated">
        <source>tree.tools.edit.part</source>
        <target>Neues Bauteil</target>
      </segment>
    </unit>
    <unit id="cMe4sAM" name="tree.tools.show.all_parts">
      <notes>
        <note category="file-source" priority="1">Part-DB1\src\Services\Trees\ToolsTreeBuilder.php:226</note>
        <note priority="1">Part-DB1\src\Services\Trees\ToolsTreeBuilder.php:197</note>
        <note priority="1">src\Services\ToolsTreeBuilder.php:77</note>
      </notes>
      <segment state="translated">
        <source>tree.tools.show.all_parts</source>
        <target>Alle Teile</target>
      </segment>
    </unit>
    <unit id="aGy9QbC" name="tree.tools.show.all_attachments">
      <notes>
        <note category="file-source" priority="1">Part-DB1\src\Services\Trees\ToolsTreeBuilder.php:232</note>
        <note priority="1">Part-DB1\src\Services\Trees\ToolsTreeBuilder.php:203</note>
      </notes>
      <segment state="translated">
        <source>tree.tools.show.all_attachments</source>
        <target>Dateianhänge</target>
      </segment>
    </unit>
    <unit id="4_7bZqX" name="tree.tools.show.statistics">
      <notes>
        <note category="file-source" priority="1">Part-DB1\src\Services\Trees\ToolsTreeBuilder.php:239</note>
        <note priority="1">Part-DB1\src\Services\Trees\ToolsTreeBuilder.php:210</note>
        <note priority="1">new</note>
      </notes>
      <segment state="translated">
        <source>tree.tools.show.statistics</source>
        <target>Statistik</target>
      </segment>
    </unit>
    <unit id="D1it4FK" name="tree.tools.system.users">
      <notes>
        <note category="file-source" priority="1">Part-DB1\src\Services\Trees\ToolsTreeBuilder.php:258</note>
        <note priority="1">Part-DB1\src\Services\Trees\ToolsTreeBuilder.php:229</note>
      </notes>
      <segment state="translated">
        <source>tree.tools.system.users</source>
        <target>Benutzer</target>
      </segment>
    </unit>
    <unit id="7rI.aP2" name="tree.tools.system.groups">
      <notes>
        <note category="file-source" priority="1">Part-DB1\src\Services\Trees\ToolsTreeBuilder.php:264</note>
        <note priority="1">Part-DB1\src\Services\Trees\ToolsTreeBuilder.php:235</note>
      </notes>
      <segment state="translated">
        <source>tree.tools.system.groups</source>
        <target>Gruppen</target>
      </segment>
    </unit>
    <unit id="uwNvMFE" name="tree.tools.system.event_log">
      <notes>
        <note category="file-source" priority="1">Part-DB1\src\Services\Trees\ToolsTreeBuilder.php:271</note>
        <note priority="1">Part-DB1\src\Services\Trees\ToolsTreeBuilder.php:242</note>
        <note priority="1">new</note>
      </notes>
      <segment state="translated">
        <source>tree.tools.system.event_log</source>
        <target>Event log</target>
      </segment>
    </unit>
    <unit id="Y7FfSJt" name="entity.tree.new">
      <notes>
        <note category="file-source" priority="1">Part-DB1\src\Services\Trees\TreeViewGenerator.php:95</note>
        <note priority="1">Part-DB1\src\Services\Trees\TreeViewGenerator.php:95</note>
        <note priority="1">src\Services\TreeBuilder.php:124</note>
      </notes>
      <segment state="translated">
        <source>entity.tree.new</source>
        <target>Neues Element</target>
      </segment>
    </unit>
    <unit id="3Vc5_D2" name="attachment.external_file">
      <notes>
        <note priority="1">Part-DB1\templates\Parts\info\_attachments_info.html.twig:34</note>
        <note category="state" priority="1">obsolete</note>
      </notes>
      <segment state="translated">
        <source>attachment.external_file</source>
        <target>Externe Datei</target>
      </segment>
    </unit>
    <unit id="gexfRxf" name="attachment.edit">
      <notes>
        <note priority="1">Part-DB1\templates\Parts\info\_attachments_info.html.twig:62</note>
        <note category="state" priority="1">obsolete</note>
      </notes>
      <segment state="translated">
        <source>attachment.edit</source>
        <target>Bearbeiten</target>
      </segment>
    </unit>
    <unit id="iqU5ScK" name="barcode.scan">
      <notes>
        <note priority="1">Part-DB1\templates\_navbar.html.twig:27</note>
        <note priority="1">templates\base.html.twig:88</note>
        <note category="state" priority="1">obsolete</note>
      </notes>
      <segment state="translated">
        <source>barcode.scan</source>
        <target>Scanne Barcode</target>
      </segment>
    </unit>
    <unit id="HhQjrkN" name="user.theme.label">
      <notes>
        <note priority="1">Part-DB1\src\Form\UserSettingsType.php:119</note>
        <note priority="1">src\Form\UserSettingsType.php:49</note>
        <note category="state" priority="1">obsolete</note>
      </notes>
      <segment state="translated">
        <source>user.theme.label</source>
        <target>Theme</target>
      </segment>
    </unit>
    <unit id="Dpfk52." name="user_settings.theme.placeholder">
      <notes>
        <note priority="1">Part-DB1\src\Form\UserSettingsType.php:129</note>
        <note priority="1">src\Form\UserSettingsType.php:50</note>
        <note category="state" priority="1">obsolete</note>
      </notes>
      <segment state="translated">
        <source>user_settings.theme.placeholder</source>
        <target>Serverweites Theme</target>
      </segment>
    </unit>
    <unit id="CPJxiHz" name="M">
      <notes>
        <note priority="1">Part-DB1\src\Form\Type\SIUnitType.php:141</note>
        <note category="state" priority="1">obsolete</note>
      </notes>
      <segment state="translated">
        <source>M</source>
        <target>M</target>
      </segment>
    </unit>
    <unit id="glTDKak" name="k">
      <notes>
        <note priority="1">Part-DB1\src\Form\Type\SIUnitType.php:141</note>
        <note category="state" priority="1">obsolete</note>
      </notes>
      <segment state="translated">
        <source>k</source>
        <target>k</target>
      </segment>
    </unit>
    <unit id="47DEQpj" name="">
      <segment>
        <source/>
        <target> </target>
      </segment>
    </unit>
    <unit id="YsZqel3" name="m">
      <notes>
        <note priority="1">Part-DB1\src\Form\Type\SIUnitType.php:141</note>
        <note category="state" priority="1">obsolete</note>
      </notes>
      <segment state="translated">
        <source>m</source>
        <target>m</target>
      </segment>
    </unit>
    <unit id="WgcvG_T" name="µ">
      <notes>
        <note priority="1">Part-DB1\src\Form\Type\SIUnitType.php:141</note>
        <note category="state" priority="1">obsolete</note>
      </notes>
      <segment state="translated">
        <source>µ</source>
        <target>µ</target>
      </segment>
    </unit>
    <unit id="oHq_Mt5" name="log.user_login.ip">
      <notes>
        <note priority="1">Part-DB1\src\Services\LogSystem\LogEntryExtraFormatter.php:100</note>
        <note priority="1">new</note>
        <note category="state" priority="1">obsolete</note>
      </notes>
      <segment state="translated">
        <source>log.user_login.ip</source>
        <target>IP:</target>
      </segment>
    </unit>
    <unit id="JEAFg3_" name="log.undo_mode.undo">
      <notes>
        <note priority="1">Part-DB1\src\Services\LogSystem\LogEntryExtraFormatter.php:128</note>
        <note priority="1">Part-DB1\src\Services\LogSystem\LogEntryExtraFormatter.php:150</note>
        <note priority="1">Part-DB1\src\Services\LogSystem\LogEntryExtraFormatter.php:169</note>
        <note priority="1">Part-DB1\src\Services\LogSystem\LogEntryExtraFormatter.php:207</note>
        <note priority="1">new</note>
        <note category="state" priority="1">obsolete</note>
      </notes>
      <segment state="translated">
        <source>log.undo_mode.undo</source>
        <target>Änderung rückgängig gemacht</target>
      </segment>
    </unit>
    <unit id="w9Ow4hB" name="log.undo_mode.revert">
      <notes>
        <note priority="1">Part-DB1\src\Services\LogSystem\LogEntryExtraFormatter.php:130</note>
        <note priority="1">Part-DB1\src\Services\LogSystem\LogEntryExtraFormatter.php:152</note>
        <note priority="1">Part-DB1\src\Services\LogSystem\LogEntryExtraFormatter.php:171</note>
        <note priority="1">Part-DB1\src\Services\LogSystem\LogEntryExtraFormatter.php:209</note>
        <note priority="1">new</note>
        <note category="state" priority="1">obsolete</note>
      </notes>
      <segment state="translated">
        <source>log.undo_mode.revert</source>
        <target>Element zurückgesetzt</target>
      </segment>
    </unit>
    <unit id="q6AoFKP" name="log.element_created.original_instock">
      <notes>
        <note priority="1">Part-DB1\src\Services\LogSystem\LogEntryExtraFormatter.php:139</note>
        <note priority="1">new</note>
        <note category="state" priority="1">obsolete</note>
      </notes>
      <segment state="translated">
        <source>log.element_created.original_instock</source>
        <target>Alter Bestand</target>
      </segment>
    </unit>
    <unit id="TutJY7L" name="log.element_deleted.old_name">
      <notes>
        <note priority="1">Part-DB1\src\Services\LogSystem\LogEntryExtraFormatter.php:160</note>
        <note priority="1">new</note>
        <note category="state" priority="1">obsolete</note>
      </notes>
      <segment state="translated">
        <source>log.element_deleted.old_name</source>
        <target>Alter Name</target>
      </segment>
    </unit>
    <unit id="NyTftx6" name="log.element_edited.changed_fields">
      <notes>
        <note priority="1">Part-DB1\src\Services\LogSystem\LogEntryExtraFormatter.php:184</note>
        <note priority="1">new</note>
        <note category="state" priority="1">obsolete</note>
      </notes>
      <segment state="translated">
        <source>log.element_edited.changed_fields</source>
        <target>Geänderte Eigenschaften</target>
      </segment>
    </unit>
    <unit id="8YQSzN5" name="log.instock_changed.comment">
      <notes>
        <note priority="1">Part-DB1\src\Services\LogSystem\LogEntryExtraFormatter.php:198</note>
        <note priority="1">new</note>
        <note category="state" priority="1">obsolete</note>
      </notes>
      <segment state="translated">
        <source>log.instock_changed.comment</source>
        <target>Kommentar</target>
      </segment>
    </unit>
    <unit id="ar.0VTi" name="log.collection_deleted.deleted">
      <notes>
        <note priority="1">Part-DB1\src\Services\LogSystem\LogEntryExtraFormatter.php:214</note>
        <note priority="1">new</note>
        <note category="state" priority="1">obsolete</note>
      </notes>
      <segment state="translated">
        <source>log.collection_deleted.deleted</source>
        <target>gelöschtes Element</target>
      </segment>
    </unit>
    <unit id="rOLpDSq" name="go.exclamation">
      <notes>
        <note priority="1">templates\base.html.twig:81</note>
        <note priority="1">obsolete</note>
        <note category="state" priority="1">obsolete</note>
      </notes>
      <segment state="translated">
        <source>go.exclamation</source>
        <target>Los!</target>
      </segment>
    </unit>
    <unit id="rMCnZt." name="language.english">
      <notes>
        <note priority="1">templates\base.html.twig:109</note>
        <note priority="1">obsolete</note>
        <note category="state" priority="1">obsolete</note>
      </notes>
      <segment state="translated">
        <source>language.english</source>
        <target>Englisch</target>
      </segment>
    </unit>
    <unit id="OmHgIys" name="language.german">
      <notes>
        <note priority="1">templates\base.html.twig:112</note>
        <note priority="1">obsolete</note>
        <note category="state" priority="1">obsolete</note>
      </notes>
      <segment state="translated">
        <source>language.german</source>
        <target>Deutsch</target>
      </segment>
    </unit>
    <unit id="EQgFD4g" name="flash.password_change_needed">
      <notes>
        <note priority="1">obsolete</note>
        <note category="state" priority="1">obsolete</note>
      </notes>
      <segment state="translated">
        <source>flash.password_change_needed</source>
        <target>Ihr Password muss geändert werden!</target>
      </segment>
    </unit>
    <unit id="ya0_S7f" name="attachment.table.type">
      <notes>
        <note priority="1">obsolete</note>
        <note category="state" priority="1">obsolete</note>
      </notes>
      <segment state="translated">
        <source>attachment.table.type</source>
        <target>Anhangstyp</target>
      </segment>
    </unit>
    <unit id="b_m6Jth" name="attachment.table.element">
      <notes>
        <note priority="1">obsolete</note>
        <note category="state" priority="1">obsolete</note>
      </notes>
      <segment state="translated">
        <source>attachment.table.element</source>
        <target>verknüpftes Element</target>
      </segment>
    </unit>
    <unit id="QRmJnyi" name="attachment.edit.isPicture">
      <notes>
        <note priority="1">obsolete</note>
        <note category="state" priority="1">obsolete</note>
      </notes>
      <segment state="translated">
        <source>attachment.edit.isPicture</source>
        <target>Bild?</target>
      </segment>
    </unit>
    <unit id="3lJuQED" name="attachment.edit.is3DModel">
      <notes>
        <note priority="1">obsolete</note>
        <note category="state" priority="1">obsolete</note>
      </notes>
      <segment state="translated">
        <source>attachment.edit.is3DModel</source>
        <target>3D Modell?</target>
      </segment>
    </unit>
    <unit id="ogh2av7" name="attachment.edit.isBuiltin">
      <notes>
        <note priority="1">obsolete</note>
        <note category="state" priority="1">obsolete</note>
      </notes>
      <segment state="translated">
        <source>attachment.edit.isBuiltin</source>
        <target>Eingebaute Ressource?</target>
      </segment>
    </unit>
    <unit id="ths2hVl" name="category.edit.default_comment.placeholder">
      <notes>
        <note priority="1">obsolete</note>
        <note category="state" priority="1">obsolete</note>
      </notes>
      <segment state="translated">
        <source>category.edit.default_comment.placeholder</source>
        <target>z.B. Nützlich für Schaltnetzteile</target>
      </segment>
    </unit>
    <unit id="n13qerD" name="tfa_backup.regenerate_codes">
      <notes>
        <note priority="1">obsolete</note>
        <note category="state" priority="1">obsolete</note>
      </notes>
      <segment state="translated">
        <source>tfa_backup.regenerate_codes</source>
        <target>Neue Backupcodes erzeugen</target>
      </segment>
    </unit>
    <unit id="lZvhKYu" name="validator.noneofitschild.self">
      <notes>
        <note priority="1">obsolete</note>
        <note category="state" priority="1">obsolete</note>
      </notes>
      <segment state="translated">
        <source>validator.noneofitschild.self</source>
        <target>Ein Element kann nicht sich selbst als übergeordnet sein!</target>
      </segment>
    </unit>
    <unit id="pr07aV4" name="validator.noneofitschild.children">
      <notes>
        <note priority="1">obsolete</note>
        <note category="state" priority="1">obsolete</note>
      </notes>
      <segment state="translated">
        <source>validator.noneofitschild.children</source>
        <target>Ein Kindelement kann nicht das übergeordnete Element sein!</target>
      </segment>
    </unit>
    <unit id="0IF0VIF" name="validator.isSelectable">
      <notes>
        <note priority="1">obsolete</note>
        <note category="state" priority="1">obsolete</note>
      </notes>
      <segment state="translated">
        <source>validator.isSelectable</source>
        <target>Das Element muss auswählbar sein!</target>
      </segment>
    </unit>
    <unit id="nd207H6" name="validator.part_lot.location_full.no_increasment">
      <notes>
        <note priority="1">obsolete</note>
        <note category="state" priority="1">obsolete</note>
      </notes>
      <segment state="translated">
        <source>validator.part_lot.location_full.no_increasment</source>
        <target>Der verwendete Lagerort wurde als voll markiert, daher kann der Bestand nicht erhöht werden. (Neuer Bestand maximal {{ old_amount }})</target>
      </segment>
    </unit>
    <unit id="R6Ov4Yt" name="validator.part_lot.location_full">
      <notes>
        <note priority="1">obsolete</note>
        <note category="state" priority="1">obsolete</note>
      </notes>
      <segment state="translated">
        <source>validator.part_lot.location_full</source>
        <target>Der Lagerort ist voll, daher können keine neue Teile hinzugefügt werden.</target>
      </segment>
    </unit>
    <unit id="6vIlN5q" name="validator.part_lot.only_existing">
      <notes>
        <note priority="1">obsolete</note>
        <note category="state" priority="1">obsolete</note>
      </notes>
      <segment state="translated">
        <source>validator.part_lot.only_existing</source>
        <target>Der Lagerort wurde als "nur bestehende Teile" markiert, daher können keine neuen Teile hinzugefügt werden.</target>
      </segment>
    </unit>
    <unit id="BNQk2e7" name="validator.part_lot.single_part">
      <notes>
        <note priority="1">obsolete</note>
        <note category="state" priority="1">obsolete</note>
      </notes>
      <segment state="translated">
        <source>validator.part_lot.single_part</source>
        <target>Der Lagerort wurde als "Nur ein Bauteil" markiert, daher kann kein neues Bauteil hinzugefügt werden.</target>
      </segment>
    </unit>
    <unit id="7yhBzTg" name="m_status.active.help">
      <notes>
        <note priority="1">obsolete</note>
        <note category="state" priority="1">obsolete</note>
      </notes>
      <segment state="translated">
        <source>m_status.active.help</source>
        <target>Das Bauteil wird momentan und in absehbarer Zukunft produziert.</target>
      </segment>
    </unit>
    <unit id="UsEaNqy" name="m_status.announced.help">
      <notes>
        <note priority="1">obsolete</note>
        <note category="state" priority="1">obsolete</note>
      </notes>
      <segment state="translated">
        <source>m_status.announced.help</source>
        <target>Das Bauteil wurde angekündigt, ist aber noch nicht erhältlich.</target>
      </segment>
    </unit>
    <unit id="huj6JXj" name="m_status.discontinued.help">
      <notes>
        <note priority="1">obsolete</note>
        <note category="state" priority="1">obsolete</note>
      </notes>
      <segment state="translated">
        <source>m_status.discontinued.help</source>
        <target>Das Bauteil wird nicht mehr hergestellt.</target>
      </segment>
    </unit>
    <unit id="xytsZcE" name="m_status.eol.help">
      <notes>
        <note priority="1">obsolete</note>
        <note category="state" priority="1">obsolete</note>
      </notes>
      <segment state="translated">
        <source>m_status.eol.help</source>
        <target>Die Produktion des Bauteils wird bald eingestellt.</target>
      </segment>
    </unit>
    <unit id="t8VuM2P" name="m_status.nrfnd.help">
      <notes>
        <note priority="1">obsolete</note>
        <note category="state" priority="1">obsolete</note>
      </notes>
      <segment state="translated">
        <source>m_status.nrfnd.help</source>
        <target>Im Moment wird das Bauteil noch hergestellt, die Verwendung für neue Designs ist nicht mehr empfohlen.</target>
      </segment>
    </unit>
    <unit id="8x._AWi" name="m_status.unknown.help">
      <notes>
        <note priority="1">obsolete</note>
        <note category="state" priority="1">obsolete</note>
      </notes>
      <segment state="translated">
        <source>m_status.unknown.help</source>
        <target>Der Produktionstatus ist nicht bekannt.</target>
      </segment>
    </unit>
    <unit id="g4ahva6" name="flash.success">
      <notes>
        <note priority="1">obsolete</note>
        <note category="state" priority="1">obsolete</note>
      </notes>
      <segment state="translated">
        <source>flash.success</source>
        <target>Erfolg</target>
      </segment>
    </unit>
    <unit id="NehzWgk" name="flash.error">
      <notes>
        <note priority="1">obsolete</note>
        <note category="state" priority="1">obsolete</note>
      </notes>
      <segment state="translated">
        <source>flash.error</source>
        <target>Fehler</target>
      </segment>
    </unit>
    <unit id="h8vhq_r" name="flash.warning">
      <notes>
        <note priority="1">obsolete</note>
        <note category="state" priority="1">obsolete</note>
      </notes>
      <segment state="translated">
        <source>flash.warning</source>
        <target>Warnung</target>
      </segment>
    </unit>
    <unit id="m5p2YEz" name="flash.notice">
      <notes>
        <note priority="1">obsolete</note>
        <note category="state" priority="1">obsolete</note>
      </notes>
      <segment state="translated">
        <source>flash.notice</source>
        <target>Hinweis</target>
      </segment>
    </unit>
    <unit id="YA5xZMy" name="flash.info">
      <notes>
        <note priority="1">obsolete</note>
        <note category="state" priority="1">obsolete</note>
      </notes>
      <segment state="translated">
        <source>flash.info</source>
        <target>Info</target>
      </segment>
    </unit>
    <unit id="hYFfpL7" name="validator.noLockout">
      <notes>
        <note priority="1">obsolete</note>
        <note category="state" priority="1">obsolete</note>
      </notes>
      <segment state="translated">
        <source>validator.noLockout</source>
        <target>Sie können sich nicht selbst die Berechtigung Berechtigungen zu bearbeiten entziehen, um sich nicht versehentlich auszusperren!</target>
      </segment>
    </unit>
    <unit id="dxkuAbb" name="attachment_type.edit.filetype_filter">
      <notes>
        <note priority="1">obsolete</note>
        <note category="state" priority="1">obsolete</note>
      </notes>
      <segment state="translated">
        <source>attachment_type.edit.filetype_filter</source>
        <target>Erlaubte Dateitypen</target>
      </segment>
    </unit>
    <unit id="1KMaa2P" name="attachment_type.edit.filetype_filter.help">
      <notes>
        <note priority="1">obsolete</note>
        <note category="state" priority="1">obsolete</note>
      </notes>
      <segment state="translated">
        <source>attachment_type.edit.filetype_filter.help</source>
        <target>Sie können hier eine kommaseparierte Liste von Dateiendungen oder Mimetypen angeben, die eine hochgeladene Datei mit diesem Anhangstyp haben muss. Um alle unterstützten Bilddateien zu erlauben, kann image/* benutzt werden.</target>
      </segment>
    </unit>
    <unit id="wkNc9Pm" name="attachment_type.edit.filetype_filter.placeholder">
      <notes>
        <note priority="1">obsolete</note>
        <note category="state" priority="1">obsolete</note>
      </notes>
      <segment state="translated">
        <source>attachment_type.edit.filetype_filter.placeholder</source>
        <target>z.B. .txt, application/pdf, image/*</target>
      </segment>
    </unit>
    <unit id="nEC2Xzw" name="part.name.placeholder">
      <notes>
        <note priority="1">src\Form\PartType.php:63</note>
        <note priority="1">obsolete</note>
        <note category="state" priority="1">obsolete</note>
      </notes>
      <segment state="translated">
        <source>part.name.placeholder</source>
        <target>z.B. BC547</target>
      </segment>
    </unit>
    <unit id="SDbrzIT" name="entity.edit.not_selectable">
      <notes>
        <note priority="1">obsolete</note>
        <note category="state" priority="1">obsolete</note>
      </notes>
      <segment state="translated">
        <source>entity.edit.not_selectable</source>
        <target>Nicht auswählbar</target>
      </segment>
    </unit>
    <unit id="5aUSkZz" name="entity.edit.not_selectable.help">
      <notes>
        <note priority="1">obsolete</note>
        <note category="state" priority="1">obsolete</note>
      </notes>
      <segment state="translated">
        <source>entity.edit.not_selectable.help</source>
        <target>Wenn diese Option aktiviert ist, dann kann dieses Element keinem Bauteil als Eigenschaft zugewiesen werden. Hilfreich z.B. wenn dieses Element nur der reinen Sortierung dienen soll.</target>
      </segment>
    </unit>
    <unit id="en0DwC3" name="bbcode.hint">
      <notes>
        <note priority="1">obsolete</note>
        <note category="state" priority="1">obsolete</note>
      </notes>
      <segment state="translated">
        <source>bbcode.hint</source>
        <target>Hier kann BBCode verwendet werden (z.B. [b]Fett[/b])</target>
      </segment>
    </unit>
    <unit id="Q5hCjzL" name="entity.create">
      <notes>
        <note priority="1">obsolete</note>
        <note category="state" priority="1">obsolete</note>
      </notes>
      <segment state="translated">
        <source>entity.create</source>
        <target>Element anlegen</target>
      </segment>
    </unit>
    <unit id="bBoYWyf" name="entity.edit.save">
      <notes>
        <note priority="1">obsolete</note>
        <note category="state" priority="1">obsolete</note>
      </notes>
      <segment state="translated">
        <source>entity.edit.save</source>
        <target>Speichern</target>
      </segment>
    </unit>
    <unit id="HeL2lAW" name="category.edit.disable_footprints">
      <notes>
        <note priority="1">obsolete</note>
        <note category="state" priority="1">obsolete</note>
      </notes>
      <segment state="translated">
        <source>category.edit.disable_footprints</source>
        <target>Deaktiviere Footprints</target>
      </segment>
    </unit>
    <unit id="lpS1zKs" name="category.edit.disable_footprints.help">
      <notes>
        <note priority="1">obsolete</note>
        <note category="state" priority="1">obsolete</note>
      </notes>
      <segment state="translated">
        <source>category.edit.disable_footprints.help</source>
        <target>Wenn diese Option aktiviert ist, ist die Footprint Eigenschaft für alle Bauteile in dieser Kategorie, deaktiviert.</target>
      </segment>
    </unit>
    <unit id="1w_nFL7" name="category.edit.disable_manufacturers">
      <notes>
        <note priority="1">obsolete</note>
        <note category="state" priority="1">obsolete</note>
      </notes>
      <segment state="translated">
        <source>category.edit.disable_manufacturers</source>
        <target>Deaktiviere Hersteller</target>
      </segment>
    </unit>
    <unit id="tNK6Sfl" name="category.edit.disable_manufacturers.help">
      <notes>
        <note priority="1">obsolete</note>
        <note category="state" priority="1">obsolete</note>
      </notes>
      <segment state="translated">
        <source>category.edit.disable_manufacturers.help</source>
        <target>Wenn diese Option aktiviert ist, ist die Hersteller Eigenschaft für alle Bauteile in dieser Kategorie, deaktiviert.</target>
      </segment>
    </unit>
    <unit id="HOZICfA" name="category.edit.disable_autodatasheets">
      <notes>
        <note priority="1">obsolete</note>
        <note category="state" priority="1">obsolete</note>
      </notes>
      <segment state="translated">
        <source>category.edit.disable_autodatasheets</source>
        <target>Deaktiviere Automatische Datenblatt links</target>
      </segment>
    </unit>
    <unit id="5HWLQAL" name="category.edit.disable_autodatasheets.help">
      <notes>
        <note priority="1">obsolete</note>
        <note category="state" priority="1">obsolete</note>
      </notes>
      <segment state="translated">
        <source>category.edit.disable_autodatasheets.help</source>
        <target>Wenn diese Option aktiviert ist, werden für Bauteile mit dieser Kategorie keine automatischen Datenblattlinks erzeugt.</target>
      </segment>
    </unit>
    <unit id="lfFBz4D" name="category.edit.disable_properties">
      <notes>
        <note priority="1">obsolete</note>
        <note category="state" priority="1">obsolete</note>
      </notes>
      <segment state="translated">
        <source>category.edit.disable_properties</source>
        <target>Deaktiviere Eigenschaften</target>
      </segment>
    </unit>
    <unit id="gu7SqNR" name="category.edit.disable_properties.help">
      <notes>
        <note priority="1">obsolete</note>
        <note category="state" priority="1">obsolete</note>
      </notes>
      <segment state="translated">
        <source>category.edit.disable_properties.help</source>
        <target>Wenn diese Option aktiviert ist, sind die Bauteileeigenschaften für alle Bauteile in dieser Kategorie, deaktiviert.</target>
      </segment>
    </unit>
    <unit id="0FP6XeT" name="category.edit.partname_hint">
      <notes>
        <note priority="1">obsolete</note>
        <note category="state" priority="1">obsolete</note>
      </notes>
      <segment state="translated">
        <source>category.edit.partname_hint</source>
        <target>Namenshinweis</target>
      </segment>
    </unit>
    <unit id="BG4G_f9" name="category.edit.partname_hint.placeholder">
      <notes>
        <note priority="1">obsolete</note>
        <note category="state" priority="1">obsolete</note>
      </notes>
      <segment state="translated">
        <source>category.edit.partname_hint.placeholder</source>
        <target>z.B. 100nF</target>
      </segment>
    </unit>
    <unit id="LbTbeDm" name="category.edit.partname_regex">
      <notes>
        <note priority="1">obsolete</note>
        <note category="state" priority="1">obsolete</note>
      </notes>
      <segment state="translated">
        <source>category.edit.partname_regex</source>
        <target>Namensfilter</target>
      </segment>
    </unit>
    <unit id="UH78POJ" name="category.edit.default_description">
      <notes>
        <note priority="1">obsolete</note>
        <note category="state" priority="1">obsolete</note>
      </notes>
      <segment state="translated">
        <source>category.edit.default_description</source>
        <target>Standard Beschreibung</target>
      </segment>
    </unit>
    <unit id="8hlqVRs" name="category.edit.default_description.placeholder">
      <notes>
        <note priority="1">obsolete</note>
        <note category="state" priority="1">obsolete</note>
      </notes>
      <segment state="translated">
        <source>category.edit.default_description.placeholder</source>
        <target>z.B. Kondensator, 10mmx10mm, SMD</target>
      </segment>
    </unit>
    <unit id="QMPrbSY" name="category.edit.default_comment">
      <notes>
        <note priority="1">obsolete</note>
        <note category="state" priority="1">obsolete</note>
      </notes>
      <segment state="translated">
        <source>category.edit.default_comment</source>
        <target>Standard Kommentar</target>
      </segment>
    </unit>
    <unit id="KN33Vgx" name="company.edit.address">
      <notes>
        <note priority="1">obsolete</note>
        <note category="state" priority="1">obsolete</note>
      </notes>
      <segment state="translated">
        <source>company.edit.address</source>
        <target>Anschrift</target>
      </segment>
    </unit>
    <unit id="AMjZLA3" name="company.edit.address.placeholder">
      <notes>
        <note priority="1">obsolete</note>
        <note category="state" priority="1">obsolete</note>
      </notes>
      <segment state="translated">
        <source>company.edit.address.placeholder</source>
        <target>Musterstraße 314
31415 Beispielhausen</target>
      </segment>
    </unit>
    <unit id="WoyE_3B" name="company.edit.phone_number">
      <notes>
        <note priority="1">obsolete</note>
        <note category="state" priority="1">obsolete</note>
      </notes>
      <segment state="translated">
        <source>company.edit.phone_number</source>
        <target>Telefonnummer</target>
      </segment>
    </unit>
    <unit id="VSMS9Jw" name="company.edit.phone_number.placeholder">
      <notes>
        <note priority="1">obsolete</note>
        <note category="state" priority="1">obsolete</note>
      </notes>
      <segment state="translated">
        <source>company.edit.phone_number.placeholder</source>
        <target>+49 12345 6789</target>
      </segment>
    </unit>
    <unit id="khUB2so" name="company.edit.fax_number">
      <notes>
        <note priority="1">obsolete</note>
        <note category="state" priority="1">obsolete</note>
      </notes>
      <segment state="translated">
        <source>company.edit.fax_number</source>
        <target>Faxnummer</target>
      </segment>
    </unit>
    <unit id="63TXMfg" name="company.edit.email">
      <notes>
        <note priority="1">obsolete</note>
        <note category="state" priority="1">obsolete</note>
      </notes>
      <segment state="translated">
        <source>company.edit.email</source>
        <target>Email Addresse</target>
      </segment>
    </unit>
    <unit id="vTq5HxO" name="company.edit.email.placeholder">
      <notes>
        <note priority="1">obsolete</note>
        <note category="state" priority="1">obsolete</note>
      </notes>
      <segment state="translated">
        <source>company.edit.email.placeholder</source>
        <target>contact@foo.bar</target>
      </segment>
    </unit>
    <unit id="jv3fl1U" name="company.edit.website">
      <notes>
        <note priority="1">obsolete</note>
        <note category="state" priority="1">obsolete</note>
      </notes>
      <segment state="translated">
        <source>company.edit.website</source>
        <target>Website</target>
      </segment>
    </unit>
    <unit id="fCwuIQc" name="company.edit.website.placeholder">
      <notes>
        <note priority="1">obsolete</note>
        <note category="state" priority="1">obsolete</note>
      </notes>
      <segment state="translated">
        <source>company.edit.website.placeholder</source>
        <target>https://www.foo.bar</target>
      </segment>
    </unit>
    <unit id="l4BUu.S" name="company.edit.auto_product_url">
      <notes>
        <note priority="1">obsolete</note>
        <note category="state" priority="1">obsolete</note>
      </notes>
      <segment state="translated">
        <source>company.edit.auto_product_url</source>
        <target>Produkt URL</target>
      </segment>
    </unit>
    <unit id="UaJhZGe" name="company.edit.auto_product_url.help">
      <notes>
        <note priority="1">obsolete</note>
        <note category="state" priority="1">obsolete</note>
      </notes>
      <segment state="translated">
        <source>company.edit.auto_product_url.help</source>
        <target>Wenn diese URL gesetzt ist, wird sie benutzt um die URL eines Bauteils auf der Website des Herstellers zu erzeugen. Dabei wird %PARTNUMBER% mit der Bestellnummer ersetzt.</target>
      </segment>
    </unit>
    <unit id="22S3ulf" name="company.edit.auto_product_url.placeholder">
      <notes>
        <note priority="1">obsolete</note>
        <note category="state" priority="1">obsolete</note>
      </notes>
      <segment state="translated">
        <source>company.edit.auto_product_url.placeholder</source>
        <target>https://foo.bar/product/%PARTNUMBER%</target>
      </segment>
    </unit>
    <unit id="NZUfSAR" name="currency.edit.iso_code">
      <notes>
        <note priority="1">obsolete</note>
        <note category="state" priority="1">obsolete</note>
      </notes>
      <segment state="translated">
        <source>currency.edit.iso_code</source>
        <target>ISO Code</target>
      </segment>
    </unit>
    <unit id="9YIkqmF" name="currency.edit.exchange_rate">
      <notes>
        <note priority="1">obsolete</note>
        <note category="state" priority="1">obsolete</note>
      </notes>
      <segment state="translated">
        <source>currency.edit.exchange_rate</source>
        <target>Wechselkurs</target>
      </segment>
    </unit>
    <unit id="n496LjY" name="footprint.edit.3d_model">
      <notes>
        <note priority="1">obsolete</note>
        <note category="state" priority="1">obsolete</note>
      </notes>
      <segment state="translated">
        <source>footprint.edit.3d_model</source>
        <target>3D Modell</target>
      </segment>
    </unit>
    <unit id="bxMaU3Y" name="mass_creation.lines">
      <notes>
        <note priority="1">obsolete</note>
        <note category="state" priority="1">obsolete</note>
      </notes>
      <segment state="translated">
        <source>mass_creation.lines</source>
        <target>Eingabe</target>
      </segment>
    </unit>
    <unit id="nIwyuSG" name="mass_creation.lines.placeholder">
      <notes>
        <note priority="1">obsolete</note>
        <note category="state" priority="1">obsolete</note>
      </notes>
      <segment state="translated">
        <source>mass_creation.lines.placeholder</source>
        <target>Element 1
Element 2
Element 3</target>
      </segment>
    </unit>
    <unit id="yOi8.bI" name="entity.mass_creation.btn">
      <notes>
        <note priority="1">obsolete</note>
        <note category="state" priority="1">obsolete</note>
      </notes>
      <segment state="translated">
        <source>entity.mass_creation.btn</source>
        <target>Anlegen</target>
      </segment>
    </unit>
    <unit id="oqwo_n5" name="measurement_unit.edit.is_integer">
      <notes>
        <note priority="1">obsolete</note>
        <note category="state" priority="1">obsolete</note>
      </notes>
      <segment state="translated">
        <source>measurement_unit.edit.is_integer</source>
        <target>Ganzzahlig</target>
      </segment>
    </unit>
    <unit id="ks8LoMb" name="measurement_unit.edit.is_integer.help">
      <notes>
        <note priority="1">obsolete</note>
        <note category="state" priority="1">obsolete</note>
      </notes>
      <segment state="translated">
        <source>measurement_unit.edit.is_integer.help</source>
        <target>Wenn diese Option aktiviert ist, werden alle Mengen in dieser Einheit auf ganze Zahlen gerundet.</target>
      </segment>
    </unit>
    <unit id=".TAAW6t" name="measurement_unit.edit.use_si_prefix">
      <notes>
        <note priority="1">obsolete</note>
        <note category="state" priority="1">obsolete</note>
      </notes>
      <segment state="translated">
        <source>measurement_unit.edit.use_si_prefix</source>
        <target>Benutze SI Prefixe</target>
      </segment>
    </unit>
    <unit id="EZh.nn7" name="measurement_unit.edit.use_si_prefix.help">
      <notes>
        <note priority="1">obsolete</note>
        <note category="state" priority="1">obsolete</note>
      </notes>
      <segment state="translated">
        <source>measurement_unit.edit.use_si_prefix.help</source>
        <target>Wenn diese Option aktiviert ist, werden bei Ausgabe der Zahlen SI Prefixe benutzt (z.B. 1,2kg anstatt 1200g)</target>
      </segment>
    </unit>
    <unit id="zha3lRe" name="measurement_unit.edit.unit_symbol">
      <notes>
        <note priority="1">obsolete</note>
        <note category="state" priority="1">obsolete</note>
      </notes>
      <segment state="translated">
        <source>measurement_unit.edit.unit_symbol</source>
        <target>Einheitensymbol</target>
      </segment>
    </unit>
    <unit id="AxSvu9V" name="measurement_unit.edit.unit_symbol.placeholder">
      <notes>
        <note priority="1">obsolete</note>
        <note category="state" priority="1">obsolete</note>
      </notes>
      <segment state="translated">
        <source>measurement_unit.edit.unit_symbol.placeholder</source>
        <target>z.B. m</target>
      </segment>
    </unit>
    <unit id="L68lNgx" name="storelocation.edit.is_full.label">
      <notes>
        <note priority="1">obsolete</note>
        <note category="state" priority="1">obsolete</note>
      </notes>
      <segment state="translated">
        <source>storelocation.edit.is_full.label</source>
        <target>Lagerort voll</target>
      </segment>
    </unit>
    <unit id="dsw_ivP" name="storelocation.edit.is_full.help">
      <notes>
        <note priority="1">obsolete</note>
        <note category="state" priority="1">obsolete</note>
      </notes>
      <segment state="translated">
        <source>storelocation.edit.is_full.help</source>
        <target>Wenn diese Option aktiviert ist, ist es weder möglich neue Bauteile zu diesem Lagerort hinzuzufügen, noch die Anzahl bereits vorhandener Bauteile zu erhöhen.</target>
      </segment>
    </unit>
    <unit id="jenFqgq" name="storelocation.limit_to_existing.label">
      <notes>
        <note priority="1">obsolete</note>
        <note category="state" priority="1">obsolete</note>
      </notes>
      <segment state="translated">
        <source>storelocation.limit_to_existing.label</source>
        <target>Nur bestehende Bauteile</target>
      </segment>
    </unit>
    <unit id="ftawtbm" name="storelocation.limit_to_existing.help">
      <notes>
        <note priority="1">obsolete</note>
        <note category="state" priority="1">obsolete</note>
      </notes>
      <segment state="translated">
        <source>storelocation.limit_to_existing.help</source>
        <target>Wenn diese Option aktiv ist, ist es nicht möglich neue Bauteile zu diesem Lagerort hinzuzufügen, es ist aber möglich die Anzahl bereits vorhandener Bauteile zu erhöhen.</target>
      </segment>
    </unit>
    <unit id="1DWk7ny" name="storelocation.only_single_part.label">
      <notes>
        <note priority="1">obsolete</note>
        <note category="state" priority="1">obsolete</note>
      </notes>
      <segment state="translated">
        <source>storelocation.only_single_part.label</source>
        <target>Nur ein ein Bauteil</target>
      </segment>
    </unit>
    <unit id="np0unjZ" name="storelocation.only_single_part.help">
      <notes>
        <note priority="1">obsolete</note>
        <note category="state" priority="1">obsolete</note>
      </notes>
      <segment state="translated">
        <source>storelocation.only_single_part.help</source>
        <target>Wenn diese Option aktiviert ist, kann dieser Lagerort nur ein einzelnes Bauteil aber in beliebiger Menge fassen. Hilfreich für kleine SMD Fächer oder Feeder.</target>
      </segment>
    </unit>
    <unit id="AE1UiRe" name="storelocation.storage_type.label">
      <notes>
        <note priority="1">obsolete</note>
        <note category="state" priority="1">obsolete</note>
      </notes>
      <segment state="translated">
        <source>storelocation.storage_type.label</source>
        <target>Lagertyp</target>
      </segment>
    </unit>
    <unit id="3UBRYaM" name="storelocation.storage_type.help">
      <notes>
        <note priority="1">obsolete</note>
        <note category="state" priority="1">obsolete</note>
      </notes>
      <segment state="translated">
        <source>storelocation.storage_type.help</source>
        <target>Hier kann eine Maßeinheit gewählt werden, die ein Bauteil haben muss, damit es in diesem Lagerort gelagert werden kann.</target>
      </segment>
    </unit>
    <unit id="xBJM0.O" name="supplier.edit.default_currency">
      <notes>
        <note priority="1">obsolete</note>
        <note category="state" priority="1">obsolete</note>
      </notes>
      <segment state="translated">
        <source>supplier.edit.default_currency</source>
        <target>Standardwährung</target>
      </segment>
    </unit>
    <unit id="9o2s0eF" name="supplier.shipping_costs.label">
      <notes>
        <note priority="1">obsolete</note>
        <note category="state" priority="1">obsolete</note>
      </notes>
      <segment state="translated">
        <source>supplier.shipping_costs.label</source>
        <target>Versandkosten</target>
      </segment>
    </unit>
    <unit id="sG3lwwH" name="user.username.placeholder">
      <notes>
        <note priority="1">obsolete</note>
        <note category="state" priority="1">obsolete</note>
      </notes>
      <segment state="translated">
        <source>user.username.placeholder</source>
        <target>z.B. m.muster</target>
      </segment>
    </unit>
    <unit id="birjZUl" name="user.firstName.placeholder">
      <notes>
        <note priority="1">obsolete</note>
        <note category="state" priority="1">obsolete</note>
      </notes>
      <segment state="translated">
        <source>user.firstName.placeholder</source>
        <target>z.B. Max</target>
      </segment>
    </unit>
    <unit id="Z9pc7NJ" name="user.lastName.placeholder">
      <notes>
        <note priority="1">obsolete</note>
        <note category="state" priority="1">obsolete</note>
      </notes>
      <segment state="translated">
        <source>user.lastName.placeholder</source>
        <target>z.B. Muster</target>
      </segment>
    </unit>
    <unit id="VLB.yla" name="user.email.placeholder">
      <notes>
        <note priority="1">obsolete</note>
        <note category="state" priority="1">obsolete</note>
      </notes>
      <segment state="translated">
        <source>user.email.placeholder</source>
        <target>z.B. m.muster@ecorp.com</target>
      </segment>
    </unit>
    <unit id="UjUjKNF" name="user.department.placeholder">
      <notes>
        <note priority="1">obsolete</note>
        <note category="state" priority="1">obsolete</note>
      </notes>
      <segment state="translated">
        <source>user.department.placeholder</source>
        <target>z.B. Entwicklung</target>
      </segment>
    </unit>
    <unit id="C65DPNY" name="user.settings.pw_new.label">
      <notes>
        <note priority="1">obsolete</note>
        <note category="state" priority="1">obsolete</note>
      </notes>
      <segment state="translated">
        <source>user.settings.pw_new.label</source>
        <target>Neues Passwort</target>
      </segment>
    </unit>
    <unit id="isiBSF3" name="user.settings.pw_confirm.label">
      <notes>
        <note priority="1">obsolete</note>
        <note category="state" priority="1">obsolete</note>
      </notes>
      <segment state="translated">
        <source>user.settings.pw_confirm.label</source>
        <target>Neues Passwort bestätigen</target>
      </segment>
    </unit>
    <unit id="coDk7Mi" name="user.edit.needs_pw_change">
      <notes>
        <note priority="1">obsolete</note>
        <note category="state" priority="1">obsolete</note>
      </notes>
      <segment state="translated">
        <source>user.edit.needs_pw_change</source>
        <target>Nutzer muss Passwort ändern</target>
      </segment>
    </unit>
    <unit id="aU6FQLf" name="user.edit.user_disabled">
      <notes>
        <note priority="1">obsolete</note>
        <note category="state" priority="1">obsolete</note>
      </notes>
      <segment state="translated">
        <source>user.edit.user_disabled</source>
        <target>Benutzer deaktiviert (kein Login möglich)</target>
      </segment>
    </unit>
    <unit id="zPJhxi6" name="user.create">
      <notes>
        <note priority="1">obsolete</note>
        <note category="state" priority="1">obsolete</note>
      </notes>
      <segment state="translated">
        <source>user.create</source>
        <target>Benutzer anlegen</target>
      </segment>
    </unit>
    <unit id="SxI0Jji" name="user.edit.save">
      <notes>
        <note priority="1">obsolete</note>
        <note category="state" priority="1">obsolete</note>
      </notes>
      <segment state="translated">
        <source>user.edit.save</source>
        <target>Speichern</target>
      </segment>
    </unit>
    <unit id="oGnU8Jt" name="entity.edit.reset">
      <notes>
        <note priority="1">obsolete</note>
        <note category="state" priority="1">obsolete</note>
      </notes>
      <segment state="translated">
        <source>entity.edit.reset</source>
        <target>Änderungen verwerfen</target>
      </segment>
    </unit>
    <unit id="eG9UnaY" name="part.withdraw.caption:">
      <notes>
        <note priority="1">templates\Parts\show_part_info.html.twig:161</note>
        <note priority="1">obsolete</note>
        <note category="state" priority="1">obsolete</note>
      </notes>
      <segment state="translated">
        <source>part.withdraw.caption:</source>
        <target>Bauteile entnehmen:</target>
      </segment>
    </unit>
    <unit id="7TiUzGF" name="part.withdraw.btn">
      <notes>
        <note priority="1">templates\Parts\show_part_info.html.twig:166</note>
        <note priority="1">obsolete</note>
        <note category="state" priority="1">obsolete</note>
      </notes>
      <segment state="translated">
        <source>part.withdraw.btn</source>
        <target>Entnehmen</target>
      </segment>
    </unit>
    <unit id="RVKdVNt" name="part.withdraw.comment:">
      <notes>
        <note priority="1">templates\Parts\show_part_info.html.twig:171</note>
        <note priority="1">obsolete</note>
        <note category="state" priority="1">obsolete</note>
      </notes>
      <segment state="translated">
        <source>part.withdraw.comment:</source>
        <target>Kommentar/Zweck</target>
      </segment>
    </unit>
    <unit id="kXcojTi" name="part.add.caption">
      <notes>
        <note priority="1">templates\Parts\show_part_info.html.twig:189</note>
        <note priority="1">obsolete</note>
        <note category="state" priority="1">obsolete</note>
      </notes>
      <segment state="translated">
        <source>part.add.caption</source>
        <target>Bauteil hinzufügen</target>
      </segment>
    </unit>
    <unit id="rYoCVp9" name="part.add.btn">
      <notes>
        <note priority="1">templates\Parts\show_part_info.html.twig:194</note>
        <note priority="1">obsolete</note>
        <note category="state" priority="1">obsolete</note>
      </notes>
      <segment state="translated">
        <source>part.add.btn</source>
        <target>Hinzufügen</target>
      </segment>
    </unit>
    <unit id="4CUEJg5" name="part.add.comment">
      <notes>
        <note priority="1">templates\Parts\show_part_info.html.twig:199</note>
        <note priority="1">obsolete</note>
        <note category="state" priority="1">obsolete</note>
      </notes>
      <segment state="translated">
        <source>part.add.comment</source>
        <target>Kommentar/Zweck</target>
      </segment>
    </unit>
    <unit id="zIFsIyd" name="admin.comment">
      <notes>
        <note priority="1">templates\AdminPages\CompanyAdminBase.html.twig:15</note>
        <note priority="1">obsolete</note>
        <note category="state" priority="1">obsolete</note>
      </notes>
      <segment state="translated">
        <source>admin.comment</source>
        <target>Kommentar</target>
      </segment>
    </unit>
    <unit id="74zmrRr" name="manufacturer_url.label">
      <notes>
        <note priority="1">src\Form\PartType.php:83</note>
        <note priority="1">obsolete</note>
        <note category="state" priority="1">obsolete</note>
      </notes>
      <segment state="translated">
        <source>manufacturer_url.label</source>
        <target>Herstellerlink</target>
      </segment>
    </unit>
    <unit id="8QVpbd0" name="part.description.placeholder">
      <notes>
        <note priority="1">src\Form\PartType.php:66</note>
        <note priority="1">obsolete</note>
        <note category="state" priority="1">obsolete</note>
      </notes>
      <segment state="translated">
        <source>part.description.placeholder</source>
        <target>z.B. NPN 45V 0,1A 0,5W</target>
      </segment>
    </unit>
    <unit id="w_lfSsB" name="part.instock.placeholder">
      <notes>
        <note priority="1">src\Form\PartType.php:69</note>
        <note priority="1">obsolete</note>
        <note category="state" priority="1">obsolete</note>
      </notes>
      <segment state="translated">
        <source>part.instock.placeholder</source>
        <target>z.B. 12</target>
      </segment>
    </unit>
    <unit id="58zdDWF" name="part.mininstock.placeholder">
      <notes>
        <note priority="1">src\Form\PartType.php:72</note>
        <note priority="1">obsolete</note>
        <note category="state" priority="1">obsolete</note>
      </notes>
      <segment state="translated">
        <source>part.mininstock.placeholder</source>
        <target>z.B. 10</target>
      </segment>
    </unit>
    <unit id="gAFUu2a" name="homepage.basedOn">
      <notes>
        <note priority="1">obsolete</note>
        <note category="state" priority="1">obsolete</note>
      </notes>
      <segment state="translated">
        <source>homepage.basedOn</source>
        <target>basierend auf Arbeit von</target>
      </segment>
    </unit>
    <unit id="PlY3xmo" name="homepage.others">
      <notes>
        <note priority="1">obsolete</note>
        <note category="state" priority="1">obsolete</note>
      </notes>
      <segment state="translated">
        <source>homepage.others</source>
        <target>und anderen</target>
      </segment>
    </unit>
    <unit id="cpRdMwo" name="part.order.price_per">
      <notes>
        <note priority="1">obsolete</note>
        <note category="state" priority="1">obsolete</note>
      </notes>
      <segment state="translated">
        <source>part.order.price_per</source>
        <target>pro</target>
      </segment>
    </unit>
    <unit id="1n22zD9" name="part.withdraw.caption">
      <notes>
        <note priority="1">obsolete</note>
        <note category="state" priority="1">obsolete</note>
      </notes>
      <segment state="translated">
        <source>part.withdraw.caption</source>
        <target>Bauteile entnehmen</target>
      </segment>
    </unit>
    <unit id="pVVBLyB" name="datatable.datatable.lengthMenu">
      <notes>
        <note priority="1">obsolete</note>
        <note category="state" priority="1">obsolete</note>
      </notes>
      <segment state="translated">
        <source>datatable.datatable.lengthMenu</source>
        <target>_MENU_</target>
      </segment>
    </unit>
    <unit id="P.GFwjI" name="perm.group.parts">
      <notes>
        <note priority="1">obsolete</note>
        <note category="state" priority="1">obsolete</note>
      </notes>
      <segment state="translated">
        <source>perm.group.parts</source>
        <target>Bauteile</target>
      </segment>
    </unit>
    <unit id="WLb5wES" name="perm.group.structures">
      <notes>
        <note priority="1">obsolete</note>
        <note category="state" priority="1">obsolete</note>
      </notes>
      <segment state="translated">
        <source>perm.group.structures</source>
        <target>Datenstrukturen</target>
      </segment>
    </unit>
    <unit id="ziA7M4Z" name="perm.group.system">
      <notes>
        <note priority="1">obsolete</note>
        <note category="state" priority="1">obsolete</note>
      </notes>
      <segment state="translated">
        <source>perm.group.system</source>
        <target>System</target>
      </segment>
    </unit>
    <unit id="qPM1wy5" name="perm.parts">
      <notes>
        <note priority="1">obsolete</note>
        <note category="state" priority="1">obsolete</note>
      </notes>
      <segment state="translated">
        <source>perm.parts</source>
        <target>Allgemein</target>
      </segment>
    </unit>
    <unit id="eeUmOBN" name="perm.read">
      <notes>
        <note priority="1">obsolete</note>
        <note category="state" priority="1">obsolete</note>
      </notes>
      <segment state="translated">
        <source>perm.read</source>
        <target>Anzeigen</target>
      </segment>
    </unit>
    <unit id="lMypPBw" name="perm.edit">
      <notes>
        <note priority="1">obsolete</note>
        <note category="state" priority="1">obsolete</note>
      </notes>
      <segment state="translated">
        <source>perm.edit</source>
        <target>Bearbeiten</target>
      </segment>
    </unit>
    <unit id="d8mILUm" name="perm.create">
      <notes>
        <note priority="1">obsolete</note>
        <note category="state" priority="1">obsolete</note>
      </notes>
      <segment state="translated">
        <source>perm.create</source>
        <target>Anlegen</target>
      </segment>
    </unit>
    <unit id="cPI6oKn" name="perm.part.move">
      <notes>
        <note priority="1">obsolete</note>
        <note category="state" priority="1">obsolete</note>
      </notes>
      <segment state="translated">
        <source>perm.part.move</source>
        <target>Kategorie verändern</target>
      </segment>
    </unit>
    <unit id="oCKKcDZ" name="perm.delete">
      <notes>
        <note priority="1">obsolete</note>
        <note category="state" priority="1">obsolete</note>
      </notes>
      <segment state="translated">
        <source>perm.delete</source>
        <target>Löschen</target>
      </segment>
    </unit>
    <unit id="blHcQm6" name="perm.part.search">
      <notes>
        <note priority="1">obsolete</note>
        <note category="state" priority="1">obsolete</note>
      </notes>
      <segment state="translated">
        <source>perm.part.search</source>
        <target>Suchen</target>
      </segment>
    </unit>
    <unit id="YaLEthp" name="perm.part.all_parts">
      <notes>
        <note priority="1">obsolete</note>
        <note category="state" priority="1">obsolete</note>
      </notes>
      <segment state="translated">
        <source>perm.part.all_parts</source>
        <target>Alle Bauteile auflisten</target>
      </segment>
    </unit>
    <unit id="QTbFLlT" name="perm.part.no_price_parts">
      <notes>
        <note priority="1">obsolete</note>
        <note category="state" priority="1">obsolete</note>
      </notes>
      <segment state="translated">
        <source>perm.part.no_price_parts</source>
        <target>Teile ohne Preis auflisten</target>
      </segment>
    </unit>
    <unit id="ym76SPS" name="perm.part.obsolete_parts">
      <notes>
        <note priority="1">obsolete</note>
        <note category="state" priority="1">obsolete</note>
      </notes>
      <segment state="translated">
        <source>perm.part.obsolete_parts</source>
        <target>Obsolete Teile auflisten</target>
      </segment>
    </unit>
    <unit id="juT_zEM" name="perm.part.unknown_instock_parts">
      <notes>
        <note priority="1">obsolete</note>
        <note category="state" priority="1">obsolete</note>
      </notes>
      <segment state="translated">
        <source>perm.part.unknown_instock_parts</source>
        <target>Bauteile mit unbekanntem Bestand auflisten</target>
      </segment>
    </unit>
    <unit id="NiOXKwC" name="perm.part.change_favorite">
      <notes>
        <note priority="1">obsolete</note>
        <note category="state" priority="1">obsolete</note>
      </notes>
      <segment state="translated">
        <source>perm.part.change_favorite</source>
        <target>Favoritenstatus ändern</target>
      </segment>
    </unit>
    <unit id="TXG_vef" name="perm.part.show_favorite">
      <notes>
        <note priority="1">obsolete</note>
        <note category="state" priority="1">obsolete</note>
      </notes>
      <segment state="translated">
        <source>perm.part.show_favorite</source>
        <target>Favoriten anzeigen</target>
      </segment>
    </unit>
    <unit id="GMNxlDb" name="perm.part.show_last_edit_parts">
      <notes>
        <note priority="1">obsolete</note>
        <note category="state" priority="1">obsolete</note>
      </notes>
      <segment state="translated">
        <source>perm.part.show_last_edit_parts</source>
        <target>Zeige zuletzt bearbeitete/hinzugefügte Bauteile</target>
      </segment>
    </unit>
    <unit id="7C4wYps" name="perm.part.show_users">
      <notes>
        <note priority="1">obsolete</note>
        <note category="state" priority="1">obsolete</note>
      </notes>
      <segment state="translated">
        <source>perm.part.show_users</source>
        <target>Letzten bearbeitenden Nutzer anzeigen</target>
      </segment>
    </unit>
    <unit id="IOXC4wr" name="perm.part.show_history">
      <notes>
        <note priority="1">obsolete</note>
        <note category="state" priority="1">obsolete</note>
      </notes>
      <segment state="translated">
        <source>perm.part.show_history</source>
        <target>Historie anzeigen</target>
      </segment>
    </unit>
    <unit id="JnfedoQ" name="perm.part.name">
      <notes>
        <note priority="1">obsolete</note>
        <note category="state" priority="1">obsolete</note>
      </notes>
      <segment state="translated">
        <source>perm.part.name</source>
        <target>Name</target>
      </segment>
    </unit>
    <unit id="5a.KkeU" name="perm.part.description">
      <notes>
        <note priority="1">obsolete</note>
        <note category="state" priority="1">obsolete</note>
      </notes>
      <segment state="translated">
        <source>perm.part.description</source>
        <target>Beschreibung</target>
      </segment>
    </unit>
    <unit id="zLUHVDn" name="perm.part.instock">
      <notes>
        <note priority="1">obsolete</note>
        <note category="state" priority="1">obsolete</note>
      </notes>
      <segment state="translated">
        <source>perm.part.instock</source>
        <target>Vorhanden</target>
      </segment>
    </unit>
    <unit id="0woqdF9" name="perm.part.mininstock">
      <notes>
        <note priority="1">obsolete</note>
        <note category="state" priority="1">obsolete</note>
      </notes>
      <segment state="translated">
        <source>perm.part.mininstock</source>
        <target>Min. Bestand</target>
      </segment>
    </unit>
    <unit id="IXHxTEP" name="perm.part.comment">
      <notes>
        <note priority="1">obsolete</note>
        <note category="state" priority="1">obsolete</note>
      </notes>
      <segment state="translated">
        <source>perm.part.comment</source>
        <target>Kommentar</target>
      </segment>
    </unit>
    <unit id="B_OF7Kn" name="perm.part.storelocation">
      <notes>
        <note priority="1">obsolete</note>
        <note category="state" priority="1">obsolete</note>
      </notes>
      <segment state="translated">
        <source>perm.part.storelocation</source>
        <target>Lagerort</target>
      </segment>
    </unit>
    <unit id="yPQiYsi" name="perm.part.manufacturer">
      <notes>
        <note priority="1">obsolete</note>
        <note category="state" priority="1">obsolete</note>
      </notes>
      <segment state="translated">
        <source>perm.part.manufacturer</source>
        <target>Hersteller</target>
      </segment>
    </unit>
    <unit id="L2pl0H1" name="perm.part.orderdetails">
      <notes>
        <note priority="1">obsolete</note>
        <note category="state" priority="1">obsolete</note>
      </notes>
      <segment state="translated">
        <source>perm.part.orderdetails</source>
        <target>Bestellinformationen</target>
      </segment>
    </unit>
    <unit id="4CedmDv" name="perm.part.prices">
      <notes>
        <note priority="1">obsolete</note>
        <note category="state" priority="1">obsolete</note>
      </notes>
      <segment state="translated">
        <source>perm.part.prices</source>
        <target>Preise</target>
      </segment>
    </unit>
    <unit id="3.LGmWy" name="perm.part.attachments">
      <notes>
        <note priority="1">obsolete</note>
        <note category="state" priority="1">obsolete</note>
      </notes>
      <segment state="translated">
        <source>perm.part.attachments</source>
        <target>Dateianhänge</target>
      </segment>
    </unit>
    <unit id="VkclZwf" name="perm.part.order">
      <notes>
        <note priority="1">obsolete</note>
        <note category="state" priority="1">obsolete</note>
      </notes>
      <segment state="translated">
        <source>perm.part.order</source>
        <target>Bestellungen</target>
      </segment>
    </unit>
    <unit id="XPba.S5" name="perm.storelocations">
      <notes>
        <note priority="1">obsolete</note>
        <note category="state" priority="1">obsolete</note>
      </notes>
      <segment state="translated">
        <source>perm.storelocations</source>
        <target>Lagerorte</target>
      </segment>
    </unit>
    <unit id="1MkJQeq" name="perm.move">
      <notes>
        <note priority="1">obsolete</note>
        <note category="state" priority="1">obsolete</note>
      </notes>
      <segment state="translated">
        <source>perm.move</source>
        <target>Verschieben</target>
      </segment>
    </unit>
    <unit id="IRFIEMr" name="perm.list_parts">
      <notes>
        <note priority="1">obsolete</note>
        <note category="state" priority="1">obsolete</note>
      </notes>
      <segment state="translated">
        <source>perm.list_parts</source>
        <target>Teile auflisten</target>
      </segment>
    </unit>
    <unit id="h6Bzdt0" name="perm.part.footprints">
      <notes>
        <note priority="1">obsolete</note>
        <note category="state" priority="1">obsolete</note>
      </notes>
      <segment state="translated">
        <source>perm.part.footprints</source>
        <target>Footprints</target>
      </segment>
    </unit>
    <unit id="f6E.ER4" name="perm.part.categories">
      <notes>
        <note priority="1">obsolete</note>
        <note category="state" priority="1">obsolete</note>
      </notes>
      <segment state="translated">
        <source>perm.part.categories</source>
        <target>Kategorien</target>
      </segment>
    </unit>
    <unit id="yYWackl" name="perm.part.supplier">
      <notes>
        <note priority="1">obsolete</note>
        <note category="state" priority="1">obsolete</note>
      </notes>
      <segment state="translated">
        <source>perm.part.supplier</source>
        <target>Lieferanten</target>
      </segment>
    </unit>
    <unit id="_dwi_1Y" name="perm.part.manufacturers">
      <notes>
        <note priority="1">obsolete</note>
        <note category="state" priority="1">obsolete</note>
      </notes>
      <segment state="translated">
        <source>perm.part.manufacturers</source>
        <target>Hersteller</target>
      </segment>
    </unit>
<<<<<<< HEAD
    <unit id="5_k9ofl" name="perm.projects">
=======
    <unit id="1AtDlX." name="perm.projects">
>>>>>>> b529e8e3
      <notes>
        <note priority="1">obsolete</note>
        <note category="state" priority="1">obsolete</note>
      </notes>
      <segment state="translated">
        <source>perm.projects</source>
        <target>Projekte</target>
      </segment>
    </unit>
    <unit id="hgZrqP_" name="perm.part.attachment_types">
      <notes>
        <note priority="1">obsolete</note>
        <note category="state" priority="1">obsolete</note>
      </notes>
      <segment state="translated">
        <source>perm.part.attachment_types</source>
        <target>Dateitypen</target>
      </segment>
    </unit>
    <unit id="BEdSmOu" name="perm.tools.import">
      <notes>
        <note priority="1">obsolete</note>
        <note category="state" priority="1">obsolete</note>
      </notes>
      <segment state="translated">
        <source>perm.tools.import</source>
        <target>Import</target>
      </segment>
    </unit>
    <unit id="PEyfknN" name="perm.tools.labels">
      <notes>
        <note priority="1">obsolete</note>
        <note category="state" priority="1">obsolete</note>
      </notes>
      <segment state="translated">
        <source>perm.tools.labels</source>
        <target>Labels</target>
      </segment>
    </unit>
    <unit id="fWusD07" name="perm.tools.calculator">
      <notes>
        <note priority="1">obsolete</note>
        <note category="state" priority="1">obsolete</note>
      </notes>
      <segment state="translated">
        <source>perm.tools.calculator</source>
        <target>Widerstandsrechner</target>
      </segment>
    </unit>
    <unit id="ripLPj1" name="perm.tools.footprints">
      <notes>
        <note priority="1">obsolete</note>
        <note category="state" priority="1">obsolete</note>
      </notes>
      <segment state="translated">
        <source>perm.tools.footprints</source>
        <target>Footprints</target>
      </segment>
    </unit>
    <unit id="1bNm4cw" name="perm.tools.ic_logos">
      <notes>
        <note priority="1">obsolete</note>
        <note category="state" priority="1">obsolete</note>
      </notes>
      <segment state="translated">
        <source>perm.tools.ic_logos</source>
        <target>IC-Logos</target>
      </segment>
    </unit>
    <unit id="soh_cnt" name="perm.tools.statistics">
      <notes>
        <note priority="1">obsolete</note>
        <note category="state" priority="1">obsolete</note>
      </notes>
      <segment state="translated">
        <source>perm.tools.statistics</source>
        <target>Statistik</target>
      </segment>
    </unit>
    <unit id="2r3a5MK" name="perm.edit_permissions">
      <notes>
        <note priority="1">obsolete</note>
        <note category="state" priority="1">obsolete</note>
      </notes>
      <segment state="translated">
        <source>perm.edit_permissions</source>
        <target>Berechtigungen ändern</target>
      </segment>
    </unit>
    <unit id="dURrIXD" name="perm.users.edit_user_name">
      <notes>
        <note priority="1">obsolete</note>
        <note category="state" priority="1">obsolete</note>
      </notes>
      <segment state="translated">
        <source>perm.users.edit_user_name</source>
        <target>Nutzernamen ändern</target>
      </segment>
    </unit>
    <unit id="w4ujxml" name="perm.users.edit_change_group">
      <notes>
        <note priority="1">obsolete</note>
        <note category="state" priority="1">obsolete</note>
      </notes>
      <segment state="translated">
        <source>perm.users.edit_change_group</source>
        <target>Gruppe ändern</target>
      </segment>
    </unit>
    <unit id="BBOEDsQ" name="perm.users.edit_infos">
      <notes>
        <note priority="1">obsolete</note>
        <note category="state" priority="1">obsolete</note>
      </notes>
      <segment state="translated">
        <source>perm.users.edit_infos</source>
        <target>Informationen ändern</target>
      </segment>
    </unit>
    <unit id="Q1NDQfs" name="perm.users.edit_permissions">
      <notes>
        <note priority="1">obsolete</note>
        <note category="state" priority="1">obsolete</note>
      </notes>
      <segment state="translated">
        <source>perm.users.edit_permissions</source>
        <target>Berechtigungen ändern</target>
      </segment>
    </unit>
    <unit id="d6eo3tF" name="perm.users.set_password">
      <notes>
        <note priority="1">obsolete</note>
        <note category="state" priority="1">obsolete</note>
      </notes>
      <segment state="translated">
        <source>perm.users.set_password</source>
        <target>Passwort ändern</target>
      </segment>
    </unit>
    <unit id="tJ6RatH" name="perm.users.change_user_settings">
      <notes>
        <note priority="1">obsolete</note>
        <note category="state" priority="1">obsolete</note>
      </notes>
      <segment state="translated">
        <source>perm.users.change_user_settings</source>
        <target>Benutzereinstellungen ändern</target>
      </segment>
    </unit>
    <unit id="X58DtVF" name="perm.database.see_status">
      <notes>
        <note priority="1">obsolete</note>
        <note category="state" priority="1">obsolete</note>
      </notes>
      <segment state="translated">
        <source>perm.database.see_status</source>
        <target>Status anzeigen</target>
      </segment>
    </unit>
    <unit id="1KSFyeg" name="perm.database.update_db">
      <notes>
        <note priority="1">obsolete</note>
        <note category="state" priority="1">obsolete</note>
      </notes>
      <segment state="translated">
        <source>perm.database.update_db</source>
        <target>Datenbank updaten</target>
      </segment>
    </unit>
    <unit id="7FNNcYZ" name="perm.database.read_db_settings">
      <notes>
        <note priority="1">obsolete</note>
        <note category="state" priority="1">obsolete</note>
      </notes>
      <segment state="translated">
        <source>perm.database.read_db_settings</source>
        <target>Einstellungen anzeigen</target>
      </segment>
    </unit>
    <unit id="ppPTck0" name="perm.database.write_db_settings">
      <notes>
        <note priority="1">obsolete</note>
        <note category="state" priority="1">obsolete</note>
      </notes>
      <segment state="translated">
        <source>perm.database.write_db_settings</source>
        <target>Einstellungen ändern</target>
      </segment>
    </unit>
    <unit id="h1iQLeD" name="perm.config.read_config">
      <notes>
        <note priority="1">obsolete</note>
        <note category="state" priority="1">obsolete</note>
      </notes>
      <segment state="translated">
        <source>perm.config.read_config</source>
        <target>Konfiguration anzeigen</target>
      </segment>
    </unit>
    <unit id="xnOnBUH" name="perm.config.edit_config">
      <notes>
        <note priority="1">obsolete</note>
        <note category="state" priority="1">obsolete</note>
      </notes>
      <segment state="translated">
        <source>perm.config.edit_config</source>
        <target>Konfiguration ändern</target>
      </segment>
    </unit>
    <unit id="soLL1gr" name="perm.config.server_info">
      <notes>
        <note priority="1">obsolete</note>
        <note category="state" priority="1">obsolete</note>
      </notes>
      <segment state="translated">
        <source>perm.config.server_info</source>
        <target>Server info</target>
      </segment>
    </unit>
    <unit id="P5OVHh2" name="perm.config.use_debug">
      <notes>
        <note priority="1">obsolete</note>
        <note category="state" priority="1">obsolete</note>
      </notes>
      <segment state="translated">
        <source>perm.config.use_debug</source>
        <target>Debugtools benutzen</target>
      </segment>
    </unit>
    <unit id="WsTnNCU" name="perm.show_logs">
      <notes>
        <note priority="1">obsolete</note>
        <note category="state" priority="1">obsolete</note>
      </notes>
      <segment state="translated">
        <source>perm.show_logs</source>
        <target>Logs anzeigen</target>
      </segment>
    </unit>
    <unit id="zvV9XS2" name="perm.delete_logs">
      <notes>
        <note priority="1">obsolete</note>
        <note category="state" priority="1">obsolete</note>
      </notes>
      <segment state="translated">
        <source>perm.delete_logs</source>
        <target>Logeinträge löschen</target>
      </segment>
    </unit>
    <unit id="aU9OJs5" name="perm.self.edit_infos">
      <notes>
        <note priority="1">obsolete</note>
        <note category="state" priority="1">obsolete</note>
      </notes>
      <segment state="translated">
        <source>perm.self.edit_infos</source>
        <target>Informationen ändern</target>
      </segment>
    </unit>
    <unit id="tn675bY" name="perm.self.edit_username">
      <notes>
        <note priority="1">obsolete</note>
        <note category="state" priority="1">obsolete</note>
      </notes>
      <segment state="translated">
        <source>perm.self.edit_username</source>
        <target>Benutzernamen ändern</target>
      </segment>
    </unit>
    <unit id="ON0SOmi" name="perm.self.show_permissions">
      <notes>
        <note priority="1">obsolete</note>
        <note category="state" priority="1">obsolete</note>
      </notes>
      <segment state="translated">
        <source>perm.self.show_permissions</source>
        <target>Berechtigungen anzeigen</target>
      </segment>
    </unit>
    <unit id="7pWmKCP" name="perm.self.show_logs">
      <notes>
        <note priority="1">obsolete</note>
        <note category="state" priority="1">obsolete</note>
      </notes>
      <segment state="translated">
        <source>perm.self.show_logs</source>
        <target>Logs anzeigen</target>
      </segment>
    </unit>
    <unit id="zgTB8dK" name="perm.self.create_labels">
      <notes>
        <note priority="1">obsolete</note>
        <note category="state" priority="1">obsolete</note>
      </notes>
      <segment state="translated">
        <source>perm.self.create_labels</source>
        <target>Labels erstellen</target>
      </segment>
    </unit>
    <unit id="grMFlqb" name="perm.self.edit_options">
      <notes>
        <note priority="1">obsolete</note>
        <note category="state" priority="1">obsolete</note>
      </notes>
      <segment state="translated">
        <source>perm.self.edit_options</source>
        <target>Einstellungen ändern</target>
      </segment>
    </unit>
    <unit id="aWY5kzX" name="perm.self.delete_profiles">
      <notes>
        <note priority="1">obsolete</note>
        <note category="state" priority="1">obsolete</note>
      </notes>
      <segment state="translated">
        <source>perm.self.delete_profiles</source>
        <target>Profile löschen</target>
      </segment>
    </unit>
    <unit id="Qh9_teh" name="perm.self.edit_profiles">
      <notes>
        <note priority="1">obsolete</note>
        <note category="state" priority="1">obsolete</note>
      </notes>
      <segment state="translated">
        <source>perm.self.edit_profiles</source>
        <target>Profile bearbeiten</target>
      </segment>
    </unit>
    <unit id="riADuzS" name="perm.part.tools">
      <notes>
        <note priority="1">obsolete</note>
        <note category="state" priority="1">obsolete</note>
      </notes>
      <segment state="translated">
        <source>perm.part.tools</source>
        <target>Tools</target>
      </segment>
    </unit>
    <unit id="1TJffiQ" name="perm.groups">
      <notes>
        <note priority="1">obsolete</note>
        <note category="state" priority="1">obsolete</note>
      </notes>
      <segment state="translated">
        <source>perm.groups</source>
        <target>Gruppen</target>
      </segment>
    </unit>
    <unit id="Ot4Pe7g" name="perm.users">
      <notes>
        <note priority="1">obsolete</note>
        <note category="state" priority="1">obsolete</note>
      </notes>
      <segment state="translated">
        <source>perm.users</source>
        <target>Benutzer</target>
      </segment>
    </unit>
    <unit id="hcV.ILa" name="perm.database">
      <notes>
        <note priority="1">obsolete</note>
        <note category="state" priority="1">obsolete</note>
      </notes>
      <segment state="translated">
        <source>perm.database</source>
        <target>Datenbank</target>
      </segment>
    </unit>
    <unit id="9XMk.TY" name="perm.config">
      <notes>
        <note priority="1">obsolete</note>
        <note category="state" priority="1">obsolete</note>
      </notes>
      <segment state="translated">
        <source>perm.config</source>
        <target>Einstellungen</target>
      </segment>
    </unit>
    <unit id="YLLSA2T" name="perm.system">
      <notes>
        <note priority="1">obsolete</note>
        <note category="state" priority="1">obsolete</note>
      </notes>
      <segment state="translated">
        <source>perm.system</source>
        <target>System</target>
      </segment>
    </unit>
    <unit id="LG3jpJo" name="perm.self">
      <notes>
        <note priority="1">obsolete</note>
        <note category="state" priority="1">obsolete</note>
      </notes>
      <segment state="translated">
        <source>perm.self</source>
        <target>Eigenen Benutzer bearbeiten</target>
      </segment>
    </unit>
    <unit id="VoHEScr" name="perm.labels">
      <notes>
        <note priority="1">obsolete</note>
        <note category="state" priority="1">obsolete</note>
      </notes>
      <segment state="translated">
        <source>perm.labels</source>
        <target>Labels</target>
      </segment>
    </unit>
    <unit id="zf2PGmg" name="perm.part.category">
      <notes>
        <note priority="1">obsolete</note>
        <note category="state" priority="1">obsolete</note>
      </notes>
      <segment state="translated">
        <source>perm.part.category</source>
        <target>Kategorie</target>
      </segment>
    </unit>
    <unit id="Ngq0_8b" name="perm.part.minamount">
      <notes>
        <note priority="1">obsolete</note>
        <note category="state" priority="1">obsolete</note>
      </notes>
      <segment state="translated">
        <source>perm.part.minamount</source>
        <target>Mindestbestand</target>
      </segment>
    </unit>
    <unit id="vZwyFdD" name="perm.part.footprint">
      <notes>
        <note priority="1">obsolete</note>
        <note category="state" priority="1">obsolete</note>
      </notes>
      <segment state="translated">
        <source>perm.part.footprint</source>
        <target>Footprint</target>
      </segment>
    </unit>
    <unit id="cdrtuto" name="perm.part.mpn">
      <notes>
        <note priority="1">obsolete</note>
        <note category="state" priority="1">obsolete</note>
      </notes>
      <segment state="translated">
        <source>perm.part.mpn</source>
        <target>MPN</target>
      </segment>
    </unit>
    <unit id="CjAJxQj" name="perm.part.status">
      <notes>
        <note priority="1">obsolete</note>
        <note category="state" priority="1">obsolete</note>
      </notes>
      <segment state="translated">
        <source>perm.part.status</source>
        <target>Herstellungsstatus</target>
      </segment>
    </unit>
    <unit id="8vcZLOf" name="perm.part.tags">
      <notes>
        <note priority="1">obsolete</note>
        <note category="state" priority="1">obsolete</note>
      </notes>
      <segment state="translated">
        <source>perm.part.tags</source>
        <target>Tags</target>
      </segment>
    </unit>
    <unit id="5PcGRLN" name="perm.part.unit">
      <notes>
        <note priority="1">obsolete</note>
        <note category="state" priority="1">obsolete</note>
      </notes>
      <segment state="translated">
        <source>perm.part.unit</source>
        <target>Maßeinheit</target>
      </segment>
    </unit>
    <unit id="64iRHQF" name="perm.part.mass">
      <notes>
        <note priority="1">obsolete</note>
        <note category="state" priority="1">obsolete</note>
      </notes>
      <segment state="translated">
        <source>perm.part.mass</source>
        <target>Gewicht</target>
      </segment>
    </unit>
    <unit id="IWWN6u0" name="perm.part.lots">
      <notes>
        <note priority="1">obsolete</note>
        <note category="state" priority="1">obsolete</note>
      </notes>
      <segment state="translated">
        <source>perm.part.lots</source>
        <target>Lagerorte</target>
      </segment>
    </unit>
    <unit id="cnJtmGW" name="perm.show_users">
      <notes>
        <note priority="1">obsolete</note>
        <note category="state" priority="1">obsolete</note>
      </notes>
      <segment state="translated">
        <source>perm.show_users</source>
        <target>Letzten bearbeitenden Nutzer anzeigen</target>
      </segment>
    </unit>
    <unit id="nThiSBd" name="perm.currencies">
      <notes>
        <note priority="1">obsolete</note>
        <note category="state" priority="1">obsolete</note>
      </notes>
      <segment state="translated">
        <source>perm.currencies</source>
        <target>Währungen</target>
      </segment>
    </unit>
    <unit id="Pa4k4ZQ" name="perm.measurement_units">
      <notes>
        <note priority="1">obsolete</note>
        <note category="state" priority="1">obsolete</note>
      </notes>
      <segment state="translated">
        <source>perm.measurement_units</source>
        <target>Maßeinheiten</target>
      </segment>
    </unit>
    <unit id="ZrVNh2o" name="user.settings.pw_old.label">
      <notes>
        <note priority="1">obsolete</note>
        <note category="state" priority="1">obsolete</note>
      </notes>
      <segment state="translated">
        <source>user.settings.pw_old.label</source>
        <target>Altes Passwort</target>
      </segment>
    </unit>
    <unit id="Ed3ydow" name="pw_reset.submit">
      <notes>
        <note priority="1">obsolete</note>
        <note category="state" priority="1">obsolete</note>
      </notes>
      <segment state="translated">
        <source>pw_reset.submit</source>
        <target>Passwort zurücksetzen</target>
      </segment>
    </unit>
    <unit id="E8uyrqE" name="u2f_two_factor">
      <notes>
        <note priority="1">obsolete</note>
        <note category="state" priority="1">obsolete</note>
      </notes>
      <segment state="translated">
        <source>u2f_two_factor</source>
        <target>Sicherheitsschlüssel (U2F)</target>
      </segment>
    </unit>
    <unit id="u976KVD" name="google">
      <notes>
        <note priority="1">obsolete</note>
        <note category="state" priority="1">obsolete</note>
      </notes>
      <segment state="translated">
        <source>google</source>
        <target>Google</target>
      </segment>
    </unit>
    <unit id="RAX6xpX" name="tfa.provider.webauthn_two_factor_provider">
      <segment state="translated">
        <source>tfa.provider.webauthn_two_factor_provider</source>
        <target>Sicherheitsschlüssel</target>
      </segment>
    </unit>
    <unit id="XTe6pUU" name="tfa.provider.google">
      <notes>
        <note priority="1">obsolete</note>
        <note category="state" priority="1">obsolete</note>
      </notes>
      <segment state="translated">
        <source>tfa.provider.google</source>
        <target>Authenticator App</target>
      </segment>
    </unit>
    <unit id="iGSYnmL" name="Login successful">
      <notes>
        <note priority="1">obsolete</note>
        <note category="state" priority="1">obsolete</note>
      </notes>
      <segment state="translated">
        <source>Login successful</source>
        <target>Erfolgreich eingeloggt!</target>
      </segment>
    </unit>
    <unit id="r7Q.Vrm" name="log.type.exception">
      <notes>
        <note priority="1">obsolete</note>
        <note category="state" priority="1">obsolete</note>
      </notes>
      <segment state="translated">
        <source>log.type.exception</source>
        <target>Unbehandelte Exception (veraltet)</target>
      </segment>
    </unit>
    <unit id="l5qNskF" name="log.type.user_login">
      <notes>
        <note priority="1">obsolete</note>
        <note category="state" priority="1">obsolete</note>
      </notes>
      <segment state="translated">
        <source>log.type.user_login</source>
        <target>Nutzer eingeloggt</target>
      </segment>
    </unit>
    <unit id="6suiYvP" name="log.type.user_logout">
      <notes>
        <note priority="1">obsolete</note>
        <note category="state" priority="1">obsolete</note>
      </notes>
      <segment state="translated">
        <source>log.type.user_logout</source>
        <target>Nutzer ausgeloggt</target>
      </segment>
    </unit>
    <unit id="Jjl8edA" name="log.type.unknown">
      <notes>
        <note priority="1">obsolete</note>
        <note category="state" priority="1">obsolete</note>
      </notes>
      <segment state="translated">
        <source>log.type.unknown</source>
        <target>Unbekannt</target>
      </segment>
    </unit>
    <unit id="n8VtTfW" name="log.type.element_created">
      <notes>
        <note priority="1">obsolete</note>
        <note category="state" priority="1">obsolete</note>
      </notes>
      <segment state="translated">
        <source>log.type.element_created</source>
        <target>Element angelegt</target>
      </segment>
    </unit>
    <unit id="O9Iw2cd" name="log.type.element_edited">
      <notes>
        <note priority="1">obsolete</note>
        <note category="state" priority="1">obsolete</note>
      </notes>
      <segment state="translated">
        <source>log.type.element_edited</source>
        <target>Element bearbeitet</target>
      </segment>
    </unit>
    <unit id="WQkp3yE" name="log.type.element_deleted">
      <notes>
        <note priority="1">obsolete</note>
        <note category="state" priority="1">obsolete</note>
      </notes>
      <segment state="translated">
        <source>log.type.element_deleted</source>
        <target>Element gelöscht</target>
      </segment>
    </unit>
    <unit id="pjRvOZm" name="log.type.database_updated">
      <notes>
        <note priority="1">obsolete</note>
        <note category="state" priority="1">obsolete</note>
      </notes>
      <segment state="translated">
        <source>log.type.database_updated</source>
        <target>Datenbank aktualisiert</target>
      </segment>
    </unit>
    <unit id="j0QJLb_" name="perm.revert_elements">
      <notes>
        <note category="state" priority="1">obsolete</note>
      </notes>
      <segment state="translated">
        <source>perm.revert_elements</source>
        <target>Element zurücksetzen</target>
      </segment>
    </unit>
    <unit id="xernTe5" name="perm.show_history">
      <notes>
        <note category="state" priority="1">obsolete</note>
      </notes>
      <segment state="translated">
        <source>perm.show_history</source>
        <target>Historie anzeigen</target>
      </segment>
    </unit>
    <unit id="Ay52w3." name="perm.tools.lastActivity">
      <notes>
        <note category="state" priority="1">obsolete</note>
      </notes>
      <segment state="translated">
        <source>perm.tools.lastActivity</source>
        <target>Letzte Aktivität anzeigen</target>
      </segment>
    </unit>
    <unit id="m3PTL2e" name="perm.tools.timeTravel">
      <notes>
        <note category="state" priority="1">obsolete</note>
      </notes>
      <segment state="translated">
        <source>perm.tools.timeTravel</source>
        <target>Alte Versionsstände anzeigen (Zeitreisen)</target>
      </segment>
    </unit>
    <unit id="AiBoPxF" name="log.type.">
      <notes>
        <note category="state" priority="1">obsolete</note>
      </notes>
      <segment state="translated">
        <source>log.type.</source>
        <target>__log.type.</target>
      </segment>
    </unit>
    <unit id="WjnV7iC" name="tfa_u2f.key_added_successful">
      <notes>
        <note category="state" priority="1">obsolete</note>
      </notes>
      <segment state="translated">
        <source>tfa_u2f.key_added_successful</source>
        <target>Sicherheitsschlüssel erfolgreich hinzugefügt.</target>
      </segment>
    </unit>
    <unit id="47ienTP" name="Username">
      <notes>
        <note category="state" priority="1">obsolete</note>
      </notes>
      <segment state="translated">
        <source>Username</source>
        <target>Benutzername</target>
      </segment>
    </unit>
    <unit id="dVu9PKe" name="log.type.security.google_disabled">
      <notes>
        <note category="state" priority="1">obsolete</note>
      </notes>
      <segment state="translated">
        <source>log.type.security.google_disabled</source>
        <target>Authenticator App deaktiviert</target>
      </segment>
    </unit>
    <unit id="HfccXTr" name="log.type.security.u2f_removed">
      <notes>
        <note category="state" priority="1">obsolete</note>
      </notes>
      <segment state="translated">
        <source>log.type.security.u2f_removed</source>
        <target>Sicherheitsschlüssel gelöscht</target>
      </segment>
    </unit>
    <unit id="zl1WXuM" name="log.type.security.u2f_added">
      <notes>
        <note category="state" priority="1">obsolete</note>
      </notes>
      <segment state="translated">
        <source>log.type.security.u2f_added</source>
        <target>Sicherheitsschlüssel hinzugefügt</target>
      </segment>
    </unit>
    <unit id="9_jzHX6" name="log.type.security.backup_keys_reset">
      <notes>
        <note category="state" priority="1">obsolete</note>
      </notes>
      <segment state="translated">
        <source>log.type.security.backup_keys_reset</source>
        <target>Neue Backupkeys erzeugt</target>
      </segment>
    </unit>
    <unit id="h6zwXNp" name="log.type.security.google_enabled">
      <notes>
        <note category="state" priority="1">obsolete</note>
      </notes>
      <segment state="translated">
        <source>log.type.security.google_enabled</source>
        <target>Authenticator App aktiviert</target>
      </segment>
    </unit>
    <unit id="XbsoHIr" name="log.type.security.password_changed">
      <notes>
        <note category="state" priority="1">obsolete</note>
      </notes>
      <segment state="translated">
        <source>log.type.security.password_changed</source>
        <target>Passwort geändert</target>
      </segment>
    </unit>
    <unit id="2q0_b3P" name="log.type.security.trusted_device_reset">
      <notes>
        <note category="state" priority="1">obsolete</note>
      </notes>
      <segment state="translated">
        <source>log.type.security.trusted_device_reset</source>
        <target>Vertrauenswürdige Geräte zurückgesetzt</target>
      </segment>
    </unit>
    <unit id="n8flY2e" name="log.type.collection_element_deleted">
      <notes>
        <note category="state" priority="1">obsolete</note>
      </notes>
      <segment state="translated">
        <source>log.type.collection_element_deleted</source>
        <target>Kollektionselement gelöscht</target>
      </segment>
    </unit>
    <unit id="yNm8PCN" name="log.type.security.password_reset">
      <notes>
        <note category="state" priority="1">obsolete</note>
      </notes>
      <segment state="translated">
        <source>log.type.security.password_reset</source>
        <target>Passwort zurückgesetzt</target>
      </segment>
    </unit>
    <unit id="CsjgnTI" name="log.type.security.2fa_admin_reset">
      <notes>
        <note category="state" priority="1">obsolete</note>
      </notes>
      <segment state="translated">
        <source>log.type.security.2fa_admin_reset</source>
        <target>Zwei-Faktor-Authentifizierung durch Administrator zurückgesetzt</target>
      </segment>
    </unit>
    <unit id="bJ.EAvM" name="log.type.user_not_allowed">
      <notes>
        <note category="state" priority="1">obsolete</note>
      </notes>
      <segment state="translated">
        <source>log.type.user_not_allowed</source>
        <target>Unerlaubter Zugriffsversuch</target>
      </segment>
    </unit>
    <unit id="Z28oTau" name="log.database_updated.success">
      <notes>
        <note category="state" priority="1">obsolete</note>
      </notes>
      <segment state="translated">
        <source>log.database_updated.success</source>
        <target>Erfolgreich</target>
      </segment>
    </unit>
    <unit id="8jpgdV8" name="label_options.barcode_type.2D">
      <notes>
        <note category="state" priority="1">obsolete</note>
      </notes>
      <segment state="translated">
        <source>label_options.barcode_type.2D</source>
        <target>2D</target>
      </segment>
    </unit>
    <unit id="O7.UnHb" name="label_options.barcode_type.1D">
      <notes>
        <note category="state" priority="1">obsolete</note>
      </notes>
      <segment state="translated">
        <source>label_options.barcode_type.1D</source>
        <target>1D</target>
      </segment>
    </unit>
    <unit id="QMdRP48" name="perm.part.parameters">
      <notes>
        <note category="state" priority="1">obsolete</note>
      </notes>
      <segment state="translated">
        <source>perm.part.parameters</source>
        <target>Parameter</target>
      </segment>
    </unit>
    <unit id="_a9gfQw" name="perm.attachment_show_private">
      <notes>
        <note category="state" priority="1">obsolete</note>
      </notes>
      <segment state="translated">
        <source>perm.attachment_show_private</source>
        <target>Private Anhänge zeigen</target>
      </segment>
    </unit>
    <unit id="fcUq9AR" name="perm.tools.label_scanner">
      <notes>
        <note category="state" priority="1">obsolete</note>
      </notes>
      <segment state="translated">
        <source>perm.tools.label_scanner</source>
        <target>Labelscanner</target>
      </segment>
    </unit>
    <unit id="QSODEfC" name="perm.self.read_profiles">
      <notes>
        <note category="state" priority="1">obsolete</note>
      </notes>
      <segment state="translated">
        <source>perm.self.read_profiles</source>
        <target>Profile anzeigen</target>
      </segment>
    </unit>
    <unit id="9ItKgrD" name="perm.self.create_profiles">
      <notes>
        <note category="state" priority="1">obsolete</note>
      </notes>
      <segment state="translated">
        <source>perm.self.create_profiles</source>
        <target>Profil anlegen</target>
      </segment>
    </unit>
    <unit id="j6yqWSf" name="perm.labels.use_twig">
      <notes>
        <note category="state" priority="1">obsolete</note>
      </notes>
      <segment state="translated">
        <source>perm.labels.use_twig</source>
        <target>Twig Modus benutzen</target>
      </segment>
    </unit>
    <unit id="f_MQ1uL" name="label_profile.showInDropdown">
      <segment state="translated">
        <source>label_profile.showInDropdown</source>
        <target>In Barcode Schnellauswahl anzeigen</target>
      </segment>
    </unit>
    <unit id="qrHwUh3" name="group.edit.enforce_2fa">
      <segment state="translated">
        <source>group.edit.enforce_2fa</source>
        <target>Erzwinge Zwei-Faktor-Authentifizierung (2FA)</target>
      </segment>
    </unit>
    <unit id="btZApXD" name="group.edit.enforce_2fa.help">
      <segment state="translated">
        <source>group.edit.enforce_2fa.help</source>
        <target>Wenn diese Option aktiv ist, muss jedes direkte Mitglied dieser Gruppe, mindestens einen zweiten Faktor zur Authentifizierung einrichten. Empfohlen z.B. für administrative Gruppen mit weitreichenden Berechtigungen.</target>
      </segment>
    </unit>
    <unit id="i7QKlzx" name="selectpicker.empty">
      <segment state="translated">
        <source>selectpicker.empty</source>
        <target>Nichts ausgewählt</target>
      </segment>
    </unit>
    <unit id="TPI_1p0" name="selectpicker.nothing_selected">
      <segment state="translated">
        <source>selectpicker.nothing_selected</source>
        <target>Nichts ausgewählt</target>
      </segment>
    </unit>
    <unit id="D6I2Q6C" name="entity.delete.must_not_contain_parts">
      <segment state="translated">
        <source>entity.delete.must_not_contain_parts</source>
        <target>Element "%PATH%" enthält noch Bauteile. Bearbeite die Bauteile, um dieses Element löschen zu können.</target>
      </segment>
    </unit>
    <unit id="hu8Y98Q" name="entity.delete.must_not_contain_attachments">
      <segment state="translated">
        <source>entity.delete.must_not_contain_attachments</source>
        <target>Dateityp enthält noch Bauteile. Ändere deren Dateityp, um diesen Dateityp löschen zu können.</target>
      </segment>
    </unit>
    <unit id="OewVQB8" name="entity.delete.must_not_contain_prices">
      <segment state="translated">
        <source>entity.delete.must_not_contain_prices</source>
        <target>Währung enthält noch Bauteile. Ändere deren Währung, um diese Währung löschen zu können.</target>
      </segment>
    </unit>
    <unit id="L93n2S_" name="entity.delete.must_not_contain_users">
      <segment state="translated">
        <source>entity.delete.must_not_contain_users</source>
        <target>Benutzer sind noch Teil dieser Gruppe. Ändere deren Gruppe, um diese Gruppe löschen zu können.</target>
      </segment>
    </unit>
    <unit id="72lMzIQ" name="part.table.edit">
      <segment state="translated">
        <source>part.table.edit</source>
        <target>Ändern</target>
      </segment>
    </unit>
    <unit id="AGwzXa0" name="part.table.edit.title">
      <segment state="translated">
        <source>part.table.edit.title</source>
        <target>Bauteil ändern</target>
      </segment>
    </unit>
    <unit id="uAVyHXQ" name="part_list.action.action.title">
      <segment state="translated">
        <source>part_list.action.action.title</source>
        <target>Aktion auswählen</target>
      </segment>
    </unit>
    <unit id="bAPfHqL" name="part_list.action.action.group.favorite">
      <segment state="translated">
        <source>part_list.action.action.group.favorite</source>
        <target>Favorit</target>
      </segment>
    </unit>
    <unit id="P5wWUv3" name="part_list.action.action.favorite">
      <segment state="translated">
        <source>part_list.action.action.favorite</source>
        <target>Bauteile favorisieren</target>
      </segment>
    </unit>
    <unit id="sfOQX5T" name="part_list.action.action.unfavorite">
      <segment state="translated">
        <source>part_list.action.action.unfavorite</source>
        <target>Favorisierung aufheben</target>
      </segment>
    </unit>
    <unit id="xJa8HMi" name="part_list.action.action.group.change_field">
      <segment state="translated">
        <source>part_list.action.action.group.change_field</source>
        <target>Change field</target>
      </segment>
    </unit>
    <unit id="vzWZTcS" name="part_list.action.action.change_category">
      <segment state="translated">
        <source>part_list.action.action.change_category</source>
        <target>Kategorie ändern</target>
      </segment>
    </unit>
    <unit id="o0usAp." name="part_list.action.action.change_footprint">
      <segment state="translated">
        <source>part_list.action.action.change_footprint</source>
        <target>Footprint ändern</target>
      </segment>
    </unit>
    <unit id="5KmoqAw" name="part_list.action.action.change_manufacturer">
      <segment state="translated">
        <source>part_list.action.action.change_manufacturer</source>
        <target>Hersteller ändern</target>
      </segment>
    </unit>
    <unit id="3i7xim8" name="part_list.action.action.change_unit">
      <segment state="translated">
        <source>part_list.action.action.change_unit</source>
        <target>Maßeinheit ändern</target>
      </segment>
    </unit>
    <unit id="CjaC2GZ" name="part_list.action.action.delete">
      <segment state="translated">
        <source>part_list.action.action.delete</source>
        <target>Löschen</target>
      </segment>
    </unit>
    <unit id="TdvpOc5" name="part_list.action.submit">
      <segment state="translated">
        <source>part_list.action.submit</source>
        <target>Ok</target>
      </segment>
    </unit>
    <unit id="qKDo_nI" name="part_list.action.part_count">
      <segment state="translated">
        <source>part_list.action.part_count</source>
        <target>%count% Bauteile ausgewählt!</target>
      </segment>
    </unit>
    <unit id="ssOogP5" name="company.edit.quick.website">
      <segment state="translated">
        <source>company.edit.quick.website</source>
        <target>Website öffnen</target>
      </segment>
    </unit>
    <unit id="5hU5mZK" name="company.edit.quick.email">
      <segment state="translated">
        <source>company.edit.quick.email</source>
        <target>E-Mail senden</target>
      </segment>
    </unit>
    <unit id="cVAsYfX" name="company.edit.quick.phone">
      <segment state="translated">
        <source>company.edit.quick.phone</source>
        <target>Call phone</target>
      </segment>
    </unit>
    <unit id="6YTFx7Y" name="company.edit.quick.fax">
      <segment state="translated">
        <source>company.edit.quick.fax</source>
        <target>Fax senden</target>
      </segment>
    </unit>
    <unit id="PKJDzwq" name="company.fax_number.placeholder">
      <segment state="translated">
        <source>company.fax_number.placeholder</source>
        <target>z.B. +49 1234 567890</target>
      </segment>
    </unit>
    <unit id="tB_XJLr" name="part.edit.save_and_clone">
      <segment state="translated">
        <source>part.edit.save_and_clone</source>
        <target>Speichern und duplizieren</target>
      </segment>
    </unit>
    <unit id="zpqGCO8" name="validator.file_ext_not_allowed">
      <segment state="translated">
        <source>validator.file_ext_not_allowed</source>
        <target>Dateierweiterung nicht erlaubt für diesen Anhangstyp.</target>
      </segment>
    </unit>
    <unit id="Wqa3lsL" name="tools.reel_calc.title">
      <segment state="translated">
        <source>tools.reel_calc.title</source>
        <target>SMD Reel Rechner</target>
      </segment>
    </unit>
    <unit id="mdO7lU4" name="tools.reel_calc.inner_dia">
      <segment state="translated">
        <source>tools.reel_calc.inner_dia</source>
        <target>Innerer Durchmesser</target>
      </segment>
    </unit>
    <unit id="y9vRCcc" name="tools.reel_calc.outer_dia">
      <segment state="translated">
        <source>tools.reel_calc.outer_dia</source>
        <target>Äußerer Durchmesser</target>
      </segment>
    </unit>
    <unit id="BjeRVFq" name="tools.reel_calc.tape_thick">
      <segment state="translated">
        <source>tools.reel_calc.tape_thick</source>
        <target>Tape Dicke</target>
      </segment>
    </unit>
    <unit id="ip4Wa3T" name="tools.reel_calc.part_distance">
      <segment state="translated">
        <source>tools.reel_calc.part_distance</source>
        <target>Bauteile Abstand</target>
      </segment>
    </unit>
    <unit id="Ysn3sXm" name="tools.reel_calc.update">
      <segment state="translated">
        <source>tools.reel_calc.update</source>
        <target>Update</target>
      </segment>
    </unit>
    <unit id="epp3lk7" name="tools.reel_calc.parts_per_meter">
      <segment state="translated">
        <source>tools.reel_calc.parts_per_meter</source>
        <target>Bauteile pro Meter</target>
      </segment>
    </unit>
    <unit id="3R0ANJW" name="tools.reel_calc.result_length">
      <segment state="translated">
        <source>tools.reel_calc.result_length</source>
        <target>Tape Länge</target>
      </segment>
    </unit>
    <unit id="SvtCM.I" name="tools.reel_calc.result_amount">
      <segment state="translated">
        <source>tools.reel_calc.result_amount</source>
        <target>Ungefähre Anzahl Bauteile</target>
      </segment>
    </unit>
    <unit id="wwAQjbO" name="tools.reel_calc.outer_greater_inner_error">
      <segment state="translated">
        <source>tools.reel_calc.outer_greater_inner_error</source>
        <target>Fehler: Äußerer Durchmesser muss großer sein als der innere Durchmesser!</target>
      </segment>
    </unit>
    <unit id="t3mMhMS" name="tools.reel_calc.missing_values.error">
      <segment state="translated">
        <source>tools.reel_calc.missing_values.error</source>
        <target>Bitte alle Werte angeben!</target>
      </segment>
    </unit>
    <unit id="k.OEkUU" name="tools.reel_calc.load_preset">
      <segment state="translated">
        <source>tools.reel_calc.load_preset</source>
        <target>Preset laden</target>
      </segment>
    </unit>
    <unit id="xIL4yg1" name="tools.reel_calc.explanation">
      <segment state="translated">
        <source>tools.reel_calc.explanation</source>
        <target>Dieser Rechner erlaubt es Abzuschätzen wie viele Bauteile noch auf einer SMD Rolle (Reel) vorhanden sind. Messen Sie die angegeben Dimensionen auf der Rolle nach (oder nutzen Sie die Vorgaben) und drücken Sie "Update".</target>
      </segment>
    </unit>
    <unit id="E1xAigo" name="perm.tools.reel_calculator">
      <segment state="translated">
        <source>perm.tools.reel_calculator</source>
        <target>SMD Reel Rechner</target>
      </segment>
    </unit>
    <unit id="Q_6JPEr" name="tree.tools.tools.reel_calculator">
      <segment state="translated">
        <source>tree.tools.tools.reel_calculator</source>
        <target>SMD Reel Rechner</target>
      </segment>
    </unit>
    <unit id="7FpEp24" name="user.pw_change_needed.flash">
      <segment state="translated">
        <source>user.pw_change_needed.flash</source>
        <target>Passwortänderung benötigt! Bitte setze ein neues Passwort.</target>
      </segment>
    </unit>
    <unit id="uEMvuw8" name="tree.root_node.text">
      <segment state="translated">
        <source>tree.root_node.text</source>
        <target>Wurzel</target>
      </segment>
    </unit>
    <unit id="EieqscF" name="part_list.action.select_null">
      <segment state="translated">
        <source>part_list.action.select_null</source>
        <target>Keine Elemente vorhanden!</target>
      </segment>
    </unit>
    <unit id="4IH1qgL" name="part_list.action.delete-title">
      <segment state="translated">
        <source>part_list.action.delete-title</source>
        <target>Möchten Sie diese Bauteile wirklich löschen?</target>
      </segment>
    </unit>
    <unit id="te3YmqA" name="part_list.action.delete-message">
      <segment state="translated">
        <source>part_list.action.delete-message</source>
        <target>Diese Bauteile und alle verknüpften Informationen (Anhänge, Preisinformationen, etc.) werden gelöscht. Dies kann nicht rückgängig gemacht werden!</target>
      </segment>
    </unit>
    <unit id="xd6OiPE" name="part.table.actions.success">
      <segment state="translated">
        <source>part.table.actions.success</source>
        <target>Aktionen erfolgreich.</target>
      </segment>
    </unit>
    <unit id="_3l6FO_" name="attachment.edit.delete.confirm">
      <segment state="translated">
        <source>attachment.edit.delete.confirm</source>
        <target>Möchten Sie diesen Anhang wirklich löschen?</target>
      </segment>
    </unit>
    <unit id="JtGEdQP" name="filter.text_constraint.value.operator.EQ">
      <segment state="translated">
        <source>filter.text_constraint.value.operator.EQ</source>
        <target>Gleich</target>
      </segment>
    </unit>
    <unit id="9RAGNGw" name="filter.text_constraint.value.operator.NEQ">
      <segment state="translated">
        <source>filter.text_constraint.value.operator.NEQ</source>
        <target>Ungleich</target>
      </segment>
    </unit>
    <unit id="N1AQsNF" name="filter.text_constraint.value.operator.STARTS">
      <segment state="translated">
        <source>filter.text_constraint.value.operator.STARTS</source>
        <target>Beginnt mit</target>
      </segment>
    </unit>
    <unit id="3Rr21xj" name="filter.text_constraint.value.operator.CONTAINS">
      <segment state="translated">
        <source>filter.text_constraint.value.operator.CONTAINS</source>
        <target>Enthält</target>
      </segment>
    </unit>
    <unit id="S_U21kw" name="filter.text_constraint.value.operator.ENDS">
      <segment state="translated">
        <source>filter.text_constraint.value.operator.ENDS</source>
        <target>Endet mit</target>
      </segment>
    </unit>
    <unit id="l2ojG4Z" name="filter.text_constraint.value.operator.LIKE">
      <segment state="translated">
        <source>filter.text_constraint.value.operator.LIKE</source>
        <target>LIKE Ausdruck</target>
      </segment>
    </unit>
    <unit id="hAcin33" name="filter.text_constraint.value.operator.REGEX">
      <segment state="translated">
        <source>filter.text_constraint.value.operator.REGEX</source>
        <target>Regulärer Ausdruck</target>
      </segment>
    </unit>
    <unit id="hWtqvI3" name="filter.number_constraint.value.operator.BETWEEN">
      <segment state="translated">
        <source>filter.number_constraint.value.operator.BETWEEN</source>
        <target>Zwischen</target>
      </segment>
    </unit>
    <unit id="Pho_nY5" name="filter.number_constraint.AND">
      <segment state="translated">
        <source>filter.number_constraint.AND</source>
        <target>und</target>
      </segment>
    </unit>
    <unit id="NOmRxFG" name="filter.entity_constraint.operator.EQ">
      <segment state="translated">
        <source>filter.entity_constraint.operator.EQ</source>
        <target>Gleich (ohne Kindelemente)</target>
      </segment>
    </unit>
    <unit id="7zxBnzb" name="filter.entity_constraint.operator.NEQ">
      <segment state="translated">
        <source>filter.entity_constraint.operator.NEQ</source>
        <target>Ungleich (ohne Kindelemente)</target>
      </segment>
    </unit>
    <unit id="oX1nk5D" name="filter.entity_constraint.operator.INCLUDING_CHILDREN">
      <segment state="translated">
        <source>filter.entity_constraint.operator.INCLUDING_CHILDREN</source>
        <target>Gleich (inklusive Kindelementen)</target>
      </segment>
    </unit>
    <unit id="AS9s6LU" name="filter.entity_constraint.operator.EXCLUDING_CHILDREN">
      <segment state="translated">
        <source>filter.entity_constraint.operator.EXCLUDING_CHILDREN</source>
        <target>Nicht gleich (inklusive Kindelemente)</target>
      </segment>
    </unit>
    <unit id="7.bq.cZ" name="part.filter.dbId">
      <segment state="translated">
        <source>part.filter.dbId</source>
        <target>Datenbank ID</target>
      </segment>
    </unit>
    <unit id="RphtSCZ" name="filter.tags_constraint.operator.ANY">
      <segment state="translated">
        <source>filter.tags_constraint.operator.ANY</source>
        <target>Irgendeiner der Tags</target>
      </segment>
    </unit>
    <unit id="So3q9VW" name="filter.tags_constraint.operator.ALL">
      <segment state="translated">
        <source>filter.tags_constraint.operator.ALL</source>
        <target>Alle der Tags</target>
      </segment>
    </unit>
    <unit id="mqkIc_4" name="filter.tags_constraint.operator.NONE">
      <segment state="translated">
        <source>filter.tags_constraint.operator.NONE</source>
        <target>Keine der Tags</target>
      </segment>
    </unit>
    <unit id="wgXINWq" name="part.filter.lot_count">
      <segment state="translated">
        <source>part.filter.lot_count</source>
        <target>Anzahl der Lagerbestände</target>
      </segment>
    </unit>
    <unit id="tjfJAIq" name="part.filter.attachments_count">
      <segment state="translated">
        <source>part.filter.attachments_count</source>
        <target>Anzahl der Anhänge</target>
      </segment>
    </unit>
    <unit id="6Bt9ZhB" name="part.filter.orderdetails_count">
      <segment state="translated">
        <source>part.filter.orderdetails_count</source>
        <target>Anzahl der Bestellinformationen</target>
      </segment>
    </unit>
    <unit id="QnS490v" name="part.filter.lotExpirationDate">
      <segment state="translated">
        <source>part.filter.lotExpirationDate</source>
        <target>Bauteilebestand Ablaufdatum</target>
      </segment>
    </unit>
    <unit id="fIZmzas" name="part.filter.lotNeedsRefill">
      <segment state="translated">
        <source>part.filter.lotNeedsRefill</source>
        <target>Lagerbestand benötigt Auffüllung</target>
      </segment>
    </unit>
    <unit id="_ERegGt" name="part.filter.lotUnknwonAmount">
      <segment state="translated">
        <source>part.filter.lotUnknwonAmount</source>
        <target>Lagerbestand mit unbekannter Anzahl</target>
      </segment>
    </unit>
    <unit id="lRKoTj_" name="part.filter.attachmentName">
      <segment state="translated">
        <source>part.filter.attachmentName</source>
        <target>Name des Anhangs</target>
      </segment>
    </unit>
    <unit id=".gg9fsx" name="filter.choice_constraint.operator.ANY">
      <segment state="translated">
        <source>filter.choice_constraint.operator.ANY</source>
        <target>Einer der Ausgewählten</target>
      </segment>
    </unit>
    <unit id="dbzWAHM" name="filter.choice_constraint.operator.NONE">
      <segment state="translated">
        <source>filter.choice_constraint.operator.NONE</source>
        <target>Keine der Ausgewählten</target>
      </segment>
    </unit>
    <unit id="ZnYcxRf" name="part.filter.amount_sum">
      <segment state="translated">
        <source>part.filter.amount_sum</source>
        <target>Gesamtmenge</target>
      </segment>
    </unit>
    <unit id="FGuEete" name="filter.submit">
      <segment state="translated">
        <source>filter.submit</source>
        <target>Update</target>
      </segment>
    </unit>
    <unit id="4jJXUNM" name="filter.discard">
      <segment state="translated">
        <source>filter.discard</source>
        <target>Änderungen verwerfen</target>
      </segment>
    </unit>
    <unit id="uVrP0no" name="filter.clear_filters">
      <segment state="translated">
        <source>filter.clear_filters</source>
        <target>Alle Filter zurücksetzen</target>
      </segment>
    </unit>
    <unit id="Rd0n9wc" name="filter.title">
      <segment state="translated">
        <source>filter.title</source>
        <target>Filter</target>
      </segment>
    </unit>
    <unit id="kTizqBM" name="filter.parameter_value_constraint.operator.=">
      <segment state="translated">
        <source>filter.parameter_value_constraint.operator.=</source>
        <target>Typ. Wert =</target>
      </segment>
    </unit>
    <unit id="2Nf2h2a" name="filter.parameter_value_constraint.operator.!=">
      <segment state="translated">
        <source>filter.parameter_value_constraint.operator.!=</source>
        <target>Typ. Wert !=</target>
      </segment>
    </unit>
    <unit id="0fmepxx" name="filter.parameter_value_constraint.operator.&lt;">
      <segment state="translated">
        <source>filter.parameter_value_constraint.operator.&lt;</source>
        <target>Typ. Wert &lt;</target>
      </segment>
    </unit>
    <unit id="ubkcT6U" name="filter.parameter_value_constraint.operator.&gt;">
      <segment state="translated">
        <source>filter.parameter_value_constraint.operator.&gt;</source>
        <target>Typ. Wert &gt;</target>
      </segment>
    </unit>
    <unit id="O4x0opb" name="filter.parameter_value_constraint.operator.&lt;=">
      <segment state="translated">
        <source>filter.parameter_value_constraint.operator.&lt;=</source>
        <target>Typ. Wert &lt;=</target>
      </segment>
    </unit>
    <unit id="ituiTs9" name="filter.parameter_value_constraint.operator.&gt;=">
      <segment state="translated">
        <source>filter.parameter_value_constraint.operator.&gt;=</source>
        <target>Typ. Wert &gt;=</target>
      </segment>
    </unit>
    <unit id="Y8B3A9X" name="filter.parameter_value_constraint.operator.BETWEEN">
      <segment state="translated">
        <source>filter.parameter_value_constraint.operator.BETWEEN</source>
        <target>Typ. Wert zwischen</target>
      </segment>
    </unit>
    <unit id="FqUoIEy" name="filter.parameter_value_constraint.operator.IN_RANGE">
      <segment state="translated">
        <source>filter.parameter_value_constraint.operator.IN_RANGE</source>
        <target>Im Wertebereich</target>
      </segment>
    </unit>
    <unit id="v_1AWPE" name="filter.parameter_value_constraint.operator.NOT_IN_RANGE">
      <segment state="translated">
        <source>filter.parameter_value_constraint.operator.NOT_IN_RANGE</source>
        <target>Nicht im Wertebereich</target>
      </segment>
    </unit>
    <unit id="X4hI3kL" name="filter.parameter_value_constraint.operator.GREATER_THAN_RANGE">
      <segment state="translated">
        <source>filter.parameter_value_constraint.operator.GREATER_THAN_RANGE</source>
        <target>Größer als der Wertebereich</target>
      </segment>
    </unit>
    <unit id="yQO92R2" name="filter.parameter_value_constraint.operator.GREATER_EQUAL_RANGE">
      <segment state="translated">
        <source>filter.parameter_value_constraint.operator.GREATER_EQUAL_RANGE</source>
        <target>Größer gleich der Wertebereich</target>
      </segment>
    </unit>
    <unit id="h8zJtL5" name="filter.parameter_value_constraint.operator.LESS_THAN_RANGE">
      <segment state="translated">
        <source>filter.parameter_value_constraint.operator.LESS_THAN_RANGE</source>
        <target>Kleiner als der Wertebereich</target>
      </segment>
    </unit>
    <unit id="sxSjUOg" name="filter.parameter_value_constraint.operator.LESS_EQUAL_RANGE">
      <segment state="translated">
        <source>filter.parameter_value_constraint.operator.LESS_EQUAL_RANGE</source>
        <target>Kleiner gleich der Wertebereich</target>
      </segment>
    </unit>
    <unit id="fqRL5fp" name="filter.parameter_value_constraint.operator.RANGE_IN_RANGE">
      <segment state="translated">
        <source>filter.parameter_value_constraint.operator.RANGE_IN_RANGE</source>
        <target>Bereich ist komplett im Wertebereich</target>
      </segment>
    </unit>
    <unit id="PJgHP5E" name="filter.parameter_value_constraint.operator.RANGE_INTERSECT_RANGE">
      <segment state="translated">
        <source>filter.parameter_value_constraint.operator.RANGE_INTERSECT_RANGE</source>
        <target>Bereich schneidet Wertebereich</target>
      </segment>
    </unit>
    <unit id="5Svrc5E" name="filter.text_constraint.value">
      <segment state="translated">
        <source>filter.text_constraint.value</source>
        <target>Kein Wert gesetzt</target>
      </segment>
    </unit>
    <unit id="EIwFuHJ" name="filter.number_constraint.value1">
      <segment state="translated">
        <source>filter.number_constraint.value1</source>
        <target>Kein Wert gesetzt</target>
      </segment>
    </unit>
    <unit id="nb9L_bM" name="filter.number_constraint.value2">
      <segment state="translated">
        <source>filter.number_constraint.value2</source>
        <target>Maximaler Wert</target>
      </segment>
    </unit>
    <unit id="Chr6I.s" name="filter.datetime_constraint.value1">
      <segment state="translated">
        <source>filter.datetime_constraint.value1</source>
        <target>Kein Datum/Uhrzeit gesetzt</target>
      </segment>
    </unit>
    <unit id="OX2SbVT" name="filter.datetime_constraint.value2">
      <segment state="translated">
        <source>filter.datetime_constraint.value2</source>
        <target>Maximale Datum/Uhrzeit</target>
      </segment>
    </unit>
    <unit id="HsxzALM" name="filter.constraint.add">
      <segment state="translated">
        <source>filter.constraint.add</source>
        <target>Filter hinzufügen</target>
      </segment>
    </unit>
    <unit id=".CuxL5L" name="part.filter.parameters_count">
      <segment state="translated">
        <source>part.filter.parameters_count</source>
        <target>Anzahl der Parameter</target>
      </segment>
    </unit>
    <unit id="Dn0SKIi" name="part.filter.lotDescription">
      <segment state="translated">
        <source>part.filter.lotDescription</source>
        <target>Beschreibung des Bauteilebestand</target>
      </segment>
    </unit>
    <unit id="W1rWF5g" name="parts_list.search.searching_for">
      <segment state="translated">
        <source>parts_list.search.searching_for</source>
        <target>Searching parts with keyword &lt;b&gt;%keyword%&lt;/b&gt;</target>
      </segment>
    </unit>
    <unit id="lkQ2zTi" name="parts_list.search_options.caption">
      <segment state="translated">
        <source>parts_list.search_options.caption</source>
        <target>Aktivierte Suchoptionen</target>
      </segment>
    </unit>
    <unit id="biszSr8" name="attachment.table.element_type">
      <segment state="translated">
        <source>attachment.table.element_type</source>
        <target>Typ des verknüpften Elements</target>
      </segment>
    </unit>
    <unit id="nUZamS5" name="log.level.debug">
      <segment state="translated">
        <source>log.level.debug</source>
        <target>Debug</target>
      </segment>
    </unit>
    <unit id="ZPxm2Ee" name="log.level.info">
      <segment state="translated">
        <source>log.level.info</source>
        <target>Info</target>
      </segment>
    </unit>
    <unit id="NVXjDhG" name="log.level.notice">
      <segment state="translated">
        <source>log.level.notice</source>
        <target>Hinweis</target>
      </segment>
    </unit>
    <unit id="9ObjWuR" name="log.level.warning">
      <segment state="translated">
        <source>log.level.warning</source>
        <target>Warnung</target>
      </segment>
    </unit>
    <unit id="WxMwuLP" name="log.level.error">
      <segment state="translated">
        <source>log.level.error</source>
        <target>Fehler</target>
      </segment>
    </unit>
    <unit id="idch78J" name="log.level.critical">
      <segment state="translated">
        <source>log.level.critical</source>
        <target>Kritisch</target>
      </segment>
    </unit>
    <unit id="jehoQTd" name="log.level.alert">
      <segment state="translated">
        <source>log.level.alert</source>
        <target>Alarm</target>
      </segment>
    </unit>
    <unit id="XvKEDM0" name="log.level.emergency">
      <segment state="translated">
        <source>log.level.emergency</source>
        <target>Notfall</target>
      </segment>
    </unit>
    <unit id="sEvRe10" name="log.type.security">
      <segment state="translated">
        <source>log.type.security</source>
        <target>Sicherheitsereignis</target>
      </segment>
    </unit>
    <unit id="gJDmvym" name="log.type.instock_changed">
      <segment state="translated">
        <source>log.type.instock_changed</source>
        <target>[ALT] Bestand geändert</target>
      </segment>
    </unit>
    <unit id="lJZCHHM" name="log.target_id">
      <segment state="translated">
        <source>log.target_id</source>
        <target>ID des Ziel Elements</target>
      </segment>
    </unit>
    <unit id="dU7EyhM" name="entity.info.parts_count_recursive">
      <segment state="translated">
        <source>entity.info.parts_count_recursive</source>
        <target>Bauteile mit diesem Element oder dessen Kindelementen</target>
      </segment>
    </unit>
    <unit id="_hKlKv." name="tools.server_infos.title">
      <segment state="translated">
        <source>tools.server_infos.title</source>
        <target>Server Infos</target>
      </segment>
    </unit>
    <unit id="NvclBUL" name="permission.preset.read_only">
      <segment state="translated">
        <source>permission.preset.read_only</source>
        <target>Nur Lesen</target>
      </segment>
    </unit>
    <unit id="HD3j3BW" name="permission.preset.read_only.desc">
      <segment state="translated">
        <source>permission.preset.read_only.desc</source>
        <target>Erlaube nur lesende Operationen auf Daten</target>
      </segment>
    </unit>
    <unit id="Ge20aJg" name="permission.preset.all_inherit">
      <segment state="translated">
        <source>permission.preset.all_inherit</source>
        <target>Alle Erben</target>
      </segment>
    </unit>
    <unit id="DJpsLcr" name="permission.preset.all_inherit.desc">
      <segment state="translated">
        <source>permission.preset.all_inherit.desc</source>
        <target>Setze all Berechtigungen auf Erben</target>
      </segment>
    </unit>
    <unit id="lzjvvzm" name="permission.preset.all_forbid">
      <segment state="translated">
        <source>permission.preset.all_forbid</source>
        <target>Alles Verbieten</target>
      </segment>
    </unit>
    <unit id="QqQDTyH" name="permission.preset.all_forbid.desc">
      <segment state="translated">
        <source>permission.preset.all_forbid.desc</source>
        <target>Setze alle Berechtigungen auf Verbieten</target>
      </segment>
    </unit>
    <unit id="DV2fh6l" name="permission.preset.all_allow">
      <segment state="translated">
        <source>permission.preset.all_allow</source>
        <target>Alles Erlauben</target>
      </segment>
    </unit>
    <unit id="_m.Pbza" name="permission.preset.all_allow.desc">
      <segment state="translated">
        <source>permission.preset.all_allow.desc</source>
        <target>Setze alle Berechtigungen auf Erlauben</target>
      </segment>
    </unit>
    <unit id="VIDdo5K" name="perm.server_infos">
      <segment state="translated">
        <source>perm.server_infos</source>
        <target>Server Infos</target>
      </segment>
    </unit>
    <unit id="d6SOlzR" name="permission.preset.editor">
      <segment state="translated">
        <source>permission.preset.editor</source>
        <target>Bearbeiter</target>
      </segment>
    </unit>
    <unit id="8KYl_wh" name="permission.preset.editor.desc">
      <segment state="translated">
        <source>permission.preset.editor.desc</source>
        <target>Erlauben Bauteile und Datenstrukturen zu bearbeiten</target>
      </segment>
    </unit>
    <unit id="dYudjp." name="permission.preset.admin">
      <segment state="translated">
        <source>permission.preset.admin</source>
        <target>Administrator</target>
      </segment>
    </unit>
    <unit id="0o2M0uj" name="permission.preset.admin.desc">
      <segment state="translated">
        <source>permission.preset.admin.desc</source>
        <target>Administrative Aktionen erlauben</target>
      </segment>
    </unit>
    <unit id="SnAIVQf" name="permission.preset.button">
      <segment state="translated">
        <source>permission.preset.button</source>
        <target>Vorlage Anwenden</target>
      </segment>
    </unit>
    <unit id="6q4uHDx" name="perm.attachments.show_private">
      <segment state="translated">
        <source>perm.attachments.show_private</source>
        <target>Private Anhänge anzeigen</target>
      </segment>
    </unit>
    <unit id="NL9t5hy" name="perm.attachments.list_attachments">
      <segment state="translated">
        <source>perm.attachments.list_attachments</source>
        <target>Liste aller Anhänge anzeigen</target>
      </segment>
    </unit>
    <unit id="PYh9dNP" name="user.edit.permission_success">
      <segment state="translated">
        <source>user.edit.permission_success</source>
        <target>Berechtigungsvorlage erfolgreich angewendet. Prüfen Sie, dass die neuen Berechtigungen ihrer Erwartung entsprechen.</target>
      </segment>
    </unit>
    <unit id="cP8VNKS" name="perm.group.data">
      <segment state="translated">
        <source>perm.group.data</source>
        <target>Daten</target>
      </segment>
    </unit>
    <unit id="AAoGo_X" name="part_list.action.action.group.needs_review">
      <segment state="translated">
        <source>part_list.action.action.group.needs_review</source>
        <target>Review benötigt</target>
      </segment>
    </unit>
    <unit id="hcvOTrH" name="part_list.action.action.set_needs_review">
      <segment state="translated">
        <source>part_list.action.action.set_needs_review</source>
        <target>Review benötigt Status setzen</target>
      </segment>
    </unit>
    <unit id="E1AQubV" name="part_list.action.action.unset_needs_review">
      <segment state="translated">
        <source>part_list.action.action.unset_needs_review</source>
        <target>Review benötigt Status entfernen</target>
      </segment>
    </unit>
    <unit id="DNEEkTy" name="part.edit.ipn">
      <segment state="translated">
        <source>part.edit.ipn</source>
        <target>Internal Part Number (IPN)</target>
      </segment>
    </unit>
    <unit id="bT6yxOA" name="part.ipn.not_defined">
      <segment state="translated">
        <source>part.ipn.not_defined</source>
        <target>Nicht definiert</target>
      </segment>
    </unit>
    <unit id="SHo2Ejq" name="part.table.ipn">
      <segment state="translated">
        <source>part.table.ipn</source>
        <target>IPN</target>
      </segment>
    </unit>
    <unit id="1HcqCmo" name="currency.edit.update_rate">
      <segment state="translated">
        <source>currency.edit.update_rate</source>
        <target>Wechselkurs abfragen</target>
      </segment>
    </unit>
    <unit id="jSf6Wmz" name="currency.edit.exchange_rate_update.unsupported_currency">
      <segment state="translated">
        <source>currency.edit.exchange_rate_update.unsupported_currency</source>
        <target>Die Währung wird vom Wechselkursprovider nicht unterstützt. Bitte überprüfen Sie die Konfiguration der Wechselkursprovider.</target>
      </segment>
    </unit>
    <unit id="D481NZD" name="currency.edit.exchange_rate_update.generic_error">
      <segment state="translated">
        <source>currency.edit.exchange_rate_update.generic_error</source>
        <target>Wechselkurs kann nicht abgefragt werden. Bitte überprüfen Sie die Konfiguration der Wechselkursprovider.</target>
      </segment>
    </unit>
    <unit id="E_M7mZ5" name="currency.edit.exchange_rate_updated.success">
      <segment state="translated">
        <source>currency.edit.exchange_rate_updated.success</source>
        <target>Wechselkurs erfolgreich aktualisiert.</target>
      </segment>
    </unit>
    <unit id="HbPND5j" name="project.bom.quantity">
      <segment state="translated">
        <source>project.bom.quantity</source>
        <target>BOM Menge</target>
      </segment>
    </unit>
    <unit id="29QITRx" name="project.bom.name">
      <segment state="translated">
        <source>project.bom.name</source>
        <target>Name</target>
      </segment>
    </unit>
    <unit id="PucC1gg" name="project.bom.comment">
      <segment state="translated">
        <source>project.bom.comment</source>
        <target>Notizen</target>
      </segment>
    </unit>
    <unit id="fR.vNpd" name="project.bom.part">
      <segment state="translated">
        <source>project.bom.part</source>
        <target>Bauteil</target>
      </segment>
    </unit>
    <unit id="apnWXEq" name="project.bom.add_entry">
      <segment state="translated">
        <source>project.bom.add_entry</source>
        <target>Eintrag hinzufügen</target>
      </segment>
    </unit>
    <unit id="gwloIYB" name="part_list.action.group.projects">
      <segment state="translated">
        <source>part_list.action.group.projects</source>
        <target>Projekte</target>
      </segment>
    </unit>
    <unit id="QDvlT74" name="part_list.action.projects.add_to_project">
      <segment state="translated">
        <source>part_list.action.projects.add_to_project</source>
        <target>Bauteile zu Projekt hinzufügen</target>
      </segment>
    </unit>
    <unit id="ZVrMX6T" name="project.bom.delete.confirm">
      <segment state="translated">
        <source>project.bom.delete.confirm</source>
        <target>Wollen sie diesen BOM Eintrag wirklich löschen?</target>
      </segment>
    </unit>
    <unit id="T_wVWg_" name="project.add_parts_to_project">
      <segment state="translated">
        <source>project.add_parts_to_project</source>
        <target>Bauteile zur Projekt BOM hinzufügen</target>
      </segment>
    </unit>
    <unit id="02xC690" name="part.info.add_part_to_project">
      <segment state="translated">
        <source>part.info.add_part_to_project</source>
        <target>Dieses Bauteil zu einem Projekt hinzufügen</target>
      </segment>
    </unit>
    <unit id="OLIZm7S" name="project_bom_entry.label">
      <segment state="translated">
        <source>project_bom_entry.label</source>
        <target>BOM Eintrag</target>
      </segment>
    </unit>
    <unit id="HYlztPH" name="project.edit.status">
      <segment state="translated">
        <source>project.edit.status</source>
        <target>Projektstatus</target>
      </segment>
    </unit>
    <unit id="g63LZsn" name="project.status.draft">
      <segment state="translated">
        <source>project.status.draft</source>
        <target>Entwurf</target>
      </segment>
    </unit>
    <unit id="agiQw0z" name="project.status.planning">
      <segment state="translated">
        <source>project.status.planning</source>
        <target>In Planung</target>
      </segment>
    </unit>
    <unit id="8eTvW1x" name="project.status.in_production">
      <segment state="translated">
        <source>project.status.in_production</source>
        <target>In Produktion</target>
      </segment>
    </unit>
    <unit id="xtDIXe_" name="project.status.finished">
      <segment state="translated">
        <source>project.status.finished</source>
        <target>Abgeschlossen</target>
      </segment>
    </unit>
    <unit id="wpp2047" name="project.status.archived">
      <segment state="translated">
        <source>project.status.archived</source>
        <target>Archiviert</target>
      </segment>
    </unit>
    <unit id="jcf.5wX" name="part.new_build_part.error.build_part_already_exists">
      <segment state="translated">
        <source>part.new_build_part.error.build_part_already_exists</source>
        <target>Dieses Projekt hat bereits ein verknüpftes Bauteil.</target>
      </segment>
    </unit>
    <unit id="YiFf2jl" name="project.info.title">
      <segment state="translated">
        <source>project.info.title</source>
        <target>Projektinfo</target>
      </segment>
    </unit>
    <unit id="Y7z_Lil" name="project.info.bom_entries_count">
      <segment state="translated">
        <source>project.info.bom_entries_count</source>
        <target>BOM Einträge</target>
      </segment>
    </unit>
    <unit id="jdkve2C" name="project.info.sub_projects_count">
      <segment state="translated">
        <source>project.info.sub_projects_count</source>
        <target>Unterprojekte</target>
      </segment>
    </unit>
    <unit id="keeSexh" name="project.info.bom_add_parts">
      <segment state="translated">
        <source>project.info.bom_add_parts</source>
        <target>BOM Einträge hinzufügen</target>
      </segment>
    </unit>
    <unit id="sgaRuly" name="project.info.info.label">
      <segment state="translated">
        <source>project.info.info.label</source>
        <target>Info</target>
      </segment>
    </unit>
    <unit id="vaFaY8r" name="project.info.sub_projects.label">
      <segment state="translated">
        <source>project.info.sub_projects.label</source>
        <target>Unterprojekte</target>
      </segment>
    </unit>
    <unit id="CTIbEF6" name="project.bom.price">
      <segment state="translated">
        <source>project.bom.price</source>
        <target>Preis</target>
      </segment>
    </unit>
    <unit id="hO.xnng" name="part.info.withdraw_modal.title.withdraw">
      <segment state="translated">
        <source>part.info.withdraw_modal.title.withdraw</source>
        <target>Bauteile aus Lot entnehmen</target>
      </segment>
    </unit>
    <unit id="ci6FaUj" name="part.info.withdraw_modal.title.add">
      <segment state="translated">
        <source>part.info.withdraw_modal.title.add</source>
        <target>Bauteile zu Lot hinzufügen</target>
      </segment>
    </unit>
    <unit id="kGal3M_" name="part.info.withdraw_modal.title.move">
      <segment state="translated">
        <source>part.info.withdraw_modal.title.move</source>
        <target>Verschiebe Bauteile in ein anderes Lot</target>
      </segment>
    </unit>
    <unit id="zxFeQRY" name="part.info.withdraw_modal.amount">
      <segment state="translated">
        <source>part.info.withdraw_modal.amount</source>
        <target>Menge</target>
      </segment>
    </unit>
    <unit id="iblpgc7" name="part.info.withdraw_modal.move_to">
      <segment state="translated">
        <source>part.info.withdraw_modal.move_to</source>
        <target>Verschieben in</target>
      </segment>
    </unit>
    <unit id="pYCfHzw" name="part.info.withdraw_modal.comment">
      <segment state="translated">
        <source>part.info.withdraw_modal.comment</source>
        <target>Kommentar</target>
      </segment>
    </unit>
    <unit id="ARNLGgz" name="part.info.withdraw_modal.comment.hint">
      <segment state="translated">
        <source>part.info.withdraw_modal.comment.hint</source>
        <target>Sie können hier einen Kommentar eintragen, der beschreibt warum diese Aktion durchgeführt wurde (z.B. für was dieses Bauteil benötigt wurde). Diese Information wird im Log gespeichert.</target>
      </segment>
    </unit>
    <unit id="Sumeg5G" name="modal.close">
      <segment state="translated">
        <source>modal.close</source>
        <target>Schließen</target>
      </segment>
    </unit>
    <unit id="sye5gxs" name="modal.submit">
      <segment state="translated">
        <source>modal.submit</source>
        <target>Absenden</target>
      </segment>
    </unit>
    <unit id="jl7xM1O" name="part.withdraw.success">
      <segment state="translated">
        <source>part.withdraw.success</source>
        <target>Bauteile erfolgreich entnommen/hinzugefügt/verschoben.</target>
      </segment>
    </unit>
    <unit id="oghrs8X" name="perm.parts_stock">
      <segment state="translated">
        <source>perm.parts_stock</source>
        <target>Bauteilbestand</target>
      </segment>
    </unit>
    <unit id="YjbdSVx" name="perm.parts_stock.withdraw">
      <segment state="translated">
        <source>perm.parts_stock.withdraw</source>
        <target>Bauteile aus Bestand entnehmen</target>
      </segment>
    </unit>
    <unit id="P4saY9b" name="perm.parts_stock.add">
      <segment state="translated">
        <source>perm.parts_stock.add</source>
        <target>Bauteile zu Bestand hinzufügen</target>
      </segment>
    </unit>
    <unit id="JR4LXfJ" name="perm.parts_stock.move">
      <segment state="translated">
        <source>perm.parts_stock.move</source>
        <target>Bauteile zwischen Lots verschieben</target>
      </segment>
    </unit>
    <unit id="DQ_FAfi" name="user.permissions_schema_updated">
      <segment state="translated">
        <source>user.permissions_schema_updated</source>
        <target>Das Berechtigungsschema deines Benutzeraccounts wurde auf die neuste Version aktualisiert.</target>
      </segment>
    </unit>
    <unit id="OohNh_M" name="log.type.part_stock_changed">
      <segment state="translated">
        <source>log.type.part_stock_changed</source>
        <target>Bauteilebestand geändert</target>
      </segment>
    </unit>
    <unit id="ZIcw_8V" name="log.part_stock_changed.withdraw">
      <segment state="translated">
        <source>log.part_stock_changed.withdraw</source>
        <target>Bauteile entnommen</target>
      </segment>
    </unit>
    <unit id="jIm.ZAZ" name="log.part_stock_changed.add">
      <segment state="translated">
        <source>log.part_stock_changed.add</source>
        <target>Bauteile hinzugefügt</target>
      </segment>
    </unit>
    <unit id="Q8itu0n" name="log.part_stock_changed.move">
      <segment state="translated">
        <source>log.part_stock_changed.move</source>
        <target>Bauteile verschoben</target>
      </segment>
    </unit>
    <unit id="Z_uM8dG" name="log.part_stock_changed.comment">
      <segment state="translated">
        <source>log.part_stock_changed.comment</source>
        <target>Kommentar</target>
      </segment>
    </unit>
    <unit id="vEWZ248" name="log.part_stock_changed.change">
      <segment state="translated">
        <source>log.part_stock_changed.change</source>
        <target>Änderung</target>
      </segment>
    </unit>
    <unit id="8kmtQLq" name="log.part_stock_changed.move_target">
      <segment state="translated">
        <source>log.part_stock_changed.move_target</source>
        <target>Verschoben in</target>
      </segment>
    </unit>
    <unit id="Dw4KG4Y" name="tools.ic_logos.title">
      <segment state="translated">
        <source>tools.ic_logos.title</source>
        <target>IC Logos</target>
      </segment>
    </unit>
    <unit id="9a9Yu9u" name="part_list.action.group.labels">
      <segment state="translated">
        <source>part_list.action.group.labels</source>
        <target>Labels</target>
      </segment>
    </unit>
    <unit id="gaFZMnW" name="part_list.action.projects.generate_label">
      <segment state="translated">
        <source>part_list.action.projects.generate_label</source>
        <target>Labels erzeugen (für Bauteile)</target>
      </segment>
    </unit>
    <unit id="cKJeBZl" name="part_list.action.projects.generate_label_lot">
      <segment state="translated">
        <source>part_list.action.projects.generate_label_lot</source>
        <target>Labels erzeugen (für Lots der Bauteile)</target>
      </segment>
    </unit>
    <unit id="obOVNB9" name="part_list.action.generate_label.empty">
      <segment state="translated">
        <source>part_list.action.generate_label.empty</source>
        <target>Leeres Label</target>
      </segment>
    </unit>
    <unit id="YddcwVg" name="project.info.builds.label">
      <segment state="translated">
        <source>project.info.builds.label</source>
        <target>Bau</target>
      </segment>
    </unit>
    <unit id="6uUxHyg" name="project.builds.build_not_possible">
      <segment state="translated">
        <source>project.builds.build_not_possible</source>
        <target>Bau nicht möglich: Nicht genügend Bauteile vorhanden</target>
      </segment>
    </unit>
    <unit id="HY05vl8" name="project.builds.following_bom_entries_miss_instock">
      <segment state="translated">
        <source>project.builds.following_bom_entries_miss_instock</source>
        <target>Folgende Bauteile haben nicht genug Bestand um dieses Projekt mindestens einmal zu bauen:</target>
      </segment>
    </unit>
    <unit id="VHUY79k" name="project.builds.stocked">
      <segment state="translated">
        <source>project.builds.stocked</source>
        <target>vorhanden</target>
      </segment>
    </unit>
    <unit id="mwL3d70" name="project.builds.needed">
      <segment state="translated">
        <source>project.builds.needed</source>
        <target>benötigt</target>
      </segment>
    </unit>
    <unit id="jZKw98F" name="project.builds.build_possible">
      <segment state="translated">
        <source>project.builds.build_possible</source>
        <target>Bau möglich</target>
      </segment>
    </unit>
    <unit id="rRMnoEh" name="project.builds.number_of_builds_possible">
      <segment state="translated">
        <source>project.builds.number_of_builds_possible</source>
        <target>You have enough stocked to build &lt;b&gt;%max_builds%&lt;/b&gt; builds of this project.</target>
      </segment>
    </unit>
    <unit id="fZhqvmk" name="project.builds.check_project_status">
      <segment state="translated">
        <source>project.builds.check_project_status</source>
        <target>Der aktuelle Projektstatus ist &lt;b&gt;"%project_status%"&lt;/b&gt;. Sie sollten überprüfen, ob sie das Projekt mit diesem Status wirklich bauen wollen!</target>
      </segment>
    </unit>
    <unit id="57BNIbl" name="project.builds.following_bom_entries_miss_instock_n">
      <segment state="translated">
        <source>project.builds.following_bom_entries_miss_instock_n</source>
        <target>Es sind nicht genügend Bauteile auf Lager, um dieses Projekt %number_of_builds% mal zu bauen. Von folgenden Bauteilen ist nicht genügend auf Lager.</target>
      </segment>
    </unit>
    <unit id="dB.JmYm" name="project.build.flash.invalid_input">
      <segment state="translated">
        <source>project.build.flash.invalid_input</source>
        <target>Projekt kann nicht gebaut werden. Bitte Eingaben überprüfen!</target>
      </segment>
    </unit>
    <unit id="_sFMgby" name="project.build.required_qty">
      <segment state="translated">
        <source>project.build.required_qty</source>
        <target>Benötigte Anzahl</target>
      </segment>
    </unit>
    <unit id="5gpbL_k" name="project.build.btn_build">
      <segment state="translated">
        <source>project.build.btn_build</source>
        <target>Bauen</target>
      </segment>
    </unit>
    <unit id="AqGFkiA" name="project.build.help">
      <segment state="translated">
        <source>project.build.help</source>
        <target>Wählen Sie aus von welche Lots, die zum Bau notwendigen Bauteile genommen werden sollen (und in welcher Anzahl). Setzen sie den Haken für jeden BOM Eintrag, wenn sie die Bauteile entnommen haben, oder nutzen Sie die oberste Checkbox um alle Haken auf einmal zu setzen.</target>
      </segment>
    </unit>
    <unit id="Mken7uv" name="user.change_avatar.label">
      <segment state="translated">
        <source>user.change_avatar.label</source>
        <target>Profilbild ändern</target>
      </segment>
    </unit>
    <unit id="QFNPD0_" name="user_settings.change_avatar.label">
      <segment state="translated">
        <source>user_settings.change_avatar.label</source>
        <target>Profilbild ändern</target>
      </segment>
    </unit>
    <unit id="GLYVqz2" name="user_settings.remove_avatar.label">
      <segment state="translated">
        <source>user_settings.remove_avatar.label</source>
        <target>Profilbild löschen</target>
      </segment>
    </unit>
    <unit id="Y1Aes28" name="part.edit.name.category_hint">
      <segment state="translated">
        <source>part.edit.name.category_hint</source>
        <target>Hinweis von Kategorie</target>
      </segment>
    </unit>
    <unit id="_vbPEFP" name="category.edit.partname_regex.placeholder">
      <segment state="translated">
        <source>category.edit.partname_regex.placeholder</source>
        <target>z.B. "/Kondensator \d+ nF/i"</target>
      </segment>
    </unit>
    <unit id="QFgP__5" name="category.edit.partname_regex.help">
      <segment state="translated">
        <source>category.edit.partname_regex.help</source>
        <target>Ein PCRE-kompatibler regulärer Ausdruck, den der Bauteilename erfüllen muss.</target>
      </segment>
    </unit>
  </file>
</xliff><|MERGE_RESOLUTION|>--- conflicted
+++ resolved
@@ -147,11 +147,7 @@
         <target>Neue Währung</target>
       </segment>
     </unit>
-<<<<<<< HEAD
-    <unit id="tlgOYB5" name="project.caption">
-=======
     <unit id="zNlEdQs" name="project.caption">
->>>>>>> b529e8e3
       <notes>
         <note category="file-source" priority="1">Part-DB1\templates\AdminPages\DeviceAdmin.html.twig:4</note>
         <note priority="1">Part-DB1\templates\AdminPages\DeviceAdmin.html.twig:4</note>
@@ -162,11 +158,7 @@
         <target>Projekte</target>
       </segment>
     </unit>
-<<<<<<< HEAD
-    <unit id="fu1Uc_k" name="project.edit">
-=======
     <unit id="DTt5Co7" name="project.edit">
->>>>>>> b529e8e3
       <notes>
         <note category="file-source" priority="1">Part-DB1\templates\AdminPages\DeviceAdmin.html.twig:8</note>
         <note category="state" priority="1">new</note>
@@ -176,11 +168,7 @@
         <target>Bearbeite Projekt</target>
       </segment>
     </unit>
-<<<<<<< HEAD
-    <unit id="2z6Gm_r" name="project.new">
-=======
     <unit id="O_iNK2O" name="project.new">
->>>>>>> b529e8e3
       <notes>
         <note category="file-source" priority="1">Part-DB1\templates\AdminPages\DeviceAdmin.html.twig:12</note>
         <note category="state" priority="1">new</note>
@@ -4084,11 +4072,7 @@
         <target>Los!</target>
       </segment>
     </unit>
-<<<<<<< HEAD
-    <unit id="g6tt4u1" name="project.labelp">
-=======
     <unit id="w0jVACo" name="project.labelp">
->>>>>>> b529e8e3
       <notes>
         <note category="file-source" priority="1">Part-DB1\templates\_sidebar.html.twig:37</note>
         <note category="file-source" priority="1">Part-DB1\templates\_sidebar.html.twig:12</note>
@@ -6018,11 +6002,7 @@
         <target>Ahangstyp</target>
       </segment>
     </unit>
-<<<<<<< HEAD
-    <unit id="uR5eAkv" name="project.label">
-=======
     <unit id="w.zcG5D" name="project.label">
->>>>>>> b529e8e3
       <notes>
         <note category="file-source" priority="1">Part-DB1\src\Services\ElementTypeNameGenerator.php:82</note>
         <note priority="1">Part-DB1\src\Services\ElementTypeNameGenerator.php:82</note>
@@ -6212,11 +6192,7 @@
         <target>Kategorien</target>
       </segment>
     </unit>
-<<<<<<< HEAD
-    <unit id="b2pLmAq" name="tree.tools.edit.projects">
-=======
     <unit id="0I8lDuo" name="tree.tools.edit.projects">
->>>>>>> b529e8e3
       <notes>
         <note category="file-source" priority="1">Part-DB1\src\Services\Trees\ToolsTreeBuilder.php:161</note>
         <note priority="1">Part-DB1\src\Services\Trees\ToolsTreeBuilder.php:138</note>
@@ -8113,11 +8089,7 @@
         <target>Hersteller</target>
       </segment>
     </unit>
-<<<<<<< HEAD
-    <unit id="5_k9ofl" name="perm.projects">
-=======
     <unit id="1AtDlX." name="perm.projects">
->>>>>>> b529e8e3
       <notes>
         <note priority="1">obsolete</note>
         <note category="state" priority="1">obsolete</note>
