--- conflicted
+++ resolved
@@ -11603,7 +11603,6 @@
         <target>Show available Part-DB updates</target>
       </segment>
     </unit>
-<<<<<<< HEAD
     <unit id="bItnXAm" name="user.settings.api_tokens">
       <segment>
         <source>user.settings.api_tokens</source>
@@ -11728,7 +11727,8 @@
       <segment>
         <source>api_tokens.create_new.back_to_user_settings</source>
         <target>Back to user settings</target>
-=======
+      </segment>
+    </unit>
     <unit id="VVpmfIj" name="project.build.dont_check_quantity">
       <segment state="translated">
         <source>project.build.dont_check_quantity</source>
@@ -11745,7 +11745,6 @@
       <segment state="translated">
         <source>part_list.action.invert_selection</source>
         <target>Invert selection</target>
->>>>>>> 133652c2
       </segment>
     </unit>
   </file>
