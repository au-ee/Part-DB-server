<?xml version="1.0" encoding="utf-8"?>
<xliff xmlns="urn:oasis:names:tc:xliff:document:2.0" version="2.0" srcLang="en" trgLang="fr">
  <file id="messages.en">
    <unit id="0Md_YOf" name="attachment_type.caption">
      <notes>
        <note category="file-source" priority="1">Part-DB1\templates\AdminPages\AttachmentTypeAdmin.html.twig:4</note>
        <note priority="1">Part-DB1\templates\AdminPages\AttachmentTypeAdmin.html.twig:4</note>
        <note priority="1">templates\AdminPages\AttachmentTypeAdmin.html.twig:4</note>
      </notes>
      <segment state="translated">
        <source>attachment_type.caption</source>
        <target>Types pour fichiers joints</target>
      </segment>
    </unit>
    <unit id="5cpaOO8" name="attachment_type.edit">
      <notes>
        <note category="file-source" priority="1">Part-DB1\templates\AdminPages\AttachmentTypeAdmin.html.twig:12</note>
        <note category="state" priority="1">new</note>
      </notes>
      <segment state="translated">
        <source>attachment_type.edit</source>
        <target>Modifier le type de pièce jointe</target>
      </segment>
    </unit>
    <unit id="v83r0Yh" name="attachment_type.new">
      <notes>
        <note category="file-source" priority="1">Part-DB1\templates\AdminPages\AttachmentTypeAdmin.html.twig:16</note>
        <note category="state" priority="1">new</note>
      </notes>
      <segment state="translated">
        <source>attachment_type.new</source>
        <target>Nouveau type de pièce jointe</target>
      </segment>
    </unit>
    <unit id="OllfX2C" name="category.labelp">
      <notes>
        <note category="file-source" priority="1">Part-DB1\templates\AdminPages\CategoryAdmin.html.twig:4</note>
        <note category="file-source" priority="1">Part-DB1\templates\_sidebar.html.twig:22</note>
        <note category="file-source" priority="1">Part-DB1\templates\_sidebar.html.twig:7</note>
        <note priority="1">Part-DB1\templates\AdminPages\CategoryAdmin.html.twig:4</note>
        <note priority="1">Part-DB1\templates\_sidebar.html.twig:22</note>
        <note priority="1">Part-DB1\templates\_sidebar.html.twig:7</note>
        <note priority="1">templates\AdminPages\CategoryAdmin.html.twig:4</note>
        <note priority="1">templates\base.html.twig:163</note>
        <note priority="1">templates\base.html.twig:170</note>
        <note priority="1">templates\base.html.twig:197</note>
        <note priority="1">templates\base.html.twig:225</note>
      </notes>
      <segment state="translated">
        <source>category.labelp</source>
        <target>Catégories</target>
      </segment>
    </unit>
    <unit id="lnjU5yu" name="admin.options">
      <notes>
        <note category="file-source" priority="1">Part-DB1\templates\AdminPages\CategoryAdmin.html.twig:8</note>
        <note category="file-source" priority="1">Part-DB1\templates\AdminPages\StorelocationAdmin.html.twig:19</note>
        <note priority="1">Part-DB1\templates\AdminPages\CategoryAdmin.html.twig:8</note>
        <note priority="1">Part-DB1\templates\AdminPages\StorelocationAdmin.html.twig:11</note>
        <note priority="1">templates\AdminPages\CategoryAdmin.html.twig:8</note>
      </notes>
      <segment state="translated">
        <source>admin.options</source>
        <target>Options</target>
      </segment>
    </unit>
    <unit id="CuAPq5N" name="admin.advanced">
      <notes>
        <note category="file-source" priority="1">Part-DB1\templates\AdminPages\CategoryAdmin.html.twig:9</note>
        <note category="file-source" priority="1">Part-DB1\templates\AdminPages\CompanyAdminBase.html.twig:15</note>
        <note priority="1">Part-DB1\templates\AdminPages\CategoryAdmin.html.twig:9</note>
        <note priority="1">Part-DB1\templates\AdminPages\CompanyAdminBase.html.twig:15</note>
        <note priority="1">templates\AdminPages\CategoryAdmin.html.twig:9</note>
      </notes>
      <segment state="translated">
        <source>admin.advanced</source>
        <target>Avancé</target>
      </segment>
    </unit>
    <unit id="eL_giUu" name="category.edit">
      <notes>
        <note category="file-source" priority="1">Part-DB1\templates\AdminPages\CategoryAdmin.html.twig:13</note>
        <note category="state" priority="1">new</note>
      </notes>
      <segment state="translated">
        <source>category.edit</source>
        <target>Éditer la catégorie</target>
      </segment>
    </unit>
    <unit id="AT4wfK_" name="category.new">
      <notes>
        <note category="file-source" priority="1">Part-DB1\templates\AdminPages\CategoryAdmin.html.twig:17</note>
        <note category="state" priority="1">new</note>
      </notes>
      <segment state="translated">
        <source>category.new</source>
        <target>Nouvelle catégorie</target>
      </segment>
    </unit>
    <unit id="BJtSZa4" name="currency.caption">
      <notes>
        <note category="file-source" priority="1">Part-DB1\templates\AdminPages\CurrencyAdmin.html.twig:4</note>
        <note priority="1">Part-DB1\templates\AdminPages\CurrencyAdmin.html.twig:4</note>
      </notes>
      <segment state="translated">
        <source>currency.caption</source>
        <target>Devise</target>
      </segment>
    </unit>
    <unit id="dzfYFww" name="currency.iso_code.caption">
      <notes>
        <note category="file-source" priority="1">Part-DB1\templates\AdminPages\CurrencyAdmin.html.twig:12</note>
        <note priority="1">Part-DB1\templates\AdminPages\CurrencyAdmin.html.twig:12</note>
      </notes>
      <segment state="translated">
        <source>currency.iso_code.caption</source>
        <target>Code ISO</target>
      </segment>
    </unit>
    <unit id="lrCa3tF" name="currency.symbol.caption">
      <notes>
        <note category="file-source" priority="1">Part-DB1\templates\AdminPages\CurrencyAdmin.html.twig:15</note>
        <note priority="1">Part-DB1\templates\AdminPages\CurrencyAdmin.html.twig:15</note>
      </notes>
      <segment state="translated">
        <source>currency.symbol.caption</source>
        <target>Symbole de la devise</target>
      </segment>
    </unit>
    <unit id="pfHq2BO" name="currency.edit">
      <notes>
        <note category="file-source" priority="1">Part-DB1\templates\AdminPages\CurrencyAdmin.html.twig:29</note>
        <note category="state" priority="1">new</note>
      </notes>
      <segment state="translated">
        <source>currency.edit</source>
        <target>Editer la devise</target>
      </segment>
    </unit>
    <unit id="b9Ed.K9" name="currency.new">
      <notes>
        <note category="file-source" priority="1">Part-DB1\templates\AdminPages\CurrencyAdmin.html.twig:33</note>
        <note category="state" priority="1">new</note>
      </notes>
      <segment state="translated">
        <source>currency.new</source>
        <target>Nouvelle devise</target>
      </segment>
    </unit>
    <unit id="lQ8QeGr" name="search.placeholder">
      <notes>
        <note category="file-source" priority="1">Part-DB1\templates\AdminPages\EntityAdminBase.html.twig:19</note>
        <note category="file-source" priority="1">Part-DB1\templates\_navbar_search.html.twig:67</note>
        <note category="file-source" priority="1">Part-DB1\templates\_sidebar.html.twig:27</note>
        <note category="file-source" priority="1">Part-DB1\templates\_sidebar.html.twig:43</note>
        <note category="file-source" priority="1">Part-DB1\templates\_sidebar.html.twig:63</note>
        <note priority="1">Part-DB1\templates\AdminPages\EntityAdminBase.html.twig:19</note>
        <note priority="1">Part-DB1\templates\_navbar_search.html.twig:61</note>
        <note priority="1">Part-DB1\templates\_sidebar.html.twig:27</note>
        <note priority="1">Part-DB1\templates\_sidebar.html.twig:43</note>
        <note priority="1">Part-DB1\templates\_sidebar.html.twig:63</note>
        <note priority="1">templates\AdminPages\EntityAdminBase.html.twig:9</note>
        <note priority="1">templates\base.html.twig:80</note>
        <note priority="1">templates\base.html.twig:179</note>
        <note priority="1">templates\base.html.twig:206</note>
        <note priority="1">templates\base.html.twig:237</note>
      </notes>
      <segment state="translated">
        <source>search.placeholder</source>
        <target>Recherche</target>
      </segment>
    </unit>
    <unit id="10f_Ka3" name="expandAll">
      <notes>
        <note category="file-source" priority="1">Part-DB1\templates\AdminPages\EntityAdminBase.html.twig:23</note>
        <note category="file-source" priority="1">Part-DB1\templates\_sidebar.html.twig:3</note>
        <note priority="1">Part-DB1\templates\AdminPages\EntityAdminBase.html.twig:23</note>
        <note priority="1">Part-DB1\templates\_sidebar.html.twig:3</note>
        <note priority="1">templates\AdminPages\EntityAdminBase.html.twig:13</note>
        <note priority="1">templates\base.html.twig:166</note>
        <note priority="1">templates\base.html.twig:193</note>
        <note priority="1">templates\base.html.twig:221</note>
      </notes>
      <segment state="translated">
        <source>expandAll</source>
        <target>Agrandir tout</target>
      </segment>
    </unit>
    <unit id="eS_kUcS" name="reduceAll">
      <notes>
        <note category="file-source" priority="1">Part-DB1\templates\AdminPages\EntityAdminBase.html.twig:27</note>
        <note category="file-source" priority="1">Part-DB1\templates\_sidebar.html.twig:4</note>
        <note priority="1">Part-DB1\templates\AdminPages\EntityAdminBase.html.twig:27</note>
        <note priority="1">Part-DB1\templates\_sidebar.html.twig:4</note>
        <note priority="1">templates\AdminPages\EntityAdminBase.html.twig:17</note>
        <note priority="1">templates\base.html.twig:167</note>
        <note priority="1">templates\base.html.twig:194</note>
        <note priority="1">templates\base.html.twig:222</note>
      </notes>
      <segment state="translated">
        <source>reduceAll</source>
        <target>Réduire tout</target>
      </segment>
    </unit>
    <unit id="tagdXMa" name="part.info.timetravel_hint">
      <notes>
        <note category="file-source" priority="1">Part-DB1\templates\AdminPages\EntityAdminBase.html.twig:54</note>
        <note category="file-source" priority="1">Part-DB1\templates\Parts\info\_sidebar.html.twig:4</note>
        <note priority="1">Part-DB1\templates\AdminPages\EntityAdminBase.html.twig:54</note>
        <note priority="1">Part-DB1\templates\Parts\info\_sidebar.html.twig:4</note>
      </notes>
      <segment state="translated">
        <source>part.info.timetravel_hint</source>
        <target>C'est ainsi que le composant apparaissait avant le %timestamp%. &lt;i&gt;Veuillez noter que cette fonctionnalité est expérimentale, donc les infos ne sont peut-être pas correctes. &lt;/i&gt;</target>
      </segment>
    </unit>
    <unit id="7uawYY6" name="standard.label">
      <notes>
        <note category="file-source" priority="1">Part-DB1\templates\AdminPages\EntityAdminBase.html.twig:60</note>
        <note priority="1">Part-DB1\templates\AdminPages\EntityAdminBase.html.twig:60</note>
        <note priority="1">templates\AdminPages\EntityAdminBase.html.twig:42</note>
      </notes>
      <segment state="translated">
        <source>standard.label</source>
        <target>Propriétés</target>
      </segment>
    </unit>
    <unit id="Fe5ax26" name="infos.label">
      <notes>
        <note category="file-source" priority="1">Part-DB1\templates\AdminPages\EntityAdminBase.html.twig:61</note>
        <note priority="1">Part-DB1\templates\AdminPages\EntityAdminBase.html.twig:61</note>
        <note priority="1">templates\AdminPages\EntityAdminBase.html.twig:43</note>
      </notes>
      <segment state="translated">
        <source>infos.label</source>
        <target>Informations</target>
      </segment>
    </unit>
    <unit id="PNqzf_X" name="history.label">
      <notes>
        <note category="file-source" priority="1">Part-DB1\templates\AdminPages\EntityAdminBase.html.twig:63</note>
        <note priority="1">Part-DB1\templates\AdminPages\EntityAdminBase.html.twig:63</note>
        <note priority="1">new</note>
      </notes>
      <segment state="translated">
        <source>history.label</source>
        <target>Historique</target>
      </segment>
    </unit>
    <unit id="Y2QKWU9" name="export.label">
      <notes>
        <note category="file-source" priority="1">Part-DB1\templates\AdminPages\EntityAdminBase.html.twig:66</note>
        <note priority="1">Part-DB1\templates\AdminPages\EntityAdminBase.html.twig:66</note>
        <note priority="1">templates\AdminPages\EntityAdminBase.html.twig:45</note>
      </notes>
      <segment state="translated">
        <source>export.label</source>
        <target>Exporter</target>
      </segment>
    </unit>
    <unit id="k5fWSN4" name="import_export.label">
      <notes>
        <note category="file-source" priority="1">Part-DB1\templates\AdminPages\EntityAdminBase.html.twig:68</note>
        <note priority="1">Part-DB1\templates\AdminPages\EntityAdminBase.html.twig:68</note>
        <note priority="1">templates\AdminPages\EntityAdminBase.html.twig:47</note>
      </notes>
      <segment state="translated">
        <source>import_export.label</source>
        <target>Importer exporter</target>
      </segment>
    </unit>
    <unit id="sOYxh4M" name="mass_creation.label">
      <notes>
        <note category="file-source" priority="1">Part-DB1\templates\AdminPages\EntityAdminBase.html.twig:69</note>
        <note priority="1">Part-DB1\templates\AdminPages\EntityAdminBase.html.twig:69</note>
      </notes>
      <segment state="translated">
        <source>mass_creation.label</source>
        <target>Création multiple</target>
      </segment>
    </unit>
    <unit id="wTQX7oE" name="admin.common">
      <notes>
        <note category="file-source" priority="1">Part-DB1\templates\AdminPages\EntityAdminBase.html.twig:82</note>
        <note priority="1">Part-DB1\templates\AdminPages\EntityAdminBase.html.twig:82</note>
        <note priority="1">templates\AdminPages\EntityAdminBase.html.twig:59</note>
      </notes>
      <segment state="translated">
        <source>admin.common</source>
        <target>Commun</target>
      </segment>
    </unit>
    <unit id="NmnCJhH" name="admin.attachments">
      <notes>
        <note category="file-source" priority="1">Part-DB1\templates\AdminPages\EntityAdminBase.html.twig:86</note>
        <note priority="1">Part-DB1\templates\AdminPages\EntityAdminBase.html.twig:86</note>
      </notes>
      <segment state="translated">
        <source>admin.attachments</source>
        <target>Fichiers joints</target>
      </segment>
    </unit>
    <unit id="TA1hSYV" name="admin.parameters">
      <notes>
        <note category="file-source" priority="1">Part-DB1\templates\AdminPages\EntityAdminBase.html.twig:90</note>
      </notes>
      <segment state="translated">
        <source>admin.parameters</source>
        <target>Paramètres</target>
      </segment>
    </unit>
    <unit id="R949JGz" name="export_all.label">
      <notes>
        <note category="file-source" priority="1">Part-DB1\templates\AdminPages\EntityAdminBase.html.twig:179</note>
        <note priority="1">Part-DB1\templates\AdminPages\EntityAdminBase.html.twig:167</note>
        <note priority="1">templates\AdminPages\EntityAdminBase.html.twig:142</note>
      </notes>
      <segment state="translated">
        <source>export_all.label</source>
        <target>Exporter tous les éléments</target>
      </segment>
    </unit>
    <unit id="zPSdxU4" name="mass_creation.help">
      <notes>
        <note category="file-source" priority="1">Part-DB1\templates\AdminPages\EntityAdminBase.html.twig:185</note>
        <note priority="1">Part-DB1\templates\AdminPages\EntityAdminBase.html.twig:173</note>
      </notes>
      <segment state="translated">
        <source>mass_creation.help</source>
        <target>Chaque ligne sera interprétée comme le nom d'un élément qui sera créé.</target>
      </segment>
    </unit>
    <unit id="a5.CFfq" name="edit.caption">
      <notes>
        <note category="file-source" priority="1">Part-DB1\templates\AdminPages\EntityAdminBase.html.twig:45</note>
        <note priority="1">Part-DB1\templates\AdminPages\EntityAdminBase.html.twig:45</note>
        <note priority="1">templates\AdminPages\EntityAdminBase.html.twig:35</note>
      </notes>
      <segment state="translated">
        <source>edit.caption</source>
        <target>Éditer l'élément "%name"</target>
      </segment>
    </unit>
    <unit id="bblk5.r" name="new.caption">
      <notes>
        <note category="file-source" priority="1">Part-DB1\templates\AdminPages\EntityAdminBase.html.twig:50</note>
        <note priority="1">Part-DB1\templates\AdminPages\EntityAdminBase.html.twig:50</note>
        <note priority="1">templates\AdminPages\EntityAdminBase.html.twig:37</note>
      </notes>
      <segment state="translated">
        <source>new.caption</source>
        <target>Nouvel élément</target>
      </segment>
    </unit>
    <unit id="ZJ9SPOS" name="footprint.labelp">
      <notes>
        <note category="file-source" priority="1">Part-DB1\templates\AdminPages\FootprintAdmin.html.twig:4</note>
        <note category="file-source" priority="1">Part-DB1\templates\_sidebar.html.twig:9</note>
        <note priority="1">Part-DB1\templates\AdminPages\FootprintAdmin.html.twig:4</note>
        <note priority="1">Part-DB1\templates\_sidebar.html.twig:9</note>
        <note priority="1">templates\base.html.twig:172</note>
        <note priority="1">templates\base.html.twig:199</note>
        <note priority="1">templates\base.html.twig:227</note>
      </notes>
      <segment state="translated">
        <source>footprint.labelp</source>
        <target>Empreintes</target>
      </segment>
    </unit>
    <unit id="U4500WS" name="footprint.edit">
      <notes>
        <note category="file-source" priority="1">Part-DB1\templates\AdminPages\FootprintAdmin.html.twig:13</note>
        <note category="state" priority="1">new</note>
      </notes>
      <segment state="translated">
        <source>footprint.edit</source>
        <target>Editer l'empreinte</target>
      </segment>
    </unit>
    <unit id="O3SliSK" name="footprint.new">
      <notes>
        <note category="file-source" priority="1">Part-DB1\templates\AdminPages\FootprintAdmin.html.twig:17</note>
        <note category="state" priority="1">new</note>
      </notes>
      <segment state="translated">
        <source>footprint.new</source>
        <target>Nouvelle empreinte</target>
      </segment>
    </unit>
    <unit id="ZOZqHeB" name="group.edit.caption">
      <notes>
        <note category="file-source" priority="1">Part-DB1\templates\AdminPages\GroupAdmin.html.twig:4</note>
        <note priority="1">Part-DB1\templates\AdminPages\GroupAdmin.html.twig:4</note>
      </notes>
      <segment state="translated">
        <source>group.edit.caption</source>
        <target>Groupes</target>
      </segment>
    </unit>
    <unit id="iK5P0V5" name="user.edit.permissions">
      <notes>
        <note category="file-source" priority="1">Part-DB1\templates\AdminPages\GroupAdmin.html.twig:9</note>
        <note category="file-source" priority="1">Part-DB1\templates\AdminPages\UserAdmin.html.twig:16</note>
        <note priority="1">Part-DB1\templates\AdminPages\GroupAdmin.html.twig:9</note>
        <note priority="1">Part-DB1\templates\AdminPages\UserAdmin.html.twig:16</note>
      </notes>
      <segment state="translated">
        <source>user.edit.permissions</source>
        <target>Permissions</target>
      </segment>
    </unit>
    <unit id="BaTTHkG" name="group.edit">
      <notes>
        <note category="file-source" priority="1">Part-DB1\templates\AdminPages\GroupAdmin.html.twig:24</note>
        <note category="state" priority="1">new</note>
      </notes>
      <segment state="translated">
        <source>group.edit</source>
        <target>Editer le groupe</target>
      </segment>
    </unit>
    <unit id="vdjTPNv" name="group.new">
      <notes>
        <note category="file-source" priority="1">Part-DB1\templates\AdminPages\GroupAdmin.html.twig:28</note>
        <note category="state" priority="1">new</note>
      </notes>
      <segment state="translated">
        <source>group.new</source>
        <target>Nouveau groupe</target>
      </segment>
    </unit>
    <unit id="Rr_.JrB" name="label_profile.caption">
      <notes>
        <note category="file-source" priority="1">Part-DB1\templates\AdminPages\LabelProfileAdmin.html.twig:4</note>
      </notes>
      <segment state="translated">
        <source>label_profile.caption</source>
        <target>Profil des étiquettes</target>
      </segment>
    </unit>
    <unit id="QPqYdRg" name="label_profile.advanced">
      <notes>
        <note category="file-source" priority="1">Part-DB1\templates\AdminPages\LabelProfileAdmin.html.twig:8</note>
      </notes>
      <segment state="translated">
        <source>label_profile.advanced</source>
        <target>Avancé</target>
      </segment>
    </unit>
    <unit id="Pi_q_nj" name="label_profile.comment">
      <notes>
        <note category="file-source" priority="1">Part-DB1\templates\AdminPages\LabelProfileAdmin.html.twig:9</note>
      </notes>
      <segment state="translated">
        <source>label_profile.comment</source>
        <target>Commentaire</target>
      </segment>
    </unit>
    <unit id="VwVLyJA" name="label_profile.edit">
      <notes>
        <note category="file-source" priority="1">Part-DB1\templates\AdminPages\LabelProfileAdmin.html.twig:55</note>
        <note category="state" priority="1">new</note>
      </notes>
      <segment state="translated">
        <source>label_profile.edit</source>
        <target>Editer profil d'étiquette</target>
      </segment>
    </unit>
    <unit id="lObewxU" name="label_profile.new">
      <notes>
        <note category="file-source" priority="1">Part-DB1\templates\AdminPages\LabelProfileAdmin.html.twig:59</note>
        <note category="state" priority="1">new</note>
      </notes>
      <segment state="translated">
        <source>label_profile.new</source>
        <target>Nouveau profil d'étiquette</target>
      </segment>
    </unit>
    <unit id="Fum_mCX" name="manufacturer.caption">
      <notes>
        <note category="file-source" priority="1">Part-DB1\templates\AdminPages\ManufacturerAdmin.html.twig:4</note>
        <note priority="1">Part-DB1\templates\AdminPages\ManufacturerAdmin.html.twig:4</note>
        <note priority="1">templates\AdminPages\ManufacturerAdmin.html.twig:4</note>
      </notes>
      <segment state="translated">
        <source>manufacturer.caption</source>
        <target>Fabricants</target>
      </segment>
    </unit>
    <unit id="e41FWWa" name="manufacturer.edit">
      <notes>
        <note category="file-source" priority="1">Part-DB1\templates\AdminPages\ManufacturerAdmin.html.twig:8</note>
        <note category="state" priority="1">new</note>
      </notes>
      <segment state="translated">
        <source>manufacturer.edit</source>
        <target>Modifiez le fabricant</target>
      </segment>
    </unit>
    <unit id="g4gO3Qs" name="manufacturer.new">
      <notes>
        <note category="file-source" priority="1">Part-DB1\templates\AdminPages\ManufacturerAdmin.html.twig:12</note>
        <note category="state" priority="1">new</note>
      </notes>
      <segment state="translated">
        <source>manufacturer.new</source>
        <target>Nouveau fabricant</target>
      </segment>
    </unit>
    <unit id="6tFKnGD" name="measurement_unit.caption">
      <notes>
        <note category="file-source" priority="1">Part-DB1\templates\AdminPages\MeasurementUnitAdmin.html.twig:4</note>
        <note priority="1">Part-DB1\templates\AdminPages\MeasurementUnitAdmin.html.twig:4</note>
      </notes>
      <segment state="translated">
        <source>measurement_unit.caption</source>
        <target>Unité de mesure</target>
      </segment>
    </unit>
    <unit id="vZGwiMS" name="storelocation.labelp">
      <notes>
        <note category="file-source" priority="1">Part-DB1\templates\AdminPages\StorelocationAdmin.html.twig:5</note>
        <note category="file-source" priority="1">Part-DB1\templates\_sidebar.html.twig:8</note>
        <note priority="1">Part-DB1\templates\AdminPages\StorelocationAdmin.html.twig:4</note>
        <note priority="1">Part-DB1\templates\_sidebar.html.twig:8</note>
        <note priority="1">templates\base.html.twig:171</note>
        <note priority="1">templates\base.html.twig:198</note>
        <note priority="1">templates\base.html.twig:226</note>
      </notes>
      <segment state="translated">
        <source>storelocation.labelp</source>
        <target>Emplacement de stockage</target>
      </segment>
    </unit>
    <unit id="eSA7p5N" name="storelocation.edit">
      <notes>
        <note category="file-source" priority="1">Part-DB1\templates\AdminPages\StorelocationAdmin.html.twig:32</note>
        <note category="state" priority="1">new</note>
      </notes>
      <segment state="translated">
        <source>storelocation.edit</source>
        <target>Modifier l'emplacement de stockage</target>
      </segment>
    </unit>
    <unit id="eIvG1.A" name="storelocation.new">
      <notes>
        <note category="file-source" priority="1">Part-DB1\templates\AdminPages\StorelocationAdmin.html.twig:36</note>
        <note category="state" priority="1">new</note>
      </notes>
      <segment state="translated">
        <source>storelocation.new</source>
        <target>Nouvel emplacement de stockage</target>
      </segment>
    </unit>
    <unit id="ykqfBBp" name="supplier.caption">
      <notes>
        <note category="file-source" priority="1">Part-DB1\templates\AdminPages\SupplierAdmin.html.twig:4</note>
        <note priority="1">Part-DB1\templates\AdminPages\SupplierAdmin.html.twig:4</note>
        <note priority="1">templates\AdminPages\SupplierAdmin.html.twig:4</note>
      </notes>
      <segment state="translated">
        <source>supplier.caption</source>
        <target>Fournisseurs</target>
      </segment>
    </unit>
    <unit id="DpVIJeK" name="supplier.edit">
      <notes>
        <note category="file-source" priority="1">Part-DB1\templates\AdminPages\SupplierAdmin.html.twig:16</note>
        <note category="state" priority="1">new</note>
      </notes>
      <segment state="translated">
        <source>supplier.edit</source>
        <target>Modifier le fournisseur</target>
      </segment>
    </unit>
    <unit id="AcG6iT_" name="supplier.new">
      <notes>
        <note category="file-source" priority="1">Part-DB1\templates\AdminPages\SupplierAdmin.html.twig:20</note>
        <note category="state" priority="1">new</note>
      </notes>
      <segment state="translated">
        <source>supplier.new</source>
        <target>Nouveau fournisseur</target>
      </segment>
    </unit>
    <unit id=".YoS4pi" name="user.edit.caption">
      <notes>
        <note category="file-source" priority="1">Part-DB1\templates\AdminPages\UserAdmin.html.twig:8</note>
        <note priority="1">Part-DB1\templates\AdminPages\UserAdmin.html.twig:8</note>
      </notes>
      <segment state="translated">
        <source>user.edit.caption</source>
        <target>Utilisateurs</target>
      </segment>
    </unit>
    <unit id="eDE4Z9X" name="user.edit.configuration">
      <notes>
        <note category="file-source" priority="1">Part-DB1\templates\AdminPages\UserAdmin.html.twig:14</note>
        <note priority="1">Part-DB1\templates\AdminPages\UserAdmin.html.twig:14</note>
      </notes>
      <segment state="translated">
        <source>user.edit.configuration</source>
        <target>Configuration</target>
      </segment>
    </unit>
    <unit id="3HIFZxy" name="user.edit.password">
      <notes>
        <note category="file-source" priority="1">Part-DB1\templates\AdminPages\UserAdmin.html.twig:15</note>
        <note priority="1">Part-DB1\templates\AdminPages\UserAdmin.html.twig:15</note>
      </notes>
      <segment state="translated">
        <source>user.edit.password</source>
        <target>Mot de passe</target>
      </segment>
    </unit>
    <unit id="CpSdWDM" name="user.edit.tfa.caption">
      <notes>
        <note category="file-source" priority="1">Part-DB1\templates\AdminPages\UserAdmin.html.twig:45</note>
        <note priority="1">Part-DB1\templates\AdminPages\UserAdmin.html.twig:45</note>
      </notes>
      <segment state="translated">
        <source>user.edit.tfa.caption</source>
        <target>Authentification à deux facteurs</target>
      </segment>
    </unit>
    <unit id="QAuf3JI" name="user.edit.tfa.google_active">
      <notes>
        <note category="file-source" priority="1">Part-DB1\templates\AdminPages\UserAdmin.html.twig:47</note>
        <note priority="1">Part-DB1\templates\AdminPages\UserAdmin.html.twig:47</note>
      </notes>
      <segment state="translated">
        <source>user.edit.tfa.google_active</source>
        <target>Application d'authentification active</target>
      </segment>
    </unit>
    <unit id="7v_PSOf" name="tfa_backup.remaining_tokens">
      <notes>
        <note category="file-source" priority="1">Part-DB1\templates\AdminPages\UserAdmin.html.twig:48</note>
        <note category="file-source" priority="1">Part-DB1\templates\Users\backup_codes.html.twig:15</note>
        <note category="file-source" priority="1">Part-DB1\templates\Users\_2fa_settings.html.twig:95</note>
        <note priority="1">Part-DB1\templates\AdminPages\UserAdmin.html.twig:48</note>
        <note priority="1">Part-DB1\templates\Users\backup_codes.html.twig:15</note>
        <note priority="1">Part-DB1\templates\Users\_2fa_settings.html.twig:95</note>
      </notes>
      <segment state="translated">
        <source>tfa_backup.remaining_tokens</source>
        <target>Nombre de codes de secours restant</target>
      </segment>
    </unit>
    <unit id="xhNIm7L" name="tfa_backup.generation_date">
      <notes>
        <note category="file-source" priority="1">Part-DB1\templates\AdminPages\UserAdmin.html.twig:49</note>
        <note category="file-source" priority="1">Part-DB1\templates\Users\backup_codes.html.twig:17</note>
        <note category="file-source" priority="1">Part-DB1\templates\Users\_2fa_settings.html.twig:96</note>
        <note priority="1">Part-DB1\templates\AdminPages\UserAdmin.html.twig:49</note>
        <note priority="1">Part-DB1\templates\Users\backup_codes.html.twig:17</note>
        <note priority="1">Part-DB1\templates\Users\_2fa_settings.html.twig:96</note>
      </notes>
      <segment state="translated">
        <source>tfa_backup.generation_date</source>
        <target>Date de génération des codes de secours</target>
      </segment>
    </unit>
    <unit id="_m6S_4Y" name="user.edit.tfa.disabled">
      <notes>
        <note category="file-source" priority="1">Part-DB1\templates\AdminPages\UserAdmin.html.twig:53</note>
        <note category="file-source" priority="1">Part-DB1\templates\AdminPages\UserAdmin.html.twig:60</note>
        <note priority="1">Part-DB1\templates\AdminPages\UserAdmin.html.twig:53</note>
        <note priority="1">Part-DB1\templates\AdminPages\UserAdmin.html.twig:60</note>
      </notes>
      <segment state="translated">
        <source>user.edit.tfa.disabled</source>
        <target>Méthode désactivée</target>
      </segment>
    </unit>
    <unit id="TagZ6I5" name="user.edit.tfa.u2f_keys_count">
      <notes>
        <note category="file-source" priority="1">Part-DB1\templates\AdminPages\UserAdmin.html.twig:56</note>
        <note priority="1">Part-DB1\templates\AdminPages\UserAdmin.html.twig:56</note>
      </notes>
      <segment state="translated">
        <source>user.edit.tfa.u2f_keys_count</source>
        <target>Clés de sécurité actives</target>
      </segment>
    </unit>
    <unit id=".K9hu_c" name="user.edit.tfa.disable_tfa_title">
      <notes>
        <note category="file-source" priority="1">Part-DB1\templates\AdminPages\UserAdmin.html.twig:72</note>
        <note priority="1">Part-DB1\templates\AdminPages\UserAdmin.html.twig:72</note>
      </notes>
      <segment state="translated">
        <source>user.edit.tfa.disable_tfa_title</source>
        <target>Voulez vous vraiment poursuivre ?</target>
      </segment>
    </unit>
    <unit id="xORuIU4" name="user.edit.tfa.disable_tfa_message">
      <notes>
        <note category="file-source" priority="1">Part-DB1\templates\AdminPages\UserAdmin.html.twig:72</note>
        <note priority="1">Part-DB1\templates\AdminPages\UserAdmin.html.twig:72</note>
      </notes>
      <segment state="translated">
        <source>user.edit.tfa.disable_tfa_message</source>
        <target>Cela désactivera &lt;b&gt; toutes les méthodes d'authentification à deux facteurs de l'utilisateur&lt;/b&gt;  et supprimera &lt;b&gt;les codes de secours&lt;/b&gt;!
&lt;br&gt;
L'utilisateur devra configurer à nouveau toutes les méthodes d'authentification à deux facteurs et créer de nouveaux codes de secours!&lt;br&gt;&lt;br&gt;
&lt;b&gt;Ne faites ceci qu'en étant sûr de l'identité de l'utilisateur (ayant besoin d'aide),autrement le compte pourrai être compromis!&lt;/b&gt;</target>
      </segment>
    </unit>
    <unit id="02HvwiS" name="user.edit.tfa.disable_tfa.btn">
      <notes>
        <note category="file-source" priority="1">Part-DB1\templates\AdminPages\UserAdmin.html.twig:73</note>
        <note priority="1">Part-DB1\templates\AdminPages\UserAdmin.html.twig:73</note>
      </notes>
      <segment state="translated">
        <source>user.edit.tfa.disable_tfa.btn</source>
        <target>Désactiver toutes les méthodes d'authentification à deux facteurs</target>
      </segment>
    </unit>
    <unit id="vQxH4zm" name="user.edit">
      <notes>
        <note category="file-source" priority="1">Part-DB1\templates\AdminPages\UserAdmin.html.twig:85</note>
        <note category="state" priority="1">new</note>
      </notes>
      <segment state="translated">
        <source>user.edit</source>
        <target>Modifier l'utilisateur</target>
      </segment>
    </unit>
    <unit id="TvuuOMC" name="user.new">
      <notes>
        <note category="file-source" priority="1">Part-DB1\templates\AdminPages\UserAdmin.html.twig:89</note>
        <note category="state" priority="1">new</note>
      </notes>
      <segment state="translated">
        <source>user.new</source>
        <target>Nouvel utilisateur</target>
      </segment>
    </unit>
    <unit id="0EjI8FY" name="attachment.delete">
      <notes>
        <note category="file-source" priority="1">Part-DB1\templates\AdminPages\_attachments.html.twig:4</note>
        <note category="file-source" priority="1">Part-DB1\templates\Parts\edit\_attachments.html.twig:4</note>
        <note priority="1">Part-DB1\templates\AdminPages\_attachments.html.twig:4</note>
        <note priority="1">Part-DB1\templates\Parts\edit\_attachments.html.twig:4</note>
        <note priority="1">Part-DB1\templates\Parts\info\_attachments_info.html.twig:63</note>
      </notes>
      <segment state="translated">
        <source>attachment.delete</source>
        <target>Supprimer</target>
      </segment>
    </unit>
    <unit id="ffvhms1" name="attachment.external">
      <notes>
        <note category="file-source" priority="1">Part-DB1\templates\AdminPages\_attachments.html.twig:41</note>
        <note category="file-source" priority="1">Part-DB1\templates\Parts\edit\_attachments.html.twig:38</note>
        <note category="file-source" priority="1">Part-DB1\templates\Parts\info\_attachments_info.html.twig:35</note>
        <note category="file-source" priority="1">Part-DB1\src\DataTables\AttachmentDataTable.php:159</note>
        <note priority="1">Part-DB1\templates\Parts\edit\_attachments.html.twig:38</note>
        <note priority="1">Part-DB1\src\DataTables\AttachmentDataTable.php:159</note>
      </notes>
      <segment state="translated">
        <source>attachment.external</source>
        <target>Externe</target>
      </segment>
    </unit>
    <unit id="vTU.j2g" name="attachment.preview.alt">
      <notes>
        <note category="file-source" priority="1">Part-DB1\templates\AdminPages\_attachments.html.twig:49</note>
        <note category="file-source" priority="1">Part-DB1\templates\Parts\edit\_attachments.html.twig:47</note>
        <note priority="1">Part-DB1\templates\AdminPages\_attachments.html.twig:47</note>
        <note priority="1">Part-DB1\templates\Parts\edit\_attachments.html.twig:45</note>
      </notes>
      <segment state="translated">
        <source>attachment.preview.alt</source>
        <target>Miniature du fichier joint</target>
      </segment>
    </unit>
    <unit id="CNqXx.c" name="attachment.view">
      <notes>
        <note category="file-source" priority="1">Part-DB1\templates\AdminPages\_attachments.html.twig:52</note>
        <note category="file-source" priority="1">Part-DB1\templates\Parts\edit\_attachments.html.twig:50</note>
        <note category="file-source" priority="1">Part-DB1\templates\Parts\info\_attachments_info.html.twig:62</note>
        <note priority="1">Part-DB1\templates\AdminPages\_attachments.html.twig:50</note>
        <note priority="1">Part-DB1\templates\Parts\edit\_attachments.html.twig:48</note>
        <note priority="1">Part-DB1\templates\Parts\info\_attachments_info.html.twig:45</note>
      </notes>
      <segment state="translated">
        <source>attachment.view</source>
        <target>Afficher</target>
      </segment>
    </unit>
    <unit id="HnHc.HV" name="attachment.file_not_found">
      <notes>
        <note category="file-source" priority="1">Part-DB1\templates\AdminPages\_attachments.html.twig:58</note>
        <note category="file-source" priority="1">Part-DB1\templates\Parts\edit\_attachments.html.twig:56</note>
        <note category="file-source" priority="1">Part-DB1\templates\Parts\info\_attachments_info.html.twig:43</note>
        <note category="file-source" priority="1">Part-DB1\src\DataTables\AttachmentDataTable.php:166</note>
        <note priority="1">Part-DB1\templates\AdminPages\_attachments.html.twig:56</note>
        <note priority="1">Part-DB1\templates\Parts\edit\_attachments.html.twig:54</note>
        <note priority="1">Part-DB1\templates\Parts\info\_attachments_info.html.twig:38</note>
        <note priority="1">Part-DB1\src\DataTables\AttachmentDataTable.php:166</note>
      </notes>
      <segment state="translated">
        <source>attachment.file_not_found</source>
        <target>Fichier introuvable</target>
      </segment>
    </unit>
    <unit id="vnfQKjk" name="attachment.secure">
      <notes>
        <note category="file-source" priority="1">Part-DB1\templates\AdminPages\_attachments.html.twig:66</note>
        <note category="file-source" priority="1">Part-DB1\templates\Parts\edit\_attachments.html.twig:64</note>
        <note category="file-source" priority="1">Part-DB1\templates\Parts\info\_attachments_info.html.twig:48</note>
        <note priority="1">Part-DB1\templates\Parts\edit\_attachments.html.twig:62</note>
      </notes>
      <segment state="translated">
        <source>attachment.secure</source>
        <target>Fichier joint privé</target>
      </segment>
    </unit>
    <unit id="NCjSwVs" name="attachment.create">
      <notes>
        <note category="file-source" priority="1">Part-DB1\templates\AdminPages\_attachments.html.twig:79</note>
        <note category="file-source" priority="1">Part-DB1\templates\Parts\edit\_attachments.html.twig:77</note>
        <note priority="1">Part-DB1\templates\AdminPages\_attachments.html.twig:77</note>
        <note priority="1">Part-DB1\templates\Parts\edit\_attachments.html.twig:75</note>
      </notes>
      <segment state="translated">
        <source>attachment.create</source>
        <target>Ajouter un fichier joint</target>
      </segment>
    </unit>
    <unit id="kxhr8KP" name="part_lot.edit.delete.confirm">
      <notes>
        <note category="file-source" priority="1">Part-DB1\templates\AdminPages\_attachments.html.twig:84</note>
        <note category="file-source" priority="1">Part-DB1\templates\Parts\edit\_attachments.html.twig:82</note>
        <note category="file-source" priority="1">Part-DB1\templates\Parts\edit\_lots.html.twig:33</note>
        <note priority="1">Part-DB1\templates\AdminPages\_attachments.html.twig:82</note>
        <note priority="1">Part-DB1\templates\Parts\edit\_attachments.html.twig:80</note>
        <note priority="1">Part-DB1\templates\Parts\edit\_lots.html.twig:33</note>
      </notes>
      <segment state="translated">
        <source>part_lot.edit.delete.confirm</source>
        <target>Voulez vous vraiment supprimer ce stock ? Cette action ne pourra pas être annulée!</target>
      </segment>
    </unit>
    <unit id="RqM7iAG" name="entity.delete.confirm_title">
      <notes>
        <note category="file-source" priority="1">Part-DB1\templates\AdminPages\_delete_form.html.twig:2</note>
        <note priority="1">Part-DB1\templates\AdminPages\_delete_form.html.twig:2</note>
        <note priority="1">templates\AdminPages\_delete_form.html.twig:2</note>
      </notes>
      <segment state="translated">
        <source>entity.delete.confirm_title</source>
        <target>Voulez vous vraiment supprimer %name%?</target>
      </segment>
    </unit>
    <unit id="0B3xeO2" name="entity.delete.message">
      <notes>
        <note category="file-source" priority="1">Part-DB1\templates\AdminPages\_delete_form.html.twig:3</note>
        <note priority="1">Part-DB1\templates\AdminPages\_delete_form.html.twig:3</note>
        <note priority="1">templates\AdminPages\_delete_form.html.twig:3</note>
      </notes>
      <segment state="translated">
        <source>entity.delete.message</source>
        <target>Cette action ne pourra pas être annulée!
&lt;br&gt;
Les sous éléments seront déplacés vers le haut.</target>
      </segment>
    </unit>
    <unit id="eyyICVM" name="entity.delete">
      <notes>
        <note category="file-source" priority="1">Part-DB1\templates\AdminPages\_delete_form.html.twig:11</note>
        <note priority="1">Part-DB1\templates\AdminPages\_delete_form.html.twig:11</note>
        <note priority="1">templates\AdminPages\_delete_form.html.twig:9</note>
      </notes>
      <segment state="translated">
        <source>entity.delete</source>
        <target>Supprimer l'élément</target>
      </segment>
    </unit>
    <unit id="jix.mo1" name="edit.log_comment">
      <notes>
        <note category="file-source" priority="1">Part-DB1\templates\AdminPages\_delete_form.html.twig:16</note>
        <note category="file-source" priority="1">Part-DB1\templates\Parts\info\_tools.html.twig:45</note>
        <note category="file-source" priority="1">Part-DB1\src\Form\Part\PartBaseType.php:286</note>
        <note priority="1">Part-DB1\templates\AdminPages\_delete_form.html.twig:16</note>
        <note priority="1">Part-DB1\templates\Parts\info\_tools.html.twig:43</note>
        <note priority="1">Part-DB1\src\Form\Part\PartBaseType.php:267</note>
        <note priority="1">new</note>
      </notes>
      <segment state="translated">
        <source>edit.log_comment</source>
        <target>Éditer le commentaire</target>
      </segment>
    </unit>
    <unit id="A15hzUY" name="entity.delete.recursive">
      <notes>
        <note category="file-source" priority="1">Part-DB1\templates\AdminPages\_delete_form.html.twig:24</note>
        <note priority="1">Part-DB1\templates\AdminPages\_delete_form.html.twig:24</note>
        <note priority="1">templates\AdminPages\_delete_form.html.twig:12</note>
      </notes>
      <segment state="translated">
        <source>entity.delete.recursive</source>
        <target>Suppression récursive (tous les sous éléments)</target>
      </segment>
    </unit>
    <unit id="vlslklu" name="entity.duplicate">
      <notes>
        <note category="file-source" priority="1">Part-DB1\templates\AdminPages\_duplicate.html.twig:3</note>
      </notes>
      <segment state="translated">
        <source>entity.duplicate</source>
        <target>Dupliquer l’élément</target>
      </segment>
    </unit>
    <unit id="4_pqNGT" name="export.format">
      <notes>
        <note category="file-source" priority="1">Part-DB1\templates\AdminPages\_export_form.html.twig:4</note>
        <note category="file-source" priority="1">Part-DB1\src\Form\AdminPages\ImportType.php:76</note>
        <note priority="1">Part-DB1\templates\AdminPages\_export_form.html.twig:4</note>
        <note priority="1">Part-DB1\src\Form\AdminPages\ImportType.php:76</note>
        <note priority="1">templates\AdminPages\_export_form.html.twig:4</note>
        <note priority="1">src\Form\ImportType.php:67</note>
      </notes>
      <segment state="translated">
        <source>export.format</source>
        <target>Format de fichier</target>
      </segment>
    </unit>
    <unit id="FlGXF7u" name="export.level">
      <notes>
        <note category="file-source" priority="1">Part-DB1\templates\AdminPages\_export_form.html.twig:16</note>
        <note priority="1">Part-DB1\templates\AdminPages\_export_form.html.twig:16</note>
        <note priority="1">templates\AdminPages\_export_form.html.twig:16</note>
      </notes>
      <segment state="translated">
        <source>export.level</source>
        <target>Niveau de verbosité</target>
      </segment>
    </unit>
    <unit id="dA2Gh6w" name="export.level.simple">
      <notes>
        <note category="file-source" priority="1">Part-DB1\templates\AdminPages\_export_form.html.twig:19</note>
        <note priority="1">Part-DB1\templates\AdminPages\_export_form.html.twig:19</note>
        <note priority="1">templates\AdminPages\_export_form.html.twig:19</note>
      </notes>
      <segment state="translated">
        <source>export.level.simple</source>
        <target>Simple</target>
      </segment>
    </unit>
    <unit id="0UfNFxx" name="export.level.extended">
      <notes>
        <note category="file-source" priority="1">Part-DB1\templates\AdminPages\_export_form.html.twig:20</note>
        <note priority="1">Part-DB1\templates\AdminPages\_export_form.html.twig:20</note>
        <note priority="1">templates\AdminPages\_export_form.html.twig:20</note>
      </notes>
      <segment state="translated">
        <source>export.level.extended</source>
        <target>Étendu</target>
      </segment>
    </unit>
    <unit id="dLPhjKy" name="export.level.full">
      <notes>
        <note category="file-source" priority="1">Part-DB1\templates\AdminPages\_export_form.html.twig:21</note>
        <note priority="1">Part-DB1\templates\AdminPages\_export_form.html.twig:21</note>
        <note priority="1">templates\AdminPages\_export_form.html.twig:21</note>
      </notes>
      <segment state="translated">
        <source>export.level.full</source>
        <target>Complet</target>
      </segment>
    </unit>
    <unit id="5c8F8f2" name="export.include_children">
      <notes>
        <note category="file-source" priority="1">Part-DB1\templates\AdminPages\_export_form.html.twig:31</note>
        <note priority="1">Part-DB1\templates\AdminPages\_export_form.html.twig:31</note>
        <note priority="1">templates\AdminPages\_export_form.html.twig:31</note>
      </notes>
      <segment state="translated">
        <source>export.include_children</source>
        <target>Exporter également les sous éléments</target>
      </segment>
    </unit>
    <unit id="G8WtNph" name="export.btn">
      <notes>
        <note category="file-source" priority="1">Part-DB1\templates\AdminPages\_export_form.html.twig:39</note>
        <note priority="1">Part-DB1\templates\AdminPages\_export_form.html.twig:39</note>
        <note priority="1">templates\AdminPages\_export_form.html.twig:39</note>
      </notes>
      <segment state="translated">
        <source>export.btn</source>
        <target>Exporter</target>
      </segment>
    </unit>
    <unit id="2y0kouO" name="id.label">
      <notes>
        <note category="file-source" priority="1">Part-DB1\templates\AdminPages\_info.html.twig:4</note>
        <note category="file-source" priority="1">Part-DB1\templates\Parts\edit\edit_part_info.html.twig:12</note>
        <note category="file-source" priority="1">Part-DB1\templates\Parts\info\show_part_info.html.twig:24</note>
        <note category="file-source" priority="1">Part-DB1\templates\Parts\info\_extended_infos.html.twig:36</note>
        <note priority="1">Part-DB1\templates\AdminPages\_info.html.twig:4</note>
        <note priority="1">Part-DB1\templates\Parts\edit\edit_part_info.html.twig:12</note>
        <note priority="1">Part-DB1\templates\Parts\info\show_part_info.html.twig:24</note>
        <note priority="1">Part-DB1\templates\Parts\info\_extended_infos.html.twig:36</note>
        <note priority="1">templates\AdminPages\EntityAdminBase.html.twig:94</note>
        <note priority="1">templates\Parts\edit_part_info.html.twig:12</note>
        <note priority="1">templates\Parts\show_part_info.html.twig:11</note>
      </notes>
      <segment state="translated">
        <source>id.label</source>
        <target>ID</target>
      </segment>
    </unit>
    <unit id="cMLFYZw" name="createdAt">
      <notes>
        <note category="file-source" priority="1">Part-DB1\templates\AdminPages\_info.html.twig:11</note>
        <note category="file-source" priority="1">Part-DB1\templates\Parts\info\_attachments_info.html.twig:76</note>
        <note category="file-source" priority="1">Part-DB1\templates\Parts\info\_attachments_info.html.twig:77</note>
        <note category="file-source" priority="1">Part-DB1\templates\Parts\info\_extended_infos.html.twig:6</note>
        <note category="file-source" priority="1">Part-DB1\templates\Parts\info\_order_infos.html.twig:69</note>
        <note category="file-source" priority="1">Part-DB1\templates\Parts\info\_sidebar.html.twig:12</note>
        <note category="file-source" priority="1">Part-DB1\templates\Parts\lists\_info_card.html.twig:77</note>
        <note priority="1">Part-DB1\templates\AdminPages\_info.html.twig:11</note>
        <note priority="1">Part-DB1\templates\Parts\info\_attachments_info.html.twig:59</note>
        <note priority="1">Part-DB1\templates\Parts\info\_attachments_info.html.twig:60</note>
        <note priority="1">Part-DB1\templates\Parts\info\_extended_infos.html.twig:6</note>
        <note priority="1">Part-DB1\templates\Parts\info\_order_infos.html.twig:69</note>
        <note priority="1">Part-DB1\templates\Parts\info\_sidebar.html.twig:12</note>
        <note priority="1">Part-DB1\templates\Parts\lists\_info_card.html.twig:53</note>
        <note priority="1">templates\AdminPages\EntityAdminBase.html.twig:101</note>
        <note priority="1">templates\Parts\show_part_info.html.twig:248</note>
      </notes>
      <segment state="translated">
        <source>createdAt</source>
        <target>Créé le</target>
      </segment>
    </unit>
    <unit id="ZcUFNEJ" name="lastModified">
      <notes>
        <note category="file-source" priority="1">Part-DB1\templates\AdminPages\_info.html.twig:25</note>
        <note category="file-source" priority="1">Part-DB1\templates\Parts\info\_extended_infos.html.twig:21</note>
        <note category="file-source" priority="1">Part-DB1\templates\Parts\info\_sidebar.html.twig:8</note>
        <note category="file-source" priority="1">Part-DB1\templates\Parts\lists\_info_card.html.twig:73</note>
        <note priority="1">Part-DB1\templates\AdminPages\_info.html.twig:25</note>
        <note priority="1">Part-DB1\templates\Parts\info\_extended_infos.html.twig:21</note>
        <note priority="1">Part-DB1\templates\Parts\info\_sidebar.html.twig:8</note>
        <note priority="1">Part-DB1\templates\Parts\lists\_info_card.html.twig:49</note>
        <note priority="1">templates\AdminPages\EntityAdminBase.html.twig:114</note>
        <note priority="1">templates\Parts\show_part_info.html.twig:263</note>
      </notes>
      <segment state="translated">
        <source>lastModified</source>
        <target>Dernière modification</target>
      </segment>
    </unit>
    <unit id="noZi5aQ" name="entity.info.parts_count">
      <notes>
        <note category="file-source" priority="1">Part-DB1\templates\AdminPages\_info.html.twig:38</note>
        <note priority="1">Part-DB1\templates\AdminPages\_info.html.twig:38</note>
      </notes>
      <segment state="translated">
        <source>entity.info.parts_count</source>
        <target>Nombre de composants avec cet élément</target>
      </segment>
    </unit>
    <unit id="4FQqOUW" name="specifications.property">
      <notes>
        <note category="file-source" priority="1">Part-DB1\templates\AdminPages\_parameters.html.twig:6</note>
        <note category="file-source" priority="1">Part-DB1\templates\helper.twig:125</note>
        <note category="file-source" priority="1">Part-DB1\templates\Parts\edit\_specifications.html.twig:6</note>
      </notes>
      <segment state="translated">
        <source>specifications.property</source>
        <target>Paramètre</target>
      </segment>
    </unit>
    <unit id="N4F6wz5" name="specifications.symbol">
      <notes>
        <note category="file-source" priority="1">Part-DB1\templates\AdminPages\_parameters.html.twig:7</note>
        <note category="file-source" priority="1">Part-DB1\templates\Parts\edit\_specifications.html.twig:7</note>
      </notes>
      <segment state="translated">
        <source>specifications.symbol</source>
        <target>Symbole</target>
      </segment>
    </unit>
    <unit id="ManEcyM" name="specifications.value_min">
      <notes>
        <note category="file-source" priority="1">Part-DB1\templates\AdminPages\_parameters.html.twig:8</note>
        <note category="file-source" priority="1">Part-DB1\templates\Parts\edit\_specifications.html.twig:8</note>
      </notes>
      <segment state="translated">
        <source>specifications.value_min</source>
        <target>Min.</target>
      </segment>
    </unit>
    <unit id="BzRKVPC" name="specifications.value_typ">
      <notes>
        <note category="file-source" priority="1">Part-DB1\templates\AdminPages\_parameters.html.twig:9</note>
        <note category="file-source" priority="1">Part-DB1\templates\Parts\edit\_specifications.html.twig:9</note>
      </notes>
      <segment state="translated">
        <source>specifications.value_typ</source>
        <target>Typ.</target>
      </segment>
    </unit>
    <unit id="WLVXsOF" name="specifications.value_max">
      <notes>
        <note category="file-source" priority="1">Part-DB1\templates\AdminPages\_parameters.html.twig:10</note>
        <note category="file-source" priority="1">Part-DB1\templates\Parts\edit\_specifications.html.twig:10</note>
      </notes>
      <segment state="translated">
        <source>specifications.value_max</source>
        <target>Max.</target>
      </segment>
    </unit>
    <unit id="mRpl2vJ" name="specifications.unit">
      <notes>
        <note category="file-source" priority="1">Part-DB1\templates\AdminPages\_parameters.html.twig:11</note>
        <note category="file-source" priority="1">Part-DB1\templates\Parts\edit\_specifications.html.twig:11</note>
      </notes>
      <segment state="translated">
        <source>specifications.unit</source>
        <target>Unité</target>
      </segment>
    </unit>
    <unit id="05vM0Vp" name="specifications.text">
      <notes>
        <note category="file-source" priority="1">Part-DB1\templates\AdminPages\_parameters.html.twig:12</note>
        <note category="file-source" priority="1">Part-DB1\templates\Parts\edit\_specifications.html.twig:12</note>
      </notes>
      <segment state="translated">
        <source>specifications.text</source>
        <target>Texte</target>
      </segment>
    </unit>
    <unit id="t9lgp3U" name="specifications.group">
      <notes>
        <note category="file-source" priority="1">Part-DB1\templates\AdminPages\_parameters.html.twig:13</note>
        <note category="file-source" priority="1">Part-DB1\templates\Parts\edit\_specifications.html.twig:13</note>
      </notes>
      <segment state="translated">
        <source>specifications.group</source>
        <target>Groupe</target>
      </segment>
    </unit>
    <unit id="MZTH_sJ" name="specification.create">
      <notes>
        <note category="file-source" priority="1">Part-DB1\templates\AdminPages\_parameters.html.twig:26</note>
        <note category="file-source" priority="1">Part-DB1\templates\Parts\edit\_specifications.html.twig:26</note>
      </notes>
      <segment state="translated">
        <source>specification.create</source>
        <target>Nouveau paramètre</target>
      </segment>
    </unit>
    <unit id="eEuzINH" name="parameter.delete.confirm">
      <notes>
        <note category="file-source" priority="1">Part-DB1\templates\AdminPages\_parameters.html.twig:31</note>
        <note category="file-source" priority="1">Part-DB1\templates\Parts\edit\_specifications.html.twig:31</note>
      </notes>
      <segment state="translated">
        <source>parameter.delete.confirm</source>
        <target>Souhaitez-vous vraiment supprimer ce paramètre ?</target>
      </segment>
    </unit>
    <unit id="rpzRyMx" name="attachment.list.title">
      <notes>
        <note category="file-source" priority="1">Part-DB1\templates\attachment_list.html.twig:3</note>
        <note priority="1">Part-DB1\templates\attachment_list.html.twig:3</note>
      </notes>
      <segment state="translated">
        <source>attachment.list.title</source>
        <target>Liste des fichiers joints</target>
      </segment>
    </unit>
    <unit id="79bMpjW" name="part_list.loading.caption">
      <notes>
        <note category="file-source" priority="1">Part-DB1\templates\attachment_list.html.twig:10</note>
        <note category="file-source" priority="1">Part-DB1\templates\LogSystem\_log_table.html.twig:8</note>
        <note category="file-source" priority="1">Part-DB1\templates\Parts\lists\_parts_list.html.twig:6</note>
        <note priority="1">Part-DB1\templates\attachment_list.html.twig:10</note>
        <note priority="1">Part-DB1\templates\LogSystem\_log_table.html.twig:8</note>
        <note priority="1">Part-DB1\templates\Parts\lists\_parts_list.html.twig:6</note>
      </notes>
      <segment state="translated">
        <source>part_list.loading.caption</source>
        <target>Chargement</target>
      </segment>
    </unit>
    <unit id="dJ3yFo4" name="part_list.loading.message">
      <notes>
        <note category="file-source" priority="1">Part-DB1\templates\attachment_list.html.twig:11</note>
        <note category="file-source" priority="1">Part-DB1\templates\LogSystem\_log_table.html.twig:9</note>
        <note category="file-source" priority="1">Part-DB1\templates\Parts\lists\_parts_list.html.twig:7</note>
        <note priority="1">Part-DB1\templates\attachment_list.html.twig:11</note>
        <note priority="1">Part-DB1\templates\LogSystem\_log_table.html.twig:9</note>
        <note priority="1">Part-DB1\templates\Parts\lists\_parts_list.html.twig:7</note>
      </notes>
      <segment state="translated">
        <source>part_list.loading.message</source>
        <target>Cela peut prendre un moment.Si ce message ne disparaît pas, essayez de recharger la page.</target>
      </segment>
    </unit>
    <unit id="ZQMol4U" name="vendor.base.javascript_hint">
      <notes>
        <note category="file-source" priority="1">Part-DB1\templates\base.html.twig:68</note>
        <note priority="1">Part-DB1\templates\base.html.twig:68</note>
        <note priority="1">templates\base.html.twig:246</note>
      </notes>
      <segment state="translated">
        <source>vendor.base.javascript_hint</source>
        <target>Activez Javascipt pour profiter de toutes les fonctionnalités!</target>
      </segment>
    </unit>
    <unit id="0rLRD9e" name="sidebar.big.toggle">
      <notes>
        <note category="file-source" priority="1">Part-DB1\templates\base.html.twig:73</note>
        <note priority="1">Part-DB1\templates\base.html.twig:73</note>
      </notes>
      <segment state="translated">
        <source>sidebar.big.toggle</source>
        <target>Afficher/Cacher le panneau latéral
Show/Hide sidebar</target>
      </segment>
    </unit>
    <unit id="jgfKRbc" name="loading.caption">
      <notes>
        <note category="file-source" priority="1">Part-DB1\templates\base.html.twig:95</note>
        <note priority="1">Part-DB1\templates\base.html.twig:95</note>
        <note priority="1">templates\base.html.twig:271</note>
      </notes>
      <segment state="translated">
        <source>loading.caption</source>
        <target>Chargement:</target>
      </segment>
    </unit>
    <unit id="PbxPO3f" name="loading.message">
      <notes>
        <note category="file-source" priority="1">Part-DB1\templates\base.html.twig:96</note>
        <note priority="1">Part-DB1\templates\base.html.twig:96</note>
        <note priority="1">templates\base.html.twig:272</note>
      </notes>
      <segment state="translated">
        <source>loading.message</source>
        <target>Cela peut prendre un moment.Si ce message ne disparaît pas, essayez de recharger la page.</target>
      </segment>
    </unit>
    <unit id="g3Hp.cE" name="loading.bar">
      <notes>
        <note category="file-source" priority="1">Part-DB1\templates\base.html.twig:101</note>
        <note priority="1">Part-DB1\templates\base.html.twig:101</note>
        <note priority="1">templates\base.html.twig:277</note>
      </notes>
      <segment state="translated">
        <source>loading.bar</source>
        <target>Chargement...</target>
      </segment>
    </unit>
    <unit id="rIod4Xs" name="back_to_top">
      <notes>
        <note category="file-source" priority="1">Part-DB1\templates\base.html.twig:112</note>
        <note priority="1">Part-DB1\templates\base.html.twig:112</note>
        <note priority="1">templates\base.html.twig:288</note>
      </notes>
      <segment state="translated">
        <source>back_to_top</source>
        <target>Retour en haut de page</target>
      </segment>
    </unit>
    <unit id="yXZ1kdn" name="permission.edit.permission">
      <notes>
        <note category="file-source" priority="1">Part-DB1\templates\Form\permissionLayout.html.twig:35</note>
        <note priority="1">Part-DB1\templates\Form\permissionLayout.html.twig:35</note>
      </notes>
      <segment state="translated">
        <source>permission.edit.permission</source>
        <target>Permissions</target>
      </segment>
    </unit>
    <unit id="tFYZZcS" name="permission.edit.value">
      <notes>
        <note category="file-source" priority="1">Part-DB1\templates\Form\permissionLayout.html.twig:36</note>
        <note priority="1">Part-DB1\templates\Form\permissionLayout.html.twig:36</note>
      </notes>
      <segment state="translated">
        <source>permission.edit.value</source>
        <target>Valeur</target>
      </segment>
    </unit>
    <unit id="KzyDL60" name="permission.legend.title">
      <notes>
        <note category="file-source" priority="1">Part-DB1\templates\Form\permissionLayout.html.twig:53</note>
        <note priority="1">Part-DB1\templates\Form\permissionLayout.html.twig:53</note>
      </notes>
      <segment state="translated">
        <source>permission.legend.title</source>
        <target>Explication des états:</target>
      </segment>
    </unit>
    <unit id="owrJ0Qw" name="permission.legend.disallow">
      <notes>
        <note category="file-source" priority="1">Part-DB1\templates\Form\permissionLayout.html.twig:57</note>
        <note priority="1">Part-DB1\templates\Form\permissionLayout.html.twig:57</note>
      </notes>
      <segment state="translated">
        <source>permission.legend.disallow</source>
        <target>Interdire</target>
      </segment>
    </unit>
    <unit id="1nY8d_O" name="permission.legend.allow">
      <notes>
        <note category="file-source" priority="1">Part-DB1\templates\Form\permissionLayout.html.twig:61</note>
        <note priority="1">Part-DB1\templates\Form\permissionLayout.html.twig:61</note>
      </notes>
      <segment state="translated">
        <source>permission.legend.allow</source>
        <target>Autoriser</target>
      </segment>
    </unit>
    <unit id="uNMtwn9" name="permission.legend.inherit">
      <notes>
        <note category="file-source" priority="1">Part-DB1\templates\Form\permissionLayout.html.twig:65</note>
        <note priority="1">Part-DB1\templates\Form\permissionLayout.html.twig:65</note>
      </notes>
      <segment state="translated">
        <source>permission.legend.inherit</source>
        <target>Hériter du groupe (parent)</target>
      </segment>
    </unit>
    <unit id="QSE9MT9" name="bool.true">
      <notes>
        <note category="file-source" priority="1">Part-DB1\templates\helper.twig:3</note>
        <note priority="1">Part-DB1\templates\helper.twig:3</note>
      </notes>
      <segment state="translated">
        <source>bool.true</source>
        <target>Vrai</target>
      </segment>
    </unit>
    <unit id="UlrxUmI" name="bool.false">
      <notes>
        <note category="file-source" priority="1">Part-DB1\templates\helper.twig:5</note>
        <note priority="1">Part-DB1\templates\helper.twig:5</note>
      </notes>
      <segment state="translated">
        <source>bool.false</source>
        <target>Faux</target>
      </segment>
    </unit>
    <unit id="haOas0X" name="Yes">
      <notes>
        <note category="file-source" priority="1">Part-DB1\templates\helper.twig:92</note>
        <note priority="1">Part-DB1\templates\helper.twig:87</note>
      </notes>
      <segment state="translated">
        <source>Yes</source>
        <target>Oui</target>
      </segment>
    </unit>
    <unit id="HqRCoTS" name="No">
      <notes>
        <note category="file-source" priority="1">Part-DB1\templates\helper.twig:94</note>
        <note priority="1">Part-DB1\templates\helper.twig:89</note>
      </notes>
      <segment state="translated">
        <source>No</source>
        <target>Non</target>
      </segment>
    </unit>
    <unit id="PbJl5cf" name="specifications.value">
      <notes>
        <note category="file-source" priority="1">Part-DB1\templates\helper.twig:126</note>
      </notes>
      <segment state="translated">
        <source>specifications.value</source>
        <target>Valeur</target>
      </segment>
    </unit>
    <unit id="Qj.Hpb." name="version.caption">
      <notes>
        <note category="file-source" priority="1">Part-DB1\templates\homepage.html.twig:7</note>
        <note priority="1">Part-DB1\templates\homepage.html.twig:7</note>
        <note priority="1">templates\homepage.html.twig:7</note>
      </notes>
      <segment state="translated">
        <source>version.caption</source>
        <target>Version</target>
      </segment>
    </unit>
    <unit id="GDYG7.b" name="homepage.license">
      <notes>
        <note category="file-source" priority="1">Part-DB1\templates\homepage.html.twig:22</note>
        <note priority="1">Part-DB1\templates\homepage.html.twig:22</note>
        <note priority="1">templates\homepage.html.twig:19</note>
      </notes>
      <segment state="translated">
        <source>homepage.license</source>
        <target>Information de license</target>
      </segment>
    </unit>
    <unit id="5nDb2pj" name="homepage.github.caption">
      <notes>
        <note category="file-source" priority="1">Part-DB1\templates\homepage.html.twig:31</note>
        <note priority="1">Part-DB1\templates\homepage.html.twig:31</note>
        <note priority="1">templates\homepage.html.twig:28</note>
      </notes>
      <segment state="translated">
        <source>homepage.github.caption</source>
        <target>Page du projet</target>
      </segment>
    </unit>
    <unit id="7nCeHg7" name="homepage.github.text">
      <notes>
        <note category="file-source" priority="1">Part-DB1\templates\homepage.html.twig:31</note>
        <note priority="1">Part-DB1\templates\homepage.html.twig:31</note>
        <note priority="1">templates\homepage.html.twig:28</note>
      </notes>
      <segment state="translated">
        <source>homepage.github.text</source>
        <target>Retrouvez les téléchargements, report de bugs, to-do-list etc. sur &lt;a href="%href%" class="link-external" target="_blank"&gt;la page du projet GitHub&lt;/a&gt;</target>
      </segment>
    </unit>
    <unit id="9pp.6vF" name="homepage.help.caption">
      <notes>
        <note category="file-source" priority="1">Part-DB1\templates\homepage.html.twig:32</note>
        <note priority="1">Part-DB1\templates\homepage.html.twig:32</note>
        <note priority="1">templates\homepage.html.twig:29</note>
      </notes>
      <segment state="translated">
        <source>homepage.help.caption</source>
        <target>Aide</target>
      </segment>
    </unit>
    <unit id="exp3iqv" name="homepage.help.text">
      <notes>
        <note category="file-source" priority="1">Part-DB1\templates\homepage.html.twig:32</note>
        <note priority="1">Part-DB1\templates\homepage.html.twig:32</note>
        <note priority="1">templates\homepage.html.twig:29</note>
      </notes>
      <segment state="translated">
        <source>homepage.help.text</source>
        <target>De l'aide et des conseils sont disponibles sur le Wiki de la &lt;a href="%href%" class="link-external" target="_blank"&gt;page GitHub&lt;/a&gt;</target>
      </segment>
    </unit>
    <unit id="R2g.45a" name="homepage.forum.caption">
      <notes>
        <note category="file-source" priority="1">Part-DB1\templates\homepage.html.twig:33</note>
        <note priority="1">Part-DB1\templates\homepage.html.twig:33</note>
        <note priority="1">templates\homepage.html.twig:30</note>
      </notes>
      <segment state="translated">
        <source>homepage.forum.caption</source>
        <target>Forum</target>
      </segment>
    </unit>
<<<<<<< HEAD
=======
    <unit id="nfBdkzp" name="homepage.forum.text">
      <notes>
        <note category="file-source" priority="1">Part-DB1\templates\homepage.html.twig:33</note>
        <note priority="1">Part-DB1\templates\homepage.html.twig:33</note>
        <note priority="1">templates\homepage.html.twig:30</note>
      </notes>
      <segment state="translated">
        <source>homepage.forum.text</source>
        <target>Si vous avez des questions à propos de Part-DB , rendez vous sur &lt;a href="%href%" class="link-external" target="_blank"&gt;mikrocontroller.net&lt;/a&gt;</target>
      </segment>
    </unit>
>>>>>>> b529e8e3
    <unit id="SV0IxK0" name=" homepage.basedOn ">
      <notes>
        <note category="file-source" priority="1">Part-DB1\templates\homepage.html.twig:36</note>
        <note priority="1">Part-DB1\templates\homepage.html.twig:36</note>
        <note priority="1">templates\homepage.html.twig:33</note>
      </notes>
      <segment state="translated">
        <source> homepage.basedOn </source>
        <target> Basé sur le Part-DB original par </target>
      </segment>
    </unit>
    <unit id="Qw1sChr" name=" homepage.others ">
      <notes>
        <note category="file-source" priority="1">Part-DB1\templates\homepage.html.twig:39</note>
        <note priority="1">Part-DB1\templates\homepage.html.twig:39</note>
        <note priority="1">templates\homepage.html.twig:36</note>
      </notes>
      <segment state="translated">
        <source> homepage.others </source>
        <target> et autres </target>
      </segment>
    </unit>
    <unit id="jOOAjnK" name="homepage.last_activity">
      <notes>
        <note category="file-source" priority="1">Part-DB1\templates\homepage.html.twig:45</note>
        <note priority="1">Part-DB1\templates\homepage.html.twig:45</note>
        <note priority="1">new</note>
      </notes>
      <segment state="translated">
        <source>homepage.last_activity</source>
        <target>Activité récente</target>
      </segment>
    </unit>
    <unit id="bqeaYn7" name="label_generator.title">
      <notes>
        <note category="file-source" priority="1">Part-DB1\templates\LabelSystem\dialog.html.twig:3</note>
        <note category="file-source" priority="1">Part-DB1\templates\LabelSystem\dialog.html.twig:6</note>
      </notes>
      <segment state="translated">
        <source>label_generator.title</source>
        <target>Générateur d'étiquettes</target>
      </segment>
    </unit>
    <unit id="qHJOVv6" name="label_generator.common">
      <notes>
        <note category="file-source" priority="1">Part-DB1\templates\LabelSystem\dialog.html.twig:16</note>
      </notes>
      <segment state="translated">
        <source>label_generator.common</source>
        <target>Commun</target>
      </segment>
    </unit>
    <unit id="WLpYniK" name="label_generator.advanced">
      <notes>
        <note category="file-source" priority="1">Part-DB1\templates\LabelSystem\dialog.html.twig:20</note>
      </notes>
      <segment state="translated">
        <source>label_generator.advanced</source>
        <target>Avancé</target>
      </segment>
    </unit>
    <unit id="wNFVz._" name="label_generator.profiles">
      <notes>
        <note category="file-source" priority="1">Part-DB1\templates\LabelSystem\dialog.html.twig:24</note>
      </notes>
      <segment state="translated">
        <source>label_generator.profiles</source>
        <target>Profils</target>
      </segment>
    </unit>
    <unit id="CjbZJ5j" name="label_generator.selected_profile">
      <notes>
        <note category="file-source" priority="1">Part-DB1\templates\LabelSystem\dialog.html.twig:58</note>
      </notes>
      <segment state="translated">
        <source>label_generator.selected_profile</source>
        <target>Profil actuellement sélectionné</target>
      </segment>
    </unit>
    <unit id="HqINOSK" name="label_generator.edit_profile">
      <notes>
        <note category="file-source" priority="1">Part-DB1\templates\LabelSystem\dialog.html.twig:62</note>
      </notes>
      <segment state="translated">
        <source>label_generator.edit_profile</source>
        <target>Modifier le profil</target>
      </segment>
    </unit>
    <unit id="fZChaHF" name="label_generator.load_profile">
      <notes>
        <note category="file-source" priority="1">Part-DB1\templates\LabelSystem\dialog.html.twig:75</note>
      </notes>
      <segment state="translated">
        <source>label_generator.load_profile</source>
        <target>Charger le profil</target>
      </segment>
    </unit>
    <unit id="UFelt6r" name="label_generator.download">
      <notes>
        <note category="file-source" priority="1">Part-DB1\templates\LabelSystem\dialog.html.twig:102</note>
      </notes>
      <segment state="translated">
        <source>label_generator.download</source>
        <target>Télécharger</target>
      </segment>
    </unit>
    <unit id="fkESKHW" name="label_generator.label_btn">
      <notes>
        <note category="file-source" priority="1">Part-DB1\templates\LabelSystem\dropdown_macro.html.twig:3</note>
        <note category="file-source" priority="1">Part-DB1\templates\LabelSystem\dropdown_macro.html.twig:5</note>
      </notes>
      <segment state="translated">
        <source>label_generator.label_btn</source>
        <target>Générer une étiquette</target>
      </segment>
    </unit>
    <unit id="xXkObqX" name="label_generator.label_empty">
      <notes>
        <note category="file-source" priority="1">Part-DB1\templates\LabelSystem\dropdown_macro.html.twig:20</note>
      </notes>
      <segment state="translated">
        <source>label_generator.label_empty</source>
        <target>Nouvelle étiquette vide</target>
      </segment>
    </unit>
    <unit id="0qyoOfw" name="label_scanner.title">
      <notes>
        <note category="file-source" priority="1">Part-DB1\templates\LabelSystem\Scanner\dialog.html.twig:3</note>
      </notes>
      <segment state="translated">
        <source>label_scanner.title</source>
        <target>Lecteur d'étiquettes</target>
      </segment>
    </unit>
    <unit id="Z0zU4lk" name="label_scanner.no_cam_found.title">
      <notes>
        <note category="file-source" priority="1">Part-DB1\templates\LabelSystem\Scanner\dialog.html.twig:7</note>
      </notes>
      <segment state="translated">
        <source>label_scanner.no_cam_found.title</source>
        <target>Aucune webcam trouvée</target>
      </segment>
    </unit>
    <unit id="2Jk59Ug" name="label_scanner.no_cam_found.text">
      <notes>
        <note category="file-source" priority="1">Part-DB1\templates\LabelSystem\Scanner\dialog.html.twig:7</note>
      </notes>
      <segment state="translated">
        <source>label_scanner.no_cam_found.text</source>
        <target>Vous devez disposer d'une webcam et donner l'autorisation d'utiliser la fonction de scanner. Vous pouvez entrer le code à barres manuellement ci-dessous.</target>
      </segment>
    </unit>
    <unit id="6qQTB7S" name="label_scanner.source_select">
      <notes>
        <note category="file-source" priority="1">Part-DB1\templates\LabelSystem\Scanner\dialog.html.twig:27</note>
      </notes>
      <segment state="translated">
        <source>label_scanner.source_select</source>
        <target>Sélectionnez une source</target>
      </segment>
    </unit>
    <unit id="uKTMZBs" name="log.list.title">
      <notes>
        <note category="file-source" priority="1">Part-DB1\templates\LogSystem\log_list.html.twig:3</note>
        <note priority="1">Part-DB1\templates\LogSystem\log_list.html.twig:3</note>
      </notes>
      <segment state="translated">
        <source>log.list.title</source>
        <target>Journal système</target>
      </segment>
    </unit>
    <unit id="_1bnAgm" name="log.undo.confirm_title">
      <notes>
        <note category="file-source" priority="1">Part-DB1\templates\LogSystem\_log_table.html.twig:1</note>
        <note priority="1">Part-DB1\templates\LogSystem\_log_table.html.twig:1</note>
        <note priority="1">new</note>
      </notes>
      <segment state="translated">
        <source>log.undo.confirm_title</source>
        <target>Annuler le changement / revenir à une date antérieure ?</target>
      </segment>
    </unit>
    <unit id="ATlnZ1T" name="log.undo.confirm_message">
      <notes>
        <note category="file-source" priority="1">Part-DB1\templates\LogSystem\_log_table.html.twig:2</note>
        <note priority="1">Part-DB1\templates\LogSystem\_log_table.html.twig:2</note>
        <note priority="1">new</note>
      </notes>
      <segment state="translated">
        <source>log.undo.confirm_message</source>
        <target>Voulez-vous annuler la modification donnée / réinitialiser l'élément à une date donnée ?</target>
      </segment>
    </unit>
    <unit id="Rc1M3PN" name="mail.footer.email_sent_by">
      <notes>
        <note category="file-source" priority="1">Part-DB1\templates\mail\base.html.twig:24</note>
        <note priority="1">Part-DB1\templates\mail\base.html.twig:24</note>
      </notes>
      <segment state="translated">
        <source>mail.footer.email_sent_by</source>
        <target>Cet email a été envoyé automatiquement par</target>
      </segment>
    </unit>
    <unit id="AchaWxK" name="mail.footer.dont_reply">
      <notes>
        <note category="file-source" priority="1">Part-DB1\templates\mail\base.html.twig:24</note>
        <note priority="1">Part-DB1\templates\mail\base.html.twig:24</note>
      </notes>
      <segment state="translated">
        <source>mail.footer.dont_reply</source>
        <target>Ne répondez pas à cet email.</target>
      </segment>
    </unit>
    <unit id="S6Fot75" name="email.hi %name%">
      <notes>
        <note category="file-source" priority="1">Part-DB1\templates\mail\pw_reset.html.twig:6</note>
        <note priority="1">Part-DB1\templates\mail\pw_reset.html.twig:6</note>
      </notes>
      <segment state="translated">
        <source>email.hi %name%</source>
        <target>Bonjour %name%</target>
      </segment>
    </unit>
    <unit id="VKSPbrb" name="email.pw_reset.message">
      <notes>
        <note category="file-source" priority="1">Part-DB1\templates\mail\pw_reset.html.twig:7</note>
        <note priority="1">Part-DB1\templates\mail\pw_reset.html.twig:7</note>
      </notes>
      <segment state="translated">
        <source>email.pw_reset.message</source>
        <target>Quelqu’un (surement vous) a demandé une réinitialisation de votre mot de passe.Si ce n'est pas le cas, ignorez simplement cet email.</target>
      </segment>
    </unit>
    <unit id="lu8bcCN" name="email.pw_reset.button">
      <notes>
        <note category="file-source" priority="1">Part-DB1\templates\mail\pw_reset.html.twig:9</note>
        <note priority="1">Part-DB1\templates\mail\pw_reset.html.twig:9</note>
      </notes>
      <segment state="translated">
        <source>email.pw_reset.button</source>
        <target>Cliquez ici pour réinitialiser votre mot de passe</target>
      </segment>
    </unit>
    <unit id="tS_htiy" name="email.pw_reset.fallback">
      <notes>
        <note category="file-source" priority="1">Part-DB1\templates\mail\pw_reset.html.twig:11</note>
        <note priority="1">Part-DB1\templates\mail\pw_reset.html.twig:11</note>
      </notes>
      <segment state="translated">
        <source>email.pw_reset.fallback</source>
        <target>Si cela ne fonctionne pas pour vous, allez à &lt;a href="%url%"&gt;%url%&lt;/a&gt; et entrez les informations suivantes</target>
      </segment>
    </unit>
    <unit id="QBTV5KP" name="email.pw_reset.username">
      <notes>
        <note category="file-source" priority="1">Part-DB1\templates\mail\pw_reset.html.twig:16</note>
        <note priority="1">Part-DB1\templates\mail\pw_reset.html.twig:16</note>
      </notes>
      <segment state="translated">
        <source>email.pw_reset.username</source>
        <target>Nom d'utilisateur</target>
      </segment>
    </unit>
    <unit id="6UyKd6G" name="email.pw_reset.token">
      <notes>
        <note category="file-source" priority="1">Part-DB1\templates\mail\pw_reset.html.twig:19</note>
        <note priority="1">Part-DB1\templates\mail\pw_reset.html.twig:19</note>
      </notes>
      <segment state="translated">
        <source>email.pw_reset.token</source>
        <target>Jeton</target>
      </segment>
    </unit>
    <unit id="3Rl4ELy" name="email.pw_reset.valid_unit %date%">
      <notes>
        <note category="file-source" priority="1">Part-DB1\templates\mail\pw_reset.html.twig:24</note>
        <note priority="1">Part-DB1\templates\mail\pw_reset.html.twig:24</note>
      </notes>
      <segment state="translated">
        <source>email.pw_reset.valid_unit %date%</source>
        <target>Le jeton de réinitialisation sera valable jusqu'au &lt;i&gt;%date%&lt;/i&gt;.</target>
      </segment>
    </unit>
    <unit id="ItQbhLs" name="orderdetail.delete">
      <notes>
        <note category="file-source" priority="1">Part-DB1\templates\Parts\edit\edit_form_styles.html.twig:18</note>
        <note category="file-source" priority="1">Part-DB1\templates\Parts\edit\edit_form_styles.html.twig:58</note>
        <note category="file-source" priority="1">Part-DB1\templates\Parts\edit\edit_form_styles.html.twig:78</note>
        <note priority="1">Part-DB1\templates\Parts\edit\edit_form_styles.html.twig:58</note>
      </notes>
      <segment state="translated">
        <source>orderdetail.delete</source>
        <target>Supprimer</target>
      </segment>
    </unit>
    <unit id="uUvRF8P" name="pricedetails.edit.min_qty">
      <notes>
        <note category="file-source" priority="1">Part-DB1\templates\Parts\edit\edit_form_styles.html.twig:39</note>
        <note priority="1">Part-DB1\templates\Parts\edit\edit_form_styles.html.twig:39</note>
      </notes>
      <segment state="translated">
        <source>pricedetails.edit.min_qty</source>
        <target>Quantité minimale de commande</target>
      </segment>
    </unit>
    <unit id="3meOpdA" name="pricedetails.edit.price">
      <notes>
        <note category="file-source" priority="1">Part-DB1\templates\Parts\edit\edit_form_styles.html.twig:40</note>
        <note priority="1">Part-DB1\templates\Parts\edit\edit_form_styles.html.twig:40</note>
      </notes>
      <segment state="translated">
        <source>pricedetails.edit.price</source>
        <target>Prix</target>
      </segment>
    </unit>
    <unit id="1gzHhnJ" name="pricedetails.edit.price_qty">
      <notes>
        <note category="file-source" priority="1">Part-DB1\templates\Parts\edit\edit_form_styles.html.twig:41</note>
        <note priority="1">Part-DB1\templates\Parts\edit\edit_form_styles.html.twig:41</note>
      </notes>
      <segment state="translated">
        <source>pricedetails.edit.price_qty</source>
        <target>Pour la quantité</target>
      </segment>
    </unit>
    <unit id="8BF.OZR" name="pricedetail.create">
      <notes>
        <note category="file-source" priority="1">Part-DB1\templates\Parts\edit\edit_form_styles.html.twig:54</note>
        <note priority="1">Part-DB1\templates\Parts\edit\edit_form_styles.html.twig:54</note>
      </notes>
      <segment state="translated">
        <source>pricedetail.create</source>
        <target>Ajouter prix</target>
      </segment>
    </unit>
    <unit id="nS44Iqv" name="part.edit.title">
      <notes>
        <note category="file-source" priority="1">Part-DB1\templates\Parts\edit\edit_part_info.html.twig:4</note>
        <note priority="1">Part-DB1\templates\Parts\edit\edit_part_info.html.twig:4</note>
        <note priority="1">templates\Parts\edit_part_info.html.twig:4</note>
      </notes>
      <segment state="translated">
        <source>part.edit.title</source>
        <target>Éditer le composant</target>
      </segment>
    </unit>
    <unit id="Ko2G29K" name="part.edit.card_title">
      <notes>
        <note category="file-source" priority="1">Part-DB1\templates\Parts\edit\edit_part_info.html.twig:9</note>
        <note priority="1">Part-DB1\templates\Parts\edit\edit_part_info.html.twig:9</note>
        <note priority="1">templates\Parts\edit_part_info.html.twig:9</note>
      </notes>
      <segment state="translated">
        <source>part.edit.card_title</source>
        <target>Éditer le composant</target>
      </segment>
    </unit>
    <unit id="MvJvWIA" name="part.edit.tab.common">
      <notes>
        <note category="file-source" priority="1">Part-DB1\templates\Parts\edit\edit_part_info.html.twig:22</note>
        <note priority="1">Part-DB1\templates\Parts\edit\edit_part_info.html.twig:22</note>
      </notes>
      <segment state="translated">
        <source>part.edit.tab.common</source>
        <target>Général</target>
      </segment>
    </unit>
    <unit id="RjPp2bd" name="part.edit.tab.manufacturer">
      <notes>
        <note category="file-source" priority="1">Part-DB1\templates\Parts\edit\edit_part_info.html.twig:28</note>
        <note priority="1">Part-DB1\templates\Parts\edit\edit_part_info.html.twig:28</note>
      </notes>
      <segment state="translated">
        <source>part.edit.tab.manufacturer</source>
        <target>Fabricant</target>
      </segment>
    </unit>
    <unit id="e9FzmOU" name="part.edit.tab.advanced">
      <notes>
        <note category="file-source" priority="1">Part-DB1\templates\Parts\edit\edit_part_info.html.twig:34</note>
        <note priority="1">Part-DB1\templates\Parts\edit\edit_part_info.html.twig:34</note>
      </notes>
      <segment state="translated">
        <source>part.edit.tab.advanced</source>
        <target>Avancé</target>
      </segment>
    </unit>
    <unit id="uc9NwcF" name="part.edit.tab.part_lots">
      <notes>
        <note category="file-source" priority="1">Part-DB1\templates\Parts\edit\edit_part_info.html.twig:40</note>
        <note priority="1">Part-DB1\templates\Parts\edit\edit_part_info.html.twig:40</note>
      </notes>
      <segment state="translated">
        <source>part.edit.tab.part_lots</source>
        <target>Stocks</target>
      </segment>
    </unit>
    <unit id="9HrMrf1" name="part.edit.tab.attachments">
      <notes>
        <note category="file-source" priority="1">Part-DB1\templates\Parts\edit\edit_part_info.html.twig:46</note>
        <note priority="1">Part-DB1\templates\Parts\edit\edit_part_info.html.twig:46</note>
      </notes>
      <segment state="translated">
        <source>part.edit.tab.attachments</source>
        <target>Fichiers joints</target>
      </segment>
    </unit>
    <unit id="tkdBTwZ" name="part.edit.tab.orderdetails">
      <notes>
        <note category="file-source" priority="1">Part-DB1\templates\Parts\edit\edit_part_info.html.twig:52</note>
        <note priority="1">Part-DB1\templates\Parts\edit\edit_part_info.html.twig:52</note>
      </notes>
      <segment state="translated">
        <source>part.edit.tab.orderdetails</source>
        <target>Informations pour la commande</target>
      </segment>
    </unit>
    <unit id="fLuFk_2" name="part.edit.tab.specifications">
      <notes>
        <note category="file-source" priority="1">Part-DB1\templates\Parts\edit\edit_part_info.html.twig:58</note>
      </notes>
      <segment state="translated">
        <source>part.edit.tab.specifications</source>
        <target>Caractéristiques</target>
      </segment>
    </unit>
    <unit id="LgSgFFj" name="part.edit.tab.comment">
      <notes>
        <note category="file-source" priority="1">Part-DB1\templates\Parts\edit\edit_part_info.html.twig:64</note>
        <note priority="1">Part-DB1\templates\Parts\edit\edit_part_info.html.twig:58</note>
      </notes>
      <segment state="translated">
        <source>part.edit.tab.comment</source>
        <target>Commentaire</target>
      </segment>
    </unit>
    <unit id="h0g53U_" name="part.new.card_title">
      <notes>
        <note category="file-source" priority="1">Part-DB1\templates\Parts\edit\new_part.html.twig:8</note>
        <note priority="1">Part-DB1\templates\Parts\edit\new_part.html.twig:8</note>
        <note priority="1">templates\Parts\new_part.html.twig:8</note>
      </notes>
      <segment state="translated">
        <source>part.new.card_title</source>
        <target>Créer un nouveau composant</target>
      </segment>
    </unit>
    <unit id="X.m4tR7" name="part_lot.delete">
      <notes>
        <note category="file-source" priority="1">Part-DB1\templates\Parts\edit\_lots.html.twig:5</note>
        <note priority="1">Part-DB1\templates\Parts\edit\_lots.html.twig:5</note>
      </notes>
      <segment state="translated">
        <source>part_lot.delete</source>
        <target>Supprimer</target>
      </segment>
    </unit>
    <unit id="Ey2BEY6" name="part_lot.create">
      <notes>
        <note category="file-source" priority="1">Part-DB1\templates\Parts\edit\_lots.html.twig:28</note>
        <note priority="1">Part-DB1\templates\Parts\edit\_lots.html.twig:28</note>
      </notes>
      <segment state="translated">
        <source>part_lot.create</source>
        <target>Créer un inventaire</target>
      </segment>
    </unit>
    <unit id="D7h1rMv" name="orderdetail.create">
      <notes>
        <note category="file-source" priority="1">Part-DB1\templates\Parts\edit\_orderdetails.html.twig:13</note>
        <note priority="1">Part-DB1\templates\Parts\edit\_orderdetails.html.twig:13</note>
      </notes>
      <segment state="translated">
        <source>orderdetail.create</source>
        <target>Ajouter un fournisseur</target>
      </segment>
    </unit>
    <unit id="uKZiiFJ" name="pricedetails.edit.delete.confirm">
      <notes>
        <note category="file-source" priority="1">Part-DB1\templates\Parts\edit\_orderdetails.html.twig:18</note>
        <note priority="1">Part-DB1\templates\Parts\edit\_orderdetails.html.twig:18</note>
      </notes>
      <segment state="translated">
        <source>pricedetails.edit.delete.confirm</source>
        <target>Voulez-vous vraiment supprimer ce prix ? Cela ne peut pas être défait !</target>
      </segment>
    </unit>
    <unit id="FIw9JVr" name="orderdetails.edit.delete.confirm">
      <notes>
        <note category="file-source" priority="1">Part-DB1\templates\Parts\edit\_orderdetails.html.twig:62</note>
        <note priority="1">Part-DB1\templates\Parts\edit\_orderdetails.html.twig:61</note>
      </notes>
      <segment state="translated">
        <source>orderdetails.edit.delete.confirm</source>
        <target>Voulez-vous vraiment supprimer ce fournisseur ? Cela ne peut pas être défait !</target>
      </segment>
    </unit>
    <unit id="UoflU8w" name="part.info.title">
      <notes>
        <note category="file-source" priority="1">Part-DB1\templates\Parts\info\show_part_info.html.twig:4</note>
        <note category="file-source" priority="1">Part-DB1\templates\Parts\info\show_part_info.html.twig:19</note>
        <note priority="1">Part-DB1\templates\Parts\info\show_part_info.html.twig:4</note>
        <note priority="1">Part-DB1\templates\Parts\info\show_part_info.html.twig:19</note>
        <note priority="1">templates\Parts\show_part_info.html.twig:4</note>
        <note priority="1">templates\Parts\show_part_info.html.twig:9</note>
      </notes>
      <segment state="translated">
        <source>part.info.title</source>
        <target>Informations détaillées pour</target>
      </segment>
    </unit>
    <unit id="ZrzEsc_" name="part.part_lots.label">
      <notes>
        <note category="file-source" priority="1">Part-DB1\templates\Parts\info\show_part_info.html.twig:47</note>
        <note priority="1">Part-DB1\templates\Parts\info\show_part_info.html.twig:47</note>
      </notes>
      <segment state="translated">
        <source>part.part_lots.label</source>
        <target>Stocks</target>
      </segment>
    </unit>
    <unit id="BWS7Lck" name="comment.label">
      <notes>
        <note category="file-source" priority="1">Part-DB1\templates\Parts\info\show_part_info.html.twig:56</note>
        <note category="file-source" priority="1">Part-DB1\templates\Parts\lists\_info_card.html.twig:43</note>
        <note category="file-source" priority="1">Part-DB1\templates\_navbar_search.html.twig:31</note>
        <note priority="1">Part-DB1\templates\_navbar_search.html.twig:26</note>
        <note priority="1">templates\base.html.twig:62</note>
        <note priority="1">templates\Parts\show_part_info.html.twig:74</note>
        <note priority="1">src\Form\PartType.php:86</note>
      </notes>
      <segment state="translated">
        <source>comment.label</source>
        <target>Commentaire</target>
      </segment>
    </unit>
    <unit id="Y2.Edoh" name="part.info.specifications">
      <notes>
        <note category="file-source" priority="1">Part-DB1\templates\Parts\info\show_part_info.html.twig:64</note>
      </notes>
      <segment state="translated">
        <source>part.info.specifications</source>
        <target>Caractéristiques</target>
      </segment>
    </unit>
    <unit id="MZz0rtU" name="attachment.labelp">
      <notes>
        <note category="file-source" priority="1">Part-DB1\templates\Parts\info\show_part_info.html.twig:74</note>
        <note priority="1">Part-DB1\templates\Parts\info\show_part_info.html.twig:64</note>
        <note priority="1">templates\Parts\show_part_info.html.twig:82</note>
      </notes>
      <segment state="translated">
        <source>attachment.labelp</source>
        <target>Fichiers joints</target>
      </segment>
    </unit>
    <unit id="b5.SSzx" name="vendor.partinfo.shopping_infos">
      <notes>
        <note category="file-source" priority="1">Part-DB1\templates\Parts\info\show_part_info.html.twig:83</note>
        <note priority="1">Part-DB1\templates\Parts\info\show_part_info.html.twig:71</note>
        <note priority="1">templates\Parts\show_part_info.html.twig:88</note>
      </notes>
      <segment state="translated">
        <source>vendor.partinfo.shopping_infos</source>
        <target>Informations de commande</target>
      </segment>
    </unit>
    <unit id="1Soir6U" name="vendor.partinfo.history">
      <notes>
        <note category="file-source" priority="1">Part-DB1\templates\Parts\info\show_part_info.html.twig:91</note>
        <note priority="1">Part-DB1\templates\Parts\info\show_part_info.html.twig:78</note>
        <note priority="1">templates\Parts\show_part_info.html.twig:94</note>
      </notes>
      <segment state="translated">
        <source>vendor.partinfo.history</source>
        <target>Historique</target>
      </segment>
    </unit>
    <unit id="__OuWRw" name="tools.label">
      <notes>
        <note category="file-source" priority="1">Part-DB1\templates\Parts\info\show_part_info.html.twig:97</note>
        <note category="file-source" priority="1">Part-DB1\templates\_sidebar.html.twig:54</note>
        <note category="file-source" priority="1">Part-DB1\templates\_sidebar.html.twig:13</note>
        <note priority="1">Part-DB1\templates\Parts\info\show_part_info.html.twig:84</note>
        <note priority="1">Part-DB1\templates\_sidebar.html.twig:54</note>
        <note priority="1">Part-DB1\templates\_sidebar.html.twig:13</note>
        <note priority="1">templates\base.html.twig:176</note>
        <note priority="1">templates\base.html.twig:203</note>
        <note priority="1">templates\base.html.twig:217</note>
        <note priority="1">templates\base.html.twig:231</note>
        <note priority="1">templates\Parts\show_part_info.html.twig:100</note>
      </notes>
      <segment state="translated">
        <source>tools.label</source>
        <target>Outils</target>
      </segment>
    </unit>
    <unit id="BnHnqwK" name="extended_info.label">
      <notes>
        <note category="file-source" priority="1">Part-DB1\templates\Parts\info\show_part_info.html.twig:103</note>
        <note priority="1">Part-DB1\templates\Parts\info\show_part_info.html.twig:90</note>
      </notes>
      <segment state="translated">
        <source>extended_info.label</source>
        <target>Informations complémentaires</target>
      </segment>
    </unit>
    <unit id="vMya34Z" name="attachment.name">
      <notes>
        <note category="file-source" priority="1">Part-DB1\templates\Parts\info\_attachments_info.html.twig:7</note>
        <note priority="1">Part-DB1\templates\Parts\info\_attachments_info.html.twig:7</note>
      </notes>
      <segment state="translated">
        <source>attachment.name</source>
        <target>Nom</target>
      </segment>
    </unit>
    <unit id="wFzihuM" name="attachment.attachment_type">
      <notes>
        <note category="file-source" priority="1">Part-DB1\templates\Parts\info\_attachments_info.html.twig:8</note>
        <note priority="1">Part-DB1\templates\Parts\info\_attachments_info.html.twig:8</note>
      </notes>
      <segment state="translated">
        <source>attachment.attachment_type</source>
        <target>Type de fichier joint</target>
      </segment>
    </unit>
    <unit id="qbywfNk" name="attachment.file_name">
      <notes>
        <note category="file-source" priority="1">Part-DB1\templates\Parts\info\_attachments_info.html.twig:9</note>
        <note priority="1">Part-DB1\templates\Parts\info\_attachments_info.html.twig:9</note>
      </notes>
      <segment state="translated">
        <source>attachment.file_name</source>
        <target>Nom du fichier</target>
      </segment>
    </unit>
    <unit id="MUTx89j" name="attachment.file_size">
      <notes>
        <note category="file-source" priority="1">Part-DB1\templates\Parts\info\_attachments_info.html.twig:10</note>
        <note priority="1">Part-DB1\templates\Parts\info\_attachments_info.html.twig:10</note>
      </notes>
      <segment state="translated">
        <source>attachment.file_size</source>
        <target>Taille du fichier</target>
      </segment>
    </unit>
    <unit id="gWj51jS" name="attachment.preview">
      <notes>
        <note category="file-source" priority="1">Part-DB1\templates\Parts\info\_attachments_info.html.twig:54</note>
      </notes>
      <segment state="translated">
        <source>attachment.preview</source>
        <target>Aperçu de l'image</target>
      </segment>
    </unit>
    <unit id="GSjs0LU" name="attachment.download">
      <notes>
        <note category="file-source" priority="1">Part-DB1\templates\Parts\info\_attachments_info.html.twig:67</note>
        <note priority="1">Part-DB1\templates\Parts\info\_attachments_info.html.twig:50</note>
      </notes>
      <segment state="translated">
        <source>attachment.download</source>
        <target>Téléchargement</target>
      </segment>
    </unit>
    <unit id="5PiNnoA" name="user.creating_user">
      <notes>
        <note category="file-source" priority="1">Part-DB1\templates\Parts\info\_extended_infos.html.twig:11</note>
        <note priority="1">Part-DB1\templates\Parts\info\_extended_infos.html.twig:11</note>
        <note priority="1">new</note>
      </notes>
      <segment state="translated">
        <source>user.creating_user</source>
        <target>Utilisateur qui a créé ce composant</target>
      </segment>
    </unit>
    <unit id="t2TNwOq" name="Unknown">
      <notes>
        <note category="file-source" priority="1">Part-DB1\templates\Parts\info\_extended_infos.html.twig:13</note>
        <note category="file-source" priority="1">Part-DB1\templates\Parts\info\_extended_infos.html.twig:28</note>
        <note category="file-source" priority="1">Part-DB1\templates\Parts\info\_extended_infos.html.twig:50</note>
        <note priority="1">Part-DB1\templates\Parts\info\_extended_infos.html.twig:13</note>
        <note priority="1">Part-DB1\templates\Parts\info\_extended_infos.html.twig:28</note>
        <note priority="1">Part-DB1\templates\Parts\info\_extended_infos.html.twig:50</note>
      </notes>
      <segment state="translated">
        <source>Unknown</source>
        <target>Inconnu</target>
      </segment>
    </unit>
    <unit id="n4o6jKZ" name="accessDenied">
      <notes>
        <note category="file-source" priority="1">Part-DB1\templates\Parts\info\_extended_infos.html.twig:15</note>
        <note category="file-source" priority="1">Part-DB1\templates\Parts\info\_extended_infos.html.twig:30</note>
        <note priority="1">Part-DB1\templates\Parts\info\_extended_infos.html.twig:15</note>
        <note priority="1">Part-DB1\templates\Parts\info\_extended_infos.html.twig:30</note>
        <note priority="1">new</note>
      </notes>
      <segment state="translated">
        <source>accessDenied</source>
        <target>Accès refusé</target>
      </segment>
    </unit>
    <unit id="uaxA.n." name="user.last_editing_user">
      <notes>
        <note category="file-source" priority="1">Part-DB1\templates\Parts\info\_extended_infos.html.twig:26</note>
        <note priority="1">Part-DB1\templates\Parts\info\_extended_infos.html.twig:26</note>
        <note priority="1">new</note>
      </notes>
      <segment state="translated">
        <source>user.last_editing_user</source>
        <target>Utilisateur qui a édité ce composant en dernier</target>
      </segment>
    </unit>
    <unit id="xQkqdM5" name="part.isFavorite">
      <notes>
        <note category="file-source" priority="1">Part-DB1\templates\Parts\info\_extended_infos.html.twig:41</note>
        <note priority="1">Part-DB1\templates\Parts\info\_extended_infos.html.twig:41</note>
      </notes>
      <segment state="translated">
        <source>part.isFavorite</source>
        <target>Favoris</target>
      </segment>
    </unit>
    <unit id="qwRgUmm" name="part.minOrderAmount">
      <notes>
        <note category="file-source" priority="1">Part-DB1\templates\Parts\info\_extended_infos.html.twig:46</note>
        <note priority="1">Part-DB1\templates\Parts\info\_extended_infos.html.twig:46</note>
      </notes>
      <segment state="translated">
        <source>part.minOrderAmount</source>
        <target>Quantité minimale de commande</target>
      </segment>
    </unit>
    <unit id="WB3sH1G" name="manufacturer.label">
      <notes>
        <note category="file-source" priority="1">Part-DB1\templates\Parts\info\_main_infos.html.twig:8</note>
        <note category="file-source" priority="1">Part-DB1\templates\_navbar_search.html.twig:46</note>
        <note category="file-source" priority="1">Part-DB1\src\Services\ElementTypeNameGenerator.php:84</note>
        <note priority="1">Part-DB1\templates\Parts\info\_main_infos.html.twig:8</note>
        <note priority="1">Part-DB1\templates\_navbar_search.html.twig:41</note>
        <note priority="1">Part-DB1\src\Services\ElementTypeNameGenerator.php:84</note>
        <note priority="1">templates\base.html.twig:70</note>
        <note priority="1">templates\Parts\show_part_info.html.twig:24</note>
        <note priority="1">src\Form\PartType.php:80</note>
      </notes>
      <segment state="translated">
        <source>manufacturer.label</source>
        <target>Fabricant</target>
      </segment>
    </unit>
    <unit id="kTRK6H_" name="name.label">
      <notes>
        <note category="file-source" priority="1">Part-DB1\templates\Parts\info\_main_infos.html.twig:24</note>
        <note category="file-source" priority="1">Part-DB1\templates\_navbar_search.html.twig:11</note>
        <note priority="1">templates\base.html.twig:54</note>
        <note priority="1">src\Form\PartType.php:62</note>
      </notes>
      <segment state="translated">
        <source>name.label</source>
        <target>Nom</target>
      </segment>
    </unit>
    <unit id="xaKzTBt" name="part.back_to_info">
      <notes>
        <note category="file-source" priority="1">Part-DB1\templates\Parts\info\_main_infos.html.twig:27</note>
        <note priority="1">Part-DB1\templates\Parts\info\_main_infos.html.twig:27</note>
        <note priority="1">new</note>
      </notes>
      <segment state="translated">
        <source>part.back_to_info</source>
        <target>Retour à la version actuelle</target>
      </segment>
    </unit>
    <unit id="LSnWIG7" name="description.label">
      <notes>
        <note category="file-source" priority="1">Part-DB1\templates\Parts\info\_main_infos.html.twig:32</note>
        <note category="file-source" priority="1">Part-DB1\templates\_navbar_search.html.twig:19</note>
        <note priority="1">Part-DB1\templates\Parts\info\_main_infos.html.twig:32</note>
        <note priority="1">Part-DB1\templates\_navbar_search.html.twig:18</note>
        <note priority="1">templates\base.html.twig:58</note>
        <note priority="1">templates\Parts\show_part_info.html.twig:31</note>
        <note priority="1">src\Form\PartType.php:65</note>
      </notes>
      <segment state="translated">
        <source>description.label</source>
        <target>Description</target>
      </segment>
    </unit>
    <unit id="ZY57BXc" name="category.label">
      <notes>
        <note category="file-source" priority="1">Part-DB1\templates\Parts\info\_main_infos.html.twig:34</note>
        <note category="file-source" priority="1">Part-DB1\templates\_navbar_search.html.twig:15</note>
        <note category="file-source" priority="1">Part-DB1\src\Services\ElementTypeNameGenerator.php:80</note>
        <note priority="1">Part-DB1\templates\Parts\info\_main_infos.html.twig:34</note>
        <note priority="1">Part-DB1\templates\_navbar_search.html.twig:14</note>
        <note priority="1">Part-DB1\src\Services\ElementTypeNameGenerator.php:80</note>
        <note priority="1">templates\base.html.twig:56</note>
        <note priority="1">templates\Parts\show_part_info.html.twig:32</note>
        <note priority="1">src\Form\PartType.php:74</note>
      </notes>
      <segment state="translated">
        <source>category.label</source>
        <target>Catégorie</target>
      </segment>
    </unit>
    <unit id="J.AXbaM" name="instock.label">
      <notes>
        <note category="file-source" priority="1">Part-DB1\templates\Parts\info\_main_infos.html.twig:39</note>
        <note priority="1">Part-DB1\templates\Parts\info\_main_infos.html.twig:39</note>
        <note priority="1">templates\Parts\show_part_info.html.twig:42</note>
        <note priority="1">src\Form\PartType.php:69</note>
      </notes>
      <segment state="translated">
        <source>instock.label</source>
        <target>En stock</target>
      </segment>
    </unit>
    <unit id="VYcxdrz" name="mininstock.label">
      <notes>
        <note category="file-source" priority="1">Part-DB1\templates\Parts\info\_main_infos.html.twig:41</note>
        <note priority="1">Part-DB1\templates\Parts\info\_main_infos.html.twig:41</note>
        <note priority="1">templates\Parts\show_part_info.html.twig:44</note>
        <note priority="1">src\Form\PartType.php:72</note>
      </notes>
      <segment state="translated">
        <source>mininstock.label</source>
        <target>Stock minimum</target>
      </segment>
    </unit>
    <unit id="griVyRf" name="footprint.label">
      <notes>
        <note category="file-source" priority="1">Part-DB1\templates\Parts\info\_main_infos.html.twig:45</note>
        <note category="file-source" priority="1">Part-DB1\templates\_navbar_search.html.twig:52</note>
        <note category="file-source" priority="1">Part-DB1\src\Services\ElementTypeNameGenerator.php:83</note>
        <note priority="1">Part-DB1\templates\Parts\info\_main_infos.html.twig:45</note>
        <note priority="1">Part-DB1\templates\_navbar_search.html.twig:47</note>
        <note priority="1">Part-DB1\src\Services\ElementTypeNameGenerator.php:83</note>
        <note priority="1">templates\base.html.twig:73</note>
        <note priority="1">templates\Parts\show_part_info.html.twig:47</note>
      </notes>
      <segment state="translated">
        <source>footprint.label</source>
        <target>Empreinte</target>
      </segment>
    </unit>
    <unit id="LL2dt8U" name="part.avg_price.label">
      <notes>
        <note category="file-source" priority="1">Part-DB1\templates\Parts\info\_main_infos.html.twig:56</note>
        <note category="file-source" priority="1">Part-DB1\templates\Parts\info\_main_infos.html.twig:59</note>
        <note priority="1">Part-DB1\templates\Parts\info\_main_infos.html.twig:57</note>
        <note priority="1">Part-DB1\templates\Parts\info\_main_infos.html.twig:60</note>
        <note priority="1">templates\Parts\show_part_info.html.twig:51</note>
      </notes>
      <segment state="translated">
        <source>part.avg_price.label</source>
        <target>Prix moyen</target>
      </segment>
    </unit>
    <unit id="3tdTZVD" name="part.supplier.name">
      <notes>
        <note category="file-source" priority="1">Part-DB1\templates\Parts\info\_order_infos.html.twig:5</note>
        <note priority="1">Part-DB1\templates\Parts\info\_order_infos.html.twig:5</note>
      </notes>
      <segment state="translated">
        <source>part.supplier.name</source>
        <target>Nom</target>
      </segment>
    </unit>
    <unit id="RiciNp5" name="part.supplier.partnr">
      <notes>
        <note category="file-source" priority="1">Part-DB1\templates\Parts\info\_order_infos.html.twig:6</note>
        <note priority="1">Part-DB1\templates\Parts\info\_order_infos.html.twig:6</note>
      </notes>
      <segment state="translated">
        <source>part.supplier.partnr</source>
        <target>Lien/Code cmd.</target>
      </segment>
    </unit>
    <unit id="_SpdO.3" name="part.order.minamount">
      <notes>
        <note category="file-source" priority="1">Part-DB1\templates\Parts\info\_order_infos.html.twig:28</note>
        <note priority="1">Part-DB1\templates\Parts\info\_order_infos.html.twig:28</note>
      </notes>
      <segment state="translated">
        <source>part.order.minamount</source>
        <target>Nombre minimum</target>
      </segment>
    </unit>
    <unit id="4RsODVR" name="part.order.price">
      <notes>
        <note category="file-source" priority="1">Part-DB1\templates\Parts\info\_order_infos.html.twig:29</note>
        <note priority="1">Part-DB1\templates\Parts\info\_order_infos.html.twig:29</note>
      </notes>
      <segment state="translated">
        <source>part.order.price</source>
        <target>Prix</target>
      </segment>
    </unit>
    <unit id="Lr0c8K3" name="part.order.single_price">
      <notes>
        <note category="file-source" priority="1">Part-DB1\templates\Parts\info\_order_infos.html.twig:31</note>
        <note priority="1">Part-DB1\templates\Parts\info\_order_infos.html.twig:31</note>
      </notes>
      <segment state="translated">
        <source>part.order.single_price</source>
        <target>Prix unitaire</target>
      </segment>
    </unit>
    <unit id="EKnfKFl" name="edit.caption_short">
      <notes>
        <note category="file-source" priority="1">Part-DB1\templates\Parts\info\_order_infos.html.twig:71</note>
        <note priority="1">Part-DB1\templates\Parts\info\_order_infos.html.twig:71</note>
      </notes>
      <segment state="translated">
        <source>edit.caption_short</source>
        <target>Éditer</target>
      </segment>
    </unit>
    <unit id="qNZM46r" name="delete.caption">
      <notes>
        <note category="file-source" priority="1">Part-DB1\templates\Parts\info\_order_infos.html.twig:72</note>
        <note priority="1">Part-DB1\templates\Parts\info\_order_infos.html.twig:72</note>
      </notes>
      <segment state="translated">
        <source>delete.caption</source>
        <target>Supprimer</target>
      </segment>
    </unit>
    <unit id="aUihK3c" name="part_lots.description">
      <notes>
        <note category="file-source" priority="1">Part-DB1\templates\Parts\info\_part_lots.html.twig:7</note>
        <note priority="1">Part-DB1\templates\Parts\info\_part_lots.html.twig:6</note>
      </notes>
      <segment state="translated">
        <source>part_lots.description</source>
        <target>Description</target>
      </segment>
    </unit>
    <unit id="SOcXkyd" name="part_lots.storage_location">
      <notes>
        <note category="file-source" priority="1">Part-DB1\templates\Parts\info\_part_lots.html.twig:8</note>
        <note priority="1">Part-DB1\templates\Parts\info\_part_lots.html.twig:7</note>
      </notes>
      <segment state="translated">
        <source>part_lots.storage_location</source>
        <target>Emplacement de stockage</target>
      </segment>
    </unit>
    <unit id="jVYrm0U" name="part_lots.amount">
      <notes>
        <note category="file-source" priority="1">Part-DB1\templates\Parts\info\_part_lots.html.twig:9</note>
        <note priority="1">Part-DB1\templates\Parts\info\_part_lots.html.twig:8</note>
      </notes>
      <segment state="translated">
        <source>part_lots.amount</source>
        <target>Quantité</target>
      </segment>
    </unit>
    <unit id="upshmqD" name="part_lots.location_unknown">
      <notes>
        <note category="file-source" priority="1">Part-DB1\templates\Parts\info\_part_lots.html.twig:24</note>
        <note priority="1">Part-DB1\templates\Parts\info\_part_lots.html.twig:22</note>
      </notes>
      <segment state="translated">
        <source>part_lots.location_unknown</source>
        <target>Emplacement de stockage inconnu</target>
      </segment>
    </unit>
    <unit id="BTUni9r" name="part_lots.instock_unknown">
      <notes>
        <note category="file-source" priority="1">Part-DB1\templates\Parts\info\_part_lots.html.twig:31</note>
        <note priority="1">Part-DB1\templates\Parts\info\_part_lots.html.twig:29</note>
      </notes>
      <segment state="translated">
        <source>part_lots.instock_unknown</source>
        <target>Quantité inconnue</target>
      </segment>
    </unit>
    <unit id="NFa2bFQ" name="part_lots.expiration_date">
      <notes>
        <note category="file-source" priority="1">Part-DB1\templates\Parts\info\_part_lots.html.twig:40</note>
        <note priority="1">Part-DB1\templates\Parts\info\_part_lots.html.twig:38</note>
      </notes>
      <segment state="translated">
        <source>part_lots.expiration_date</source>
        <target>Date d'expiration</target>
      </segment>
    </unit>
    <unit id="axp.g13" name="part_lots.is_expired">
      <notes>
        <note category="file-source" priority="1">Part-DB1\templates\Parts\info\_part_lots.html.twig:48</note>
        <note priority="1">Part-DB1\templates\Parts\info\_part_lots.html.twig:46</note>
      </notes>
      <segment state="translated">
        <source>part_lots.is_expired</source>
        <target>Expiré</target>
      </segment>
    </unit>
    <unit id="EWX1Sti" name="part_lots.need_refill">
      <notes>
        <note category="file-source" priority="1">Part-DB1\templates\Parts\info\_part_lots.html.twig:55</note>
        <note priority="1">Part-DB1\templates\Parts\info\_part_lots.html.twig:53</note>
      </notes>
      <segment state="translated">
        <source>part_lots.need_refill</source>
        <target>Doit être rempli à nouveau</target>
      </segment>
    </unit>
    <unit id="E4S6Pvg" name="part.info.prev_picture">
      <notes>
        <note category="file-source" priority="1">Part-DB1\templates\Parts\info\_picture.html.twig:15</note>
        <note priority="1">Part-DB1\templates\Parts\info\_picture.html.twig:15</note>
      </notes>
      <segment state="translated">
        <source>part.info.prev_picture</source>
        <target>Image précédente</target>
      </segment>
    </unit>
    <unit id="2PpQKL9" name="part.info.next_picture">
      <notes>
        <note category="file-source" priority="1">Part-DB1\templates\Parts\info\_picture.html.twig:19</note>
        <note priority="1">Part-DB1\templates\Parts\info\_picture.html.twig:19</note>
      </notes>
      <segment state="translated">
        <source>part.info.next_picture</source>
        <target>Image suivante</target>
      </segment>
    </unit>
    <unit id="8zIQiUL" name="part.mass.tooltip">
      <notes>
        <note category="file-source" priority="1">Part-DB1\templates\Parts\info\_sidebar.html.twig:21</note>
        <note priority="1">Part-DB1\templates\Parts\info\_sidebar.html.twig:21</note>
      </notes>
      <segment state="translated">
        <source>part.mass.tooltip</source>
        <target>Poids</target>
      </segment>
    </unit>
    <unit id="9o2FQD1" name="part.needs_review.badge">
      <notes>
        <note category="file-source" priority="1">Part-DB1\templates\Parts\info\_sidebar.html.twig:30</note>
        <note priority="1">Part-DB1\templates\Parts\info\_sidebar.html.twig:30</note>
      </notes>
      <segment state="translated">
        <source>part.needs_review.badge</source>
        <target>Révision nécessaire</target>
      </segment>
    </unit>
    <unit id="dF6ZXKR" name="part.favorite.badge">
      <notes>
        <note category="file-source" priority="1">Part-DB1\templates\Parts\info\_sidebar.html.twig:39</note>
        <note priority="1">Part-DB1\templates\Parts\info\_sidebar.html.twig:39</note>
      </notes>
      <segment state="translated">
        <source>part.favorite.badge</source>
        <target>Favoris</target>
      </segment>
    </unit>
    <unit id="EgLR013" name="part.obsolete.badge">
      <notes>
        <note category="file-source" priority="1">Part-DB1\templates\Parts\info\_sidebar.html.twig:47</note>
        <note priority="1">Part-DB1\templates\Parts\info\_sidebar.html.twig:47</note>
      </notes>
      <segment state="translated">
        <source>part.obsolete.badge</source>
        <target>N'est plus disponible</target>
      </segment>
    </unit>
    <unit id="PYWb1Wy" name="parameters.extracted_from_description">
      <notes>
        <note category="file-source" priority="1">Part-DB1\templates\Parts\info\_specifications.html.twig:10</note>
      </notes>
      <segment state="translated">
        <source>parameters.extracted_from_description</source>
        <target>Automatiquement extrait de la description</target>
      </segment>
    </unit>
    <unit id="xuDIeTd" name="parameters.auto_extracted_from_comment">
      <notes>
        <note category="file-source" priority="1">Part-DB1\templates\Parts\info\_specifications.html.twig:15</note>
      </notes>
      <segment state="translated">
        <source>parameters.auto_extracted_from_comment</source>
        <target>Automatiquement extrait du commentaire</target>
      </segment>
    </unit>
    <unit id="cTsojYo" name="part.edit.btn">
      <notes>
        <note category="file-source" priority="1">Part-DB1\templates\Parts\info\_tools.html.twig:6</note>
        <note priority="1">Part-DB1\templates\Parts\info\_tools.html.twig:4</note>
        <note priority="1">templates\Parts\show_part_info.html.twig:125</note>
      </notes>
      <segment state="translated">
        <source>part.edit.btn</source>
        <target>Éditer</target>
      </segment>
    </unit>
    <unit id="XGGYjnA" name="part.clone.btn">
      <notes>
        <note category="file-source" priority="1">Part-DB1\templates\Parts\info\_tools.html.twig:16</note>
        <note priority="1">Part-DB1\templates\Parts\info\_tools.html.twig:14</note>
        <note priority="1">templates\Parts\show_part_info.html.twig:135</note>
      </notes>
      <segment state="translated">
        <source>part.clone.btn</source>
        <target>Duplication</target>
      </segment>
    </unit>
    <unit id="WzQH7wQ" name="part.create.btn">
      <notes>
        <note category="file-source" priority="1">Part-DB1\templates\Parts\info\_tools.html.twig:24</note>
        <note category="file-source" priority="1">Part-DB1\templates\Parts\lists\_action_bar.html.twig:4</note>
        <note priority="1">templates\Parts\show_part_info.html.twig:143</note>
      </notes>
      <segment state="translated">
        <source>part.create.btn</source>
        <target>Créer un nouveau composant</target>
      </segment>
    </unit>
    <unit id="GayDkXI" name="part.delete.confirm_title">
      <notes>
        <note category="file-source" priority="1">Part-DB1\templates\Parts\info\_tools.html.twig:31</note>
        <note priority="1">Part-DB1\templates\Parts\info\_tools.html.twig:29</note>
      </notes>
      <segment state="translated">
        <source>part.delete.confirm_title</source>
        <target>Voulez-vous vraiment supprimer ce composant ?</target>
      </segment>
    </unit>
    <unit id="v4cgmfN" name="part.delete.message">
      <notes>
        <note category="file-source" priority="1">Part-DB1\templates\Parts\info\_tools.html.twig:32</note>
        <note priority="1">Part-DB1\templates\Parts\info\_tools.html.twig:30</note>
      </notes>
      <segment state="translated">
        <source>part.delete.message</source>
        <target>Le composant et toutes les informations associées (stocks, fichiers joints, etc.) sont supprimés. Cela ne pourra pas être annulé.</target>
      </segment>
    </unit>
    <unit id="CJHxw_e" name="part.delete">
      <notes>
        <note category="file-source" priority="1">Part-DB1\templates\Parts\info\_tools.html.twig:39</note>
        <note priority="1">Part-DB1\templates\Parts\info\_tools.html.twig:37</note>
      </notes>
      <segment state="translated">
        <source>part.delete</source>
        <target>Supprimer le composant</target>
      </segment>
    </unit>
    <unit id="7BufWRt" name="parts_list.all.title">
      <notes>
        <note category="file-source" priority="1">Part-DB1\templates\Parts\lists\all_list.html.twig:4</note>
        <note priority="1">Part-DB1\templates\Parts\lists\all_list.html.twig:4</note>
      </notes>
      <segment state="translated">
        <source>parts_list.all.title</source>
        <target>Tous les composants</target>
      </segment>
    </unit>
    <unit id="TOD4O3j" name="parts_list.category.title">
      <notes>
        <note category="file-source" priority="1">Part-DB1\templates\Parts\lists\category_list.html.twig:4</note>
        <note priority="1">Part-DB1\templates\Parts\lists\category_list.html.twig:4</note>
      </notes>
      <segment state="translated">
        <source>parts_list.category.title</source>
        <target>Composants avec catégorie</target>
      </segment>
    </unit>
    <unit id="yCsUZQZ" name="parts_list.footprint.title">
      <notes>
        <note category="file-source" priority="1">Part-DB1\templates\Parts\lists\footprint_list.html.twig:4</note>
        <note priority="1">Part-DB1\templates\Parts\lists\footprint_list.html.twig:4</note>
      </notes>
      <segment state="translated">
        <source>parts_list.footprint.title</source>
        <target>Composants avec empreinte</target>
      </segment>
    </unit>
    <unit id="j4vXh3o" name="parts_list.manufacturer.title">
      <notes>
        <note category="file-source" priority="1">Part-DB1\templates\Parts\lists\manufacturer_list.html.twig:4</note>
        <note priority="1">Part-DB1\templates\Parts\lists\manufacturer_list.html.twig:4</note>
      </notes>
      <segment state="translated">
        <source>parts_list.manufacturer.title</source>
        <target>Composants avec fabricant</target>
      </segment>
    </unit>
    <unit id="6uogzri" name="parts_list.search.title">
      <notes>
        <note category="file-source" priority="1">Part-DB1\templates\Parts\lists\search_list.html.twig:4</note>
        <note priority="1">Part-DB1\templates\Parts\lists\search_list.html.twig:4</note>
      </notes>
      <segment state="translated">
        <source>parts_list.search.title</source>
        <target>Recherche de composants</target>
      </segment>
    </unit>
    <unit id="gwE_D3w" name="parts_list.storelocation.title">
      <notes>
        <note category="file-source" priority="1">Part-DB1\templates\Parts\lists\store_location_list.html.twig:4</note>
        <note priority="1">Part-DB1\templates\Parts\lists\store_location_list.html.twig:4</note>
      </notes>
      <segment state="translated">
        <source>parts_list.storelocation.title</source>
        <target>Composants avec lieu de stockage</target>
      </segment>
    </unit>
    <unit id="K3Nj1UQ" name="parts_list.supplier.title">
      <notes>
        <note category="file-source" priority="1">Part-DB1\templates\Parts\lists\supplier_list.html.twig:4</note>
        <note priority="1">Part-DB1\templates\Parts\lists\supplier_list.html.twig:4</note>
      </notes>
      <segment state="translated">
        <source>parts_list.supplier.title</source>
        <target>Composants avec fournisseur</target>
      </segment>
    </unit>
    <unit id="DBlWwba" name="parts_list.tags.title">
      <notes>
        <note category="file-source" priority="1">Part-DB1\templates\Parts\lists\tags_list.html.twig:4</note>
        <note priority="1">Part-DB1\templates\Parts\lists\tags_list.html.twig:4</note>
      </notes>
      <segment state="translated">
        <source>parts_list.tags.title</source>
        <target>Composants avec tag</target>
      </segment>
    </unit>
    <unit id="5tFcxpX" name="entity.info.common.tab">
      <notes>
        <note category="file-source" priority="1">Part-DB1\templates\Parts\lists\_info_card.html.twig:22</note>
        <note priority="1">Part-DB1\templates\Parts\lists\_info_card.html.twig:17</note>
      </notes>
      <segment state="translated">
        <source>entity.info.common.tab</source>
        <target>Général</target>
      </segment>
    </unit>
    <unit id="F0da8x0" name="entity.info.statistics.tab">
      <notes>
        <note category="file-source" priority="1">Part-DB1\templates\Parts\lists\_info_card.html.twig:26</note>
        <note priority="1">Part-DB1\templates\Parts\lists\_info_card.html.twig:20</note>
      </notes>
      <segment state="translated">
        <source>entity.info.statistics.tab</source>
        <target>Statistiques</target>
      </segment>
    </unit>
    <unit id="Msykg.Z" name="entity.info.attachments.tab">
      <notes>
        <note category="file-source" priority="1">Part-DB1\templates\Parts\lists\_info_card.html.twig:31</note>
      </notes>
      <segment state="translated">
        <source>entity.info.attachments.tab</source>
        <target>Pièces jointes</target>
      </segment>
    </unit>
    <unit id="8VfTCPf" name="entity.info.parameters.tab">
      <notes>
        <note category="file-source" priority="1">Part-DB1\templates\Parts\lists\_info_card.html.twig:37</note>
      </notes>
      <segment state="translated">
        <source>entity.info.parameters.tab</source>
        <target>Caractéristiques</target>
      </segment>
    </unit>
    <unit id="a0Bt1My" name="entity.info.name">
      <notes>
        <note category="file-source" priority="1">Part-DB1\templates\Parts\lists\_info_card.html.twig:54</note>
        <note priority="1">Part-DB1\templates\Parts\lists\_info_card.html.twig:30</note>
      </notes>
      <segment state="translated">
        <source>entity.info.name</source>
        <target>Nom</target>
      </segment>
    </unit>
    <unit id="pqMTPTv" name="entity.info.parent">
      <notes>
        <note category="file-source" priority="1">Part-DB1\templates\Parts\lists\_info_card.html.twig:58</note>
        <note category="file-source" priority="1">Part-DB1\templates\Parts\lists\_info_card.html.twig:96</note>
        <note priority="1">Part-DB1\templates\Parts\lists\_info_card.html.twig:34</note>
        <note priority="1">Part-DB1\templates\Parts\lists\_info_card.html.twig:67</note>
      </notes>
      <segment state="translated">
        <source>entity.info.parent</source>
        <target>Parent</target>
      </segment>
    </unit>
    <unit id="nDEGgY0" name="entity.edit.btn">
      <notes>
        <note category="file-source" priority="1">Part-DB1\templates\Parts\lists\_info_card.html.twig:70</note>
        <note priority="1">Part-DB1\templates\Parts\lists\_info_card.html.twig:46</note>
      </notes>
      <segment state="translated">
        <source>entity.edit.btn</source>
        <target>Éditer</target>
      </segment>
    </unit>
    <unit id="Rsrawma" name="entity.info.children_count">
      <notes>
        <note category="file-source" priority="1">Part-DB1\templates\Parts\lists\_info_card.html.twig:92</note>
        <note priority="1">Part-DB1\templates\Parts\lists\_info_card.html.twig:63</note>
      </notes>
      <segment state="translated">
        <source>entity.info.children_count</source>
        <target>Nombre de sous-éléments</target>
      </segment>
    </unit>
    <unit id="3WtQFdr" name="tfa.check.title">
      <notes>
        <note category="file-source" priority="1">Part-DB1\templates\security\2fa_base_form.html.twig:3</note>
        <note category="file-source" priority="1">Part-DB1\templates\security\2fa_base_form.html.twig:5</note>
        <note priority="1">Part-DB1\templates\security\2fa_base_form.html.twig:3</note>
        <note priority="1">Part-DB1\templates\security\2fa_base_form.html.twig:5</note>
      </notes>
      <segment state="translated">
        <source>tfa.check.title</source>
        <target>Authentification à deux facteurs requise</target>
      </segment>
    </unit>
    <unit id="FPvJfPr" name="tfa.code.trusted_pc">
      <notes>
        <note category="file-source" priority="1">Part-DB1\templates\security\2fa_base_form.html.twig:39</note>
        <note priority="1">Part-DB1\templates\security\2fa_base_form.html.twig:39</note>
      </notes>
      <segment state="translated">
        <source>tfa.code.trusted_pc</source>
        <target>Il s'agit d'un ordinateur de confiance (si cette fonction est activée, aucune autre requête à deux facteurs n'est effectuée sur cet ordinateur)</target>
      </segment>
    </unit>
    <unit id="XtrGxkd" name="login.btn">
      <notes>
        <note category="file-source" priority="1">Part-DB1\templates\security\2fa_base_form.html.twig:52</note>
        <note category="file-source" priority="1">Part-DB1\templates\security\login.html.twig:58</note>
        <note priority="1">Part-DB1\templates\security\2fa_base_form.html.twig:52</note>
        <note priority="1">Part-DB1\templates\security\login.html.twig:58</note>
      </notes>
      <segment state="translated">
        <source>login.btn</source>
        <target>Connexion</target>
      </segment>
    </unit>
    <unit id="okzpfQC" name="user.logout">
      <notes>
        <note category="file-source" priority="1">Part-DB1\templates\security\2fa_base_form.html.twig:53</note>
        <note category="file-source" priority="1">Part-DB1\templates\security\U2F\u2f_login.html.twig:13</note>
        <note category="file-source" priority="1">Part-DB1\templates\_navbar.html.twig:42</note>
        <note priority="1">Part-DB1\templates\security\2fa_base_form.html.twig:53</note>
        <note priority="1">Part-DB1\templates\security\U2F\u2f_login.html.twig:13</note>
        <note priority="1">Part-DB1\templates\_navbar.html.twig:40</note>
      </notes>
      <segment state="translated">
        <source>user.logout</source>
        <target>Déconnexion</target>
      </segment>
    </unit>
    <unit id="INlwXoR" name="tfa.check.code.label">
      <notes>
        <note category="file-source" priority="1">Part-DB1\templates\security\2fa_form.html.twig:6</note>
        <note priority="1">Part-DB1\templates\security\2fa_form.html.twig:6</note>
      </notes>
      <segment state="translated">
        <source>tfa.check.code.label</source>
        <target>Code d'application de l'authentificateur</target>
      </segment>
    </unit>
    <unit id="TUbr0_A" name="tfa.check.code.help">
      <notes>
        <note category="file-source" priority="1">Part-DB1\templates\security\2fa_form.html.twig:10</note>
        <note priority="1">Part-DB1\templates\security\2fa_form.html.twig:10</note>
      </notes>
      <segment state="translated">
        <source>tfa.check.code.help</source>
        <target>Entrez le code à 6 chiffres de votre application d'authentification ou l'un de vos codes de secours si l'authentificateur n'est pas disponible.</target>
      </segment>
    </unit>
    <unit id="Kd99AFq" name="login.title">
      <notes>
        <note category="file-source" priority="1">Part-DB1\templates\security\login.html.twig:3</note>
        <note priority="1">Part-DB1\templates\security\login.html.twig:3</note>
        <note priority="1">templates\security\login.html.twig:3</note>
      </notes>
      <segment state="translated">
        <source>login.title</source>
        <target>Connexion</target>
      </segment>
    </unit>
    <unit id="nDK0G.T" name="login.card_title">
      <notes>
        <note category="file-source" priority="1">Part-DB1\templates\security\login.html.twig:7</note>
        <note priority="1">Part-DB1\templates\security\login.html.twig:7</note>
        <note priority="1">templates\security\login.html.twig:7</note>
      </notes>
      <segment state="translated">
        <source>login.card_title</source>
        <target>Connexion</target>
      </segment>
    </unit>
    <unit id="6Ks0rFM" name="login.username.label">
      <notes>
        <note category="file-source" priority="1">Part-DB1\templates\security\login.html.twig:31</note>
        <note priority="1">Part-DB1\templates\security\login.html.twig:31</note>
        <note priority="1">templates\security\login.html.twig:31</note>
      </notes>
      <segment state="translated">
        <source>login.username.label</source>
        <target>Nom d'utilisateur</target>
      </segment>
    </unit>
    <unit id="JUuJUUV" name="login.username.placeholder">
      <notes>
        <note category="file-source" priority="1">Part-DB1\templates\security\login.html.twig:34</note>
        <note priority="1">Part-DB1\templates\security\login.html.twig:34</note>
        <note priority="1">templates\security\login.html.twig:34</note>
      </notes>
      <segment state="translated">
        <source>login.username.placeholder</source>
        <target>Nom d'utilisateur</target>
      </segment>
    </unit>
    <unit id="HJtrGOc" name="login.password.label">
      <notes>
        <note category="file-source" priority="1">Part-DB1\templates\security\login.html.twig:38</note>
        <note priority="1">Part-DB1\templates\security\login.html.twig:38</note>
        <note priority="1">templates\security\login.html.twig:38</note>
      </notes>
      <segment state="translated">
        <source>login.password.label</source>
        <target>Mot de passe</target>
      </segment>
    </unit>
    <unit id="8SD.6EK" name="login.password.placeholder">
      <notes>
        <note category="file-source" priority="1">Part-DB1\templates\security\login.html.twig:40</note>
        <note priority="1">Part-DB1\templates\security\login.html.twig:40</note>
        <note priority="1">templates\security\login.html.twig:40</note>
      </notes>
      <segment state="translated">
        <source>login.password.placeholder</source>
        <target>Mot de passe</target>
      </segment>
    </unit>
    <unit id="BSn76q_" name="login.rememberme">
      <notes>
        <note category="file-source" priority="1">Part-DB1\templates\security\login.html.twig:50</note>
        <note priority="1">Part-DB1\templates\security\login.html.twig:50</note>
        <note priority="1">templates\security\login.html.twig:50</note>
      </notes>
      <segment state="translated">
        <source>login.rememberme</source>
        <target>Rester connecté (non recommandé sur les ordinateurs publics)</target>
      </segment>
    </unit>
    <unit id="GO.ZhTX" name="pw_reset.password_forget">
      <notes>
        <note category="file-source" priority="1">Part-DB1\templates\security\login.html.twig:64</note>
        <note priority="1">Part-DB1\templates\security\login.html.twig:64</note>
      </notes>
      <segment state="translated">
        <source>pw_reset.password_forget</source>
        <target>Nom d'utilisateur/mot de passe oublié ?</target>
      </segment>
    </unit>
    <unit id="hbW2JJr" name="pw_reset.new_pw.header.title">
      <notes>
        <note category="file-source" priority="1">Part-DB1\templates\security\pw_reset_new_pw.html.twig:5</note>
        <note priority="1">Part-DB1\templates\security\pw_reset_new_pw.html.twig:5</note>
      </notes>
      <segment state="translated">
        <source>pw_reset.new_pw.header.title</source>
        <target>Définir un nouveau mot de passe</target>
      </segment>
    </unit>
    <unit id="3Tgn6io" name="pw_reset.request.header.title">
      <notes>
        <note category="file-source" priority="1">Part-DB1\templates\security\pw_reset_request.html.twig:5</note>
        <note priority="1">Part-DB1\templates\security\pw_reset_request.html.twig:5</note>
      </notes>
      <segment state="translated">
        <source>pw_reset.request.header.title</source>
        <target>Demander un nouveau mot de passe</target>
      </segment>
    </unit>
    <unit id="J1aHED." name="tfa_u2f.http_warning">
      <notes>
        <note category="file-source" priority="1">Part-DB1\templates\security\U2F\u2f_login.html.twig:7</note>
        <note category="file-source" priority="1">Part-DB1\templates\security\U2F\u2f_register.html.twig:10</note>
        <note priority="1">Part-DB1\templates\security\U2F\u2f_login.html.twig:7</note>
        <note priority="1">Part-DB1\templates\security\U2F\u2f_register.html.twig:10</note>
      </notes>
      <segment state="translated">
        <source>tfa_u2f.http_warning</source>
        <target>Vous accédez à cette page en utilisant la méthode HTTP non sécurisée, donc U2F ne fonctionnera probablement pas (message d'erreur "Bad Request"). Demandez à un administrateur de mettre en place la méthode HTTPS sécurisée si vous souhaitez utiliser des clés de sécurité.</target>
      </segment>
    </unit>
    <unit id="Do6QuMa" name="r_u2f_two_factor.pressbutton">
      <notes>
        <note category="file-source" priority="1">Part-DB1\templates\security\U2F\u2f_login.html.twig:10</note>
        <note category="file-source" priority="1">Part-DB1\templates\security\U2F\u2f_register.html.twig:22</note>
        <note priority="1">Part-DB1\templates\security\U2F\u2f_login.html.twig:10</note>
        <note priority="1">Part-DB1\templates\security\U2F\u2f_register.html.twig:22</note>
      </notes>
      <segment state="translated">
        <source>r_u2f_two_factor.pressbutton</source>
        <target>Veuillez insérer la clé de sécurité et appuyer sur le bouton !</target>
      </segment>
    </unit>
    <unit id="T4i5SE4" name="tfa_u2f.add_key.title">
      <notes>
        <note category="file-source" priority="1">Part-DB1\templates\security\U2F\u2f_register.html.twig:3</note>
        <note priority="1">Part-DB1\templates\security\U2F\u2f_register.html.twig:3</note>
      </notes>
      <segment state="translated">
        <source>tfa_u2f.add_key.title</source>
        <target>Ajouter une clé de sécurité</target>
      </segment>
    </unit>
    <unit id="rIJ.Flq" name="tfa_u2f.explanation">
      <notes>
        <note category="file-source" priority="1">Part-DB1\templates\security\U2F\u2f_register.html.twig:6</note>
        <note category="file-source" priority="1">Part-DB1\templates\Users\_2fa_settings.html.twig:111</note>
        <note priority="1">Part-DB1\templates\security\U2F\u2f_register.html.twig:6</note>
        <note priority="1">Part-DB1\templates\Users\_2fa_settings.html.twig:111</note>
      </notes>
      <segment state="translated">
        <source>tfa_u2f.explanation</source>
        <target>À l'aide d'une clé de sécurité compatible U2F/FIDO (par exemple YubiKey ou NitroKey), une authentification à deux facteurs sûre et pratique peut être obtenue. Les clés de sécurité peuvent être enregistrées ici, et si une vérification à deux facteurs est nécessaire, il suffit d'insérer la clé via USB ou de la taper sur le dispositif via NFC.</target>
      </segment>
    </unit>
    <unit id="DMC2yTT" name="tfa_u2f.add_key.backup_hint">
      <notes>
        <note category="file-source" priority="1">Part-DB1\templates\security\U2F\u2f_register.html.twig:7</note>
        <note priority="1">Part-DB1\templates\security\U2F\u2f_register.html.twig:7</note>
      </notes>
      <segment state="translated">
        <source>tfa_u2f.add_key.backup_hint</source>
        <target>Pour garantir l'accès même en cas de perte de la clé, il est recommandé d'enregistrer une deuxième clé en guise de sauvegarde et de la conserver dans un endroit sûr !</target>
      </segment>
    </unit>
    <unit id="ktQ_kY9" name="r_u2f_two_factor.name">
      <notes>
        <note category="file-source" priority="1">Part-DB1\templates\security\U2F\u2f_register.html.twig:16</note>
        <note priority="1">Part-DB1\templates\security\U2F\u2f_register.html.twig:16</note>
      </notes>
      <segment state="translated">
        <source>r_u2f_two_factor.name</source>
        <target>Afficher le nom de la clé (par exemple, sauvegarde)</target>
      </segment>
    </unit>
    <unit id="HI4_6dF" name="tfa_u2f.add_key.add_button">
      <notes>
        <note category="file-source" priority="1">Part-DB1\templates\security\U2F\u2f_register.html.twig:19</note>
        <note priority="1">Part-DB1\templates\security\U2F\u2f_register.html.twig:19</note>
      </notes>
      <segment state="translated">
        <source>tfa_u2f.add_key.add_button</source>
        <target>Ajouter une clé de sécurité</target>
      </segment>
    </unit>
    <unit id="JyEfylJ" name="tfa_u2f.add_key.back_to_settings">
      <notes>
        <note category="file-source" priority="1">Part-DB1\templates\security\U2F\u2f_register.html.twig:27</note>
        <note priority="1">Part-DB1\templates\security\U2F\u2f_register.html.twig:27</note>
      </notes>
      <segment state="translated">
        <source>tfa_u2f.add_key.back_to_settings</source>
        <target>Retour aux paramètres</target>
      </segment>
    </unit>
    <unit id="yD.UA07" name="statistics.title">
      <notes>
        <note category="file-source" priority="1">Part-DB1\templates\Statistics\statistics.html.twig:5</note>
        <note category="file-source" priority="1">Part-DB1\templates\Statistics\statistics.html.twig:8</note>
        <note priority="1">Part-DB1\templates\Statistics\statistics.html.twig:5</note>
        <note priority="1">Part-DB1\templates\Statistics\statistics.html.twig:8</note>
        <note priority="1">new</note>
      </notes>
      <segment state="translated">
        <source>statistics.title</source>
        <target>Statistiques</target>
      </segment>
    </unit>
    <unit id="6l0Fwd2" name="statistics.parts">
      <notes>
        <note category="file-source" priority="1">Part-DB1\templates\Statistics\statistics.html.twig:14</note>
        <note priority="1">Part-DB1\templates\Statistics\statistics.html.twig:14</note>
        <note priority="1">new</note>
      </notes>
      <segment state="translated">
        <source>statistics.parts</source>
        <target>Composants</target>
      </segment>
    </unit>
    <unit id="QRdK9zd" name="statistics.data_structures">
      <notes>
        <note category="file-source" priority="1">Part-DB1\templates\Statistics\statistics.html.twig:19</note>
        <note priority="1">Part-DB1\templates\Statistics\statistics.html.twig:19</note>
        <note priority="1">new</note>
      </notes>
      <segment state="translated">
        <source>statistics.data_structures</source>
        <target>Structures des données</target>
      </segment>
    </unit>
    <unit id="50kyfxA" name="statistics.attachments">
      <notes>
        <note category="file-source" priority="1">Part-DB1\templates\Statistics\statistics.html.twig:24</note>
        <note priority="1">Part-DB1\templates\Statistics\statistics.html.twig:24</note>
        <note priority="1">new</note>
      </notes>
      <segment state="translated">
        <source>statistics.attachments</source>
        <target>Fichiers joints</target>
      </segment>
    </unit>
    <unit id="Op0xko9" name="statistics.property">
      <notes>
        <note category="file-source" priority="1">Part-DB1\templates\Statistics\statistics.html.twig:34</note>
        <note category="file-source" priority="1">Part-DB1\templates\Statistics\statistics.html.twig:59</note>
        <note category="file-source" priority="1">Part-DB1\templates\Statistics\statistics.html.twig:104</note>
        <note priority="1">Part-DB1\templates\Statistics\statistics.html.twig:34</note>
        <note priority="1">Part-DB1\templates\Statistics\statistics.html.twig:59</note>
        <note priority="1">Part-DB1\templates\Statistics\statistics.html.twig:104</note>
        <note priority="1">new</note>
      </notes>
      <segment state="translated">
        <source>statistics.property</source>
        <target>Propriété</target>
      </segment>
    </unit>
    <unit id="zn.PnJ2" name="statistics.value">
      <notes>
        <note category="file-source" priority="1">Part-DB1\templates\Statistics\statistics.html.twig:35</note>
        <note category="file-source" priority="1">Part-DB1\templates\Statistics\statistics.html.twig:60</note>
        <note category="file-source" priority="1">Part-DB1\templates\Statistics\statistics.html.twig:105</note>
        <note priority="1">Part-DB1\templates\Statistics\statistics.html.twig:35</note>
        <note priority="1">Part-DB1\templates\Statistics\statistics.html.twig:60</note>
        <note priority="1">Part-DB1\templates\Statistics\statistics.html.twig:105</note>
        <note priority="1">new</note>
      </notes>
      <segment state="translated">
        <source>statistics.value</source>
        <target>Valeur</target>
      </segment>
    </unit>
    <unit id=".lLfExB" name="statistics.distinct_parts_count">
      <notes>
        <note category="file-source" priority="1">Part-DB1\templates\Statistics\statistics.html.twig:40</note>
        <note priority="1">Part-DB1\templates\Statistics\statistics.html.twig:40</note>
        <note priority="1">new</note>
      </notes>
      <segment state="translated">
        <source>statistics.distinct_parts_count</source>
        <target>Nombre de composants distincts</target>
      </segment>
    </unit>
    <unit id="IjDWXUD" name="statistics.parts_instock_sum">
      <notes>
        <note category="file-source" priority="1">Part-DB1\templates\Statistics\statistics.html.twig:44</note>
        <note priority="1">Part-DB1\templates\Statistics\statistics.html.twig:44</note>
        <note priority="1">new</note>
      </notes>
      <segment state="translated">
        <source>statistics.parts_instock_sum</source>
        <target>Somme de tout les composants en stock</target>
      </segment>
    </unit>
    <unit id="OUVlqDZ" name="statistics.parts_with_price">
      <notes>
        <note category="file-source" priority="1">Part-DB1\templates\Statistics\statistics.html.twig:48</note>
        <note priority="1">Part-DB1\templates\Statistics\statistics.html.twig:48</note>
        <note priority="1">new</note>
      </notes>
      <segment state="translated">
        <source>statistics.parts_with_price</source>
        <target>Nombre de composants avec information de prix</target>
      </segment>
    </unit>
    <unit id="VX9aZ2j" name="statistics.categories_count">
      <notes>
        <note category="file-source" priority="1">Part-DB1\templates\Statistics\statistics.html.twig:65</note>
        <note priority="1">Part-DB1\templates\Statistics\statistics.html.twig:65</note>
        <note priority="1">new</note>
      </notes>
      <segment state="translated">
        <source>statistics.categories_count</source>
        <target>Nombre de catégories</target>
      </segment>
    </unit>
    <unit id="Aks9a3Q" name="statistics.footprints_count">
      <notes>
        <note category="file-source" priority="1">Part-DB1\templates\Statistics\statistics.html.twig:69</note>
        <note priority="1">Part-DB1\templates\Statistics\statistics.html.twig:69</note>
        <note priority="1">new</note>
      </notes>
      <segment state="translated">
        <source>statistics.footprints_count</source>
        <target>Nombre d'empreintes</target>
      </segment>
    </unit>
    <unit id="wvwDajm" name="statistics.manufacturers_count">
      <notes>
        <note category="file-source" priority="1">Part-DB1\templates\Statistics\statistics.html.twig:73</note>
        <note priority="1">Part-DB1\templates\Statistics\statistics.html.twig:73</note>
        <note priority="1">new</note>
      </notes>
      <segment state="translated">
        <source>statistics.manufacturers_count</source>
        <target>Nombre de fabricants</target>
      </segment>
    </unit>
    <unit id="MDdSIU0" name="statistics.storelocations_count">
      <notes>
        <note category="file-source" priority="1">Part-DB1\templates\Statistics\statistics.html.twig:77</note>
        <note priority="1">Part-DB1\templates\Statistics\statistics.html.twig:77</note>
        <note priority="1">new</note>
      </notes>
      <segment state="translated">
        <source>statistics.storelocations_count</source>
        <target>Nombre d'emplacements de stockage</target>
      </segment>
    </unit>
    <unit id="q9tLL7." name="statistics.suppliers_count">
      <notes>
        <note category="file-source" priority="1">Part-DB1\templates\Statistics\statistics.html.twig:81</note>
        <note priority="1">Part-DB1\templates\Statistics\statistics.html.twig:81</note>
        <note priority="1">new</note>
      </notes>
      <segment state="translated">
        <source>statistics.suppliers_count</source>
        <target>Nombre de fournisseurs</target>
      </segment>
    </unit>
    <unit id="xzr9lD3" name="statistics.currencies_count">
      <notes>
        <note category="file-source" priority="1">Part-DB1\templates\Statistics\statistics.html.twig:85</note>
        <note priority="1">Part-DB1\templates\Statistics\statistics.html.twig:85</note>
        <note priority="1">new</note>
      </notes>
      <segment state="translated">
        <source>statistics.currencies_count</source>
        <target>Nombre de devises</target>
      </segment>
    </unit>
    <unit id="AZ_PxJJ" name="statistics.measurement_units_count">
      <notes>
        <note category="file-source" priority="1">Part-DB1\templates\Statistics\statistics.html.twig:89</note>
        <note priority="1">Part-DB1\templates\Statistics\statistics.html.twig:89</note>
        <note priority="1">new</note>
      </notes>
      <segment state="translated">
        <source>statistics.measurement_units_count</source>
        <target>Nombre d'unités de mesure</target>
      </segment>
    </unit>
    <unit id="T0BDQn_" name="statistics.devices_count">
      <notes>
        <note category="file-source" priority="1">Part-DB1\templates\Statistics\statistics.html.twig:93</note>
        <note priority="1">Part-DB1\templates\Statistics\statistics.html.twig:93</note>
        <note priority="1">new</note>
      </notes>
      <segment state="translated">
        <source>statistics.devices_count</source>
        <target>Nombre de projets</target>
      </segment>
    </unit>
    <unit id="8HKc.Yq" name="statistics.attachment_types_count">
      <notes>
        <note category="file-source" priority="1">Part-DB1\templates\Statistics\statistics.html.twig:110</note>
        <note priority="1">Part-DB1\templates\Statistics\statistics.html.twig:110</note>
        <note priority="1">new</note>
      </notes>
      <segment state="translated">
        <source>statistics.attachment_types_count</source>
        <target>Nombre de types de fichiers joints</target>
      </segment>
    </unit>
    <unit id="S1UPbY3" name="statistics.all_attachments_count">
      <notes>
        <note category="file-source" priority="1">Part-DB1\templates\Statistics\statistics.html.twig:114</note>
        <note priority="1">Part-DB1\templates\Statistics\statistics.html.twig:114</note>
        <note priority="1">new</note>
      </notes>
      <segment state="translated">
        <source>statistics.all_attachments_count</source>
        <target>Total des pièces jointes</target>
      </segment>
    </unit>
    <unit id="X68eHt0" name="statistics.user_uploaded_attachments_count">
      <notes>
        <note category="file-source" priority="1">Part-DB1\templates\Statistics\statistics.html.twig:118</note>
        <note priority="1">Part-DB1\templates\Statistics\statistics.html.twig:118</note>
        <note priority="1">new</note>
      </notes>
      <segment state="translated">
        <source>statistics.user_uploaded_attachments_count</source>
        <target>Nombre de fichiers joints envoyées</target>
      </segment>
    </unit>
    <unit id="PcACWnw" name="statistics.private_attachments_count">
      <notes>
        <note category="file-source" priority="1">Part-DB1\templates\Statistics\statistics.html.twig:122</note>
        <note priority="1">Part-DB1\templates\Statistics\statistics.html.twig:122</note>
        <note priority="1">new</note>
      </notes>
      <segment state="translated">
        <source>statistics.private_attachments_count</source>
        <target>Nombre de fichiers joints privés</target>
      </segment>
    </unit>
    <unit id="b2F2Gpk" name="statistics.external_attachments_count">
      <notes>
        <note category="file-source" priority="1">Part-DB1\templates\Statistics\statistics.html.twig:126</note>
        <note priority="1">Part-DB1\templates\Statistics\statistics.html.twig:126</note>
        <note priority="1">new</note>
      </notes>
      <segment state="translated">
        <source>statistics.external_attachments_count</source>
        <target>Nombre de fichiers joints externes</target>
      </segment>
    </unit>
    <unit id="xd6VhOm" name="tfa_backup.codes.title">
      <notes>
        <note category="file-source" priority="1">Part-DB1\templates\Users\backup_codes.html.twig:3</note>
        <note category="file-source" priority="1">Part-DB1\templates\Users\backup_codes.html.twig:9</note>
        <note priority="1">Part-DB1\templates\Users\backup_codes.html.twig:3</note>
        <note priority="1">Part-DB1\templates\Users\backup_codes.html.twig:9</note>
      </notes>
      <segment state="translated">
        <source>tfa_backup.codes.title</source>
        <target>Codes de secours</target>
      </segment>
    </unit>
    <unit id="DE6_hcj" name="tfa_backup.codes.explanation">
      <notes>
        <note category="file-source" priority="1">Part-DB1\templates\Users\backup_codes.html.twig:12</note>
        <note priority="1">Part-DB1\templates\Users\backup_codes.html.twig:12</note>
      </notes>
      <segment state="translated">
        <source>tfa_backup.codes.explanation</source>
        <target>Imprimez ces codes et conservez-les dans un endroit sûr !</target>
      </segment>
    </unit>
    <unit id="q3Apy0z" name="tfa_backup.codes.help">
      <notes>
        <note category="file-source" priority="1">Part-DB1\templates\Users\backup_codes.html.twig:13</note>
        <note priority="1">Part-DB1\templates\Users\backup_codes.html.twig:13</note>
      </notes>
      <segment state="translated">
        <source>tfa_backup.codes.help</source>
        <target>Si vous n'avez plus accès à votre appareil avec l'application d'authentification (smartphone perdu, perte de données, etc.), vous pouvez utiliser un de ces codes pour accéder à votre compte et éventuellement configurer une nouvelle application d'authentification. Chacun de ces codes peut être utilisé une fois, il est recommandé de supprimer les codes utilisés. Toute personne ayant accès à ces codes peut potentiellement accéder à votre compte, alors gardez-les en lieu sûr.</target>
      </segment>
    </unit>
    <unit id="iPcPo4t" name="tfa_backup.username">
      <notes>
        <note category="file-source" priority="1">Part-DB1\templates\Users\backup_codes.html.twig:16</note>
        <note priority="1">Part-DB1\templates\Users\backup_codes.html.twig:16</note>
      </notes>
      <segment state="translated">
        <source>tfa_backup.username</source>
        <target>Nom d'utilisateur</target>
      </segment>
    </unit>
    <unit id="g7XKOBR" name="tfa_backup.codes.page_generated_on">
      <notes>
        <note category="file-source" priority="1">Part-DB1\templates\Users\backup_codes.html.twig:29</note>
        <note priority="1">Part-DB1\templates\Users\backup_codes.html.twig:29</note>
      </notes>
      <segment state="translated">
        <source>tfa_backup.codes.page_generated_on</source>
        <target>Page générée le %date%</target>
      </segment>
    </unit>
    <unit id="3Qg6WkA" name="tfa_backup.codes.print">
      <notes>
        <note category="file-source" priority="1">Part-DB1\templates\Users\backup_codes.html.twig:32</note>
        <note priority="1">Part-DB1\templates\Users\backup_codes.html.twig:32</note>
      </notes>
      <segment state="translated">
        <source>tfa_backup.codes.print</source>
        <target>Imprimer</target>
      </segment>
    </unit>
    <unit id="CJiKz6Q" name="tfa_backup.codes.copy_clipboard">
      <notes>
        <note category="file-source" priority="1">Part-DB1\templates\Users\backup_codes.html.twig:35</note>
        <note priority="1">Part-DB1\templates\Users\backup_codes.html.twig:35</note>
      </notes>
      <segment state="translated">
        <source>tfa_backup.codes.copy_clipboard</source>
        <target>Copier dans le presse-papier</target>
      </segment>
    </unit>
    <unit id="_M8LV3f" name="user.info.label">
      <notes>
        <note category="file-source" priority="1">Part-DB1\templates\Users\user_info.html.twig:3</note>
        <note category="file-source" priority="1">Part-DB1\templates\Users\user_info.html.twig:6</note>
        <note category="file-source" priority="1">Part-DB1\templates\_navbar.html.twig:40</note>
        <note priority="1">Part-DB1\templates\Users\user_info.html.twig:3</note>
        <note priority="1">Part-DB1\templates\Users\user_info.html.twig:6</note>
        <note priority="1">Part-DB1\templates\_navbar.html.twig:38</note>
        <note priority="1">templates\base.html.twig:99</note>
        <note priority="1">templates\Users\user_info.html.twig:3</note>
        <note priority="1">templates\Users\user_info.html.twig:6</note>
      </notes>
      <segment state="translated">
        <source>user.info.label</source>
        <target>Informations sur l'utilisateur</target>
      </segment>
    </unit>
    <unit id="PwI64fM" name="user.firstName.label">
      <notes>
        <note category="file-source" priority="1">Part-DB1\templates\Users\user_info.html.twig:18</note>
        <note category="file-source" priority="1">Part-DB1\src\Form\UserSettingsType.php:77</note>
        <note priority="1">Part-DB1\templates\Users\user_info.html.twig:18</note>
        <note priority="1">Part-DB1\src\Form\UserSettingsType.php:77</note>
        <note priority="1">templates\Users\user_info.html.twig:18</note>
        <note priority="1">src\Form\UserSettingsType.php:32</note>
      </notes>
      <segment state="translated">
        <source>user.firstName.label</source>
        <target>Prénom</target>
      </segment>
    </unit>
    <unit id="u2ayBIA" name="user.lastName.label">
      <notes>
        <note category="file-source" priority="1">Part-DB1\templates\Users\user_info.html.twig:24</note>
        <note category="file-source" priority="1">Part-DB1\src\Form\UserSettingsType.php:82</note>
        <note priority="1">Part-DB1\templates\Users\user_info.html.twig:24</note>
        <note priority="1">Part-DB1\src\Form\UserSettingsType.php:82</note>
        <note priority="1">templates\Users\user_info.html.twig:24</note>
        <note priority="1">src\Form\UserSettingsType.php:35</note>
      </notes>
      <segment state="translated">
        <source>user.lastName.label</source>
        <target>Nom</target>
      </segment>
    </unit>
    <unit id="cDu6Rok" name="user.email.label">
      <notes>
        <note category="file-source" priority="1">Part-DB1\templates\Users\user_info.html.twig:30</note>
        <note category="file-source" priority="1">Part-DB1\src\Form\UserSettingsType.php:92</note>
        <note priority="1">Part-DB1\templates\Users\user_info.html.twig:30</note>
        <note priority="1">Part-DB1\src\Form\UserSettingsType.php:92</note>
        <note priority="1">templates\Users\user_info.html.twig:30</note>
        <note priority="1">src\Form\UserSettingsType.php:41</note>
      </notes>
      <segment state="translated">
        <source>user.email.label</source>
        <target>Email</target>
      </segment>
    </unit>
    <unit id="8GGUFm1" name="user.department.label">
      <notes>
        <note category="file-source" priority="1">Part-DB1\templates\Users\user_info.html.twig:37</note>
        <note category="file-source" priority="1">Part-DB1\src\Form\UserSettingsType.php:87</note>
        <note priority="1">Part-DB1\templates\Users\user_info.html.twig:37</note>
        <note priority="1">Part-DB1\src\Form\UserSettingsType.php:87</note>
        <note priority="1">templates\Users\user_info.html.twig:37</note>
        <note priority="1">src\Form\UserSettingsType.php:38</note>
      </notes>
      <segment state="translated">
        <source>user.department.label</source>
        <target>Département</target>
      </segment>
    </unit>
    <unit id="oX4P2rM" name="user.username.label">
      <notes>
        <note category="file-source" priority="1">Part-DB1\templates\Users\user_info.html.twig:47</note>
        <note category="file-source" priority="1">Part-DB1\src\Form\UserSettingsType.php:73</note>
        <note priority="1">Part-DB1\templates\Users\user_info.html.twig:47</note>
        <note priority="1">Part-DB1\src\Form\UserSettingsType.php:73</note>
        <note priority="1">templates\Users\user_info.html.twig:47</note>
        <note priority="1">src\Form\UserSettingsType.php:30</note>
      </notes>
      <segment state="translated">
        <source>user.username.label</source>
        <target>Nom d'utilisateur</target>
      </segment>
    </unit>
    <unit id="QK5x4IY" name="group.label">
      <notes>
        <note category="file-source" priority="1">Part-DB1\templates\Users\user_info.html.twig:53</note>
        <note category="file-source" priority="1">Part-DB1\src\Services\ElementTypeNameGenerator.php:93</note>
        <note priority="1">Part-DB1\templates\Users\user_info.html.twig:53</note>
        <note priority="1">Part-DB1\src\Services\ElementTypeNameGenerator.php:93</note>
        <note priority="1">templates\Users\user_info.html.twig:53</note>
      </notes>
      <segment state="translated">
        <source>group.label</source>
        <target>Groupe</target>
      </segment>
    </unit>
    <unit id="A7LFSdc" name="user.permissions">
      <notes>
        <note category="file-source" priority="1">Part-DB1\templates\Users\user_info.html.twig:67</note>
        <note priority="1">Part-DB1\templates\Users\user_info.html.twig:67</note>
      </notes>
      <segment state="translated">
        <source>user.permissions</source>
        <target>Autorisations</target>
      </segment>
    </unit>
    <unit id="4fEJHYJ" name="user.settings.label">
      <notes>
        <note category="file-source" priority="1">Part-DB1\templates\Users\user_settings.html.twig:3</note>
        <note category="file-source" priority="1">Part-DB1\templates\Users\user_settings.html.twig:6</note>
        <note category="file-source" priority="1">Part-DB1\templates\_navbar.html.twig:39</note>
        <note priority="1">Part-DB1\templates\Users\user_settings.html.twig:3</note>
        <note priority="1">Part-DB1\templates\Users\user_settings.html.twig:6</note>
        <note priority="1">Part-DB1\templates\_navbar.html.twig:37</note>
        <note priority="1">templates\base.html.twig:98</note>
        <note priority="1">templates\Users\user_settings.html.twig:3</note>
        <note priority="1">templates\Users\user_settings.html.twig:6</note>
      </notes>
      <segment state="translated">
        <source>user.settings.label</source>
        <target>Paramètres utilisateur</target>
      </segment>
    </unit>
    <unit id="zqcVMWA" name="user_settings.data.label">
      <notes>
        <note category="file-source" priority="1">Part-DB1\templates\Users\user_settings.html.twig:18</note>
        <note priority="1">Part-DB1\templates\Users\user_settings.html.twig:18</note>
        <note priority="1">templates\Users\user_settings.html.twig:14</note>
      </notes>
      <segment state="translated">
        <source>user_settings.data.label</source>
        <target>Données personnelles</target>
      </segment>
    </unit>
    <unit id="Dh.DwVa" name="user_settings.configuration.label">
      <notes>
        <note category="file-source" priority="1">Part-DB1\templates\Users\user_settings.html.twig:22</note>
        <note priority="1">Part-DB1\templates\Users\user_settings.html.twig:22</note>
        <note priority="1">templates\Users\user_settings.html.twig:18</note>
      </notes>
      <segment state="translated">
        <source>user_settings.configuration.label</source>
        <target>Configuration</target>
      </segment>
    </unit>
    <unit id="v3ayVni" name="user.settings.change_pw">
      <notes>
        <note category="file-source" priority="1">Part-DB1\templates\Users\user_settings.html.twig:55</note>
        <note priority="1">Part-DB1\templates\Users\user_settings.html.twig:55</note>
        <note priority="1">templates\Users\user_settings.html.twig:48</note>
      </notes>
      <segment state="translated">
        <source>user.settings.change_pw</source>
        <target>Changer de mot de passe</target>
      </segment>
    </unit>
    <unit id="2g9WpFv" name="user.settings.2fa_settings">
      <notes>
        <note category="file-source" priority="1">Part-DB1\templates\Users\_2fa_settings.html.twig:6</note>
        <note priority="1">Part-DB1\templates\Users\_2fa_settings.html.twig:6</note>
      </notes>
      <segment state="translated">
        <source>user.settings.2fa_settings</source>
        <target>Authentification à deux facteurs</target>
      </segment>
    </unit>
    <unit id="4Ubnv0V" name="tfa.settings.google.tab">
      <notes>
        <note category="file-source" priority="1">Part-DB1\templates\Users\_2fa_settings.html.twig:13</note>
        <note priority="1">Part-DB1\templates\Users\_2fa_settings.html.twig:13</note>
      </notes>
      <segment state="translated">
        <source>tfa.settings.google.tab</source>
        <target>Application d'authentification</target>
      </segment>
    </unit>
    <unit id="A0dMe4r" name="tfa.settings.bakup.tab">
      <notes>
        <note category="file-source" priority="1">Part-DB1\templates\Users\_2fa_settings.html.twig:17</note>
        <note priority="1">Part-DB1\templates\Users\_2fa_settings.html.twig:17</note>
      </notes>
      <segment state="translated">
        <source>tfa.settings.bakup.tab</source>
        <target>Codes de secours</target>
      </segment>
    </unit>
    <unit id="dxSnk50" name="tfa.settings.u2f.tab">
      <notes>
        <note category="file-source" priority="1">Part-DB1\templates\Users\_2fa_settings.html.twig:21</note>
        <note priority="1">Part-DB1\templates\Users\_2fa_settings.html.twig:21</note>
      </notes>
      <segment state="translated">
        <source>tfa.settings.u2f.tab</source>
        <target>Clés de sécurité (U2F)</target>
      </segment>
    </unit>
    <unit id="6nafcsi" name="tfa.settings.trustedDevices.tab">
      <notes>
        <note category="file-source" priority="1">Part-DB1\templates\Users\_2fa_settings.html.twig:25</note>
        <note priority="1">Part-DB1\templates\Users\_2fa_settings.html.twig:25</note>
      </notes>
      <segment state="translated">
        <source>tfa.settings.trustedDevices.tab</source>
        <target>Appareils de confiance</target>
      </segment>
    </unit>
    <unit id="AYt4Z2k" name="tfa_google.disable.confirm_title">
      <notes>
        <note category="file-source" priority="1">Part-DB1\templates\Users\_2fa_settings.html.twig:33</note>
        <note priority="1">Part-DB1\templates\Users\_2fa_settings.html.twig:33</note>
      </notes>
      <segment state="translated">
        <source>tfa_google.disable.confirm_title</source>
        <target>Voulez-vous vraiment désactiver l'application d'authentification ?</target>
      </segment>
    </unit>
    <unit id="lTwm.J0" name="tfa_google.disable.confirm_message">
      <notes>
        <note category="file-source" priority="1">Part-DB1\templates\Users\_2fa_settings.html.twig:33</note>
        <note priority="1">Part-DB1\templates\Users\_2fa_settings.html.twig:33</note>
      </notes>
      <segment state="translated">
        <source>tfa_google.disable.confirm_message</source>
        <target>Si vous désactivez l'application d'authentification, tous les codes de sauvegarde seront supprimés, vous devrez donc peut-être les réimprimer.&lt;br&gt;
Notez également que sans authentification à deux facteurs, votre compte n'est pas aussi bien protégé !</target>
      </segment>
    </unit>
    <unit id="VYOAO2c" name="tfa_google.disabled_message">
      <notes>
        <note category="file-source" priority="1">Part-DB1\templates\Users\_2fa_settings.html.twig:39</note>
        <note priority="1">Part-DB1\templates\Users\_2fa_settings.html.twig:39</note>
      </notes>
      <segment state="translated">
        <source>tfa_google.disabled_message</source>
        <target>Application d'authentification désactivée</target>
      </segment>
    </unit>
    <unit id="cW3GnIC" name="tfa_google.step.download">
      <notes>
        <note category="file-source" priority="1">Part-DB1\templates\Users\_2fa_settings.html.twig:48</note>
        <note priority="1">Part-DB1\templates\Users\_2fa_settings.html.twig:48</note>
      </notes>
      <segment state="translated">
        <source>tfa_google.step.download</source>
        <target>Télécharger une application d'authentification (par exemple &lt;a class="link-external" target="_blank" href="https://play.google.com/store/apps/details?id=com.google.android.apps.authenticator2"&gt;Authentificateur Google&lt;/a&gt; ou &lt;a class="link-external" target="_blank" href="https://play.google.com/store/apps/details?id=org.fedorahosted.freeotp"&gt;Authentificateur FreeOTP&lt;/a&gt;)</target>
      </segment>
    </unit>
    <unit id="TXv.pXw" name="tfa_google.step.scan">
      <notes>
        <note category="file-source" priority="1">Part-DB1\templates\Users\_2fa_settings.html.twig:49</note>
        <note priority="1">Part-DB1\templates\Users\_2fa_settings.html.twig:49</note>
      </notes>
      <segment state="translated">
        <source>tfa_google.step.scan</source>
        <target>Scannez le QR code adjacent avec l'application ou saisissez les données manuellement</target>
      </segment>
    </unit>
    <unit id="A9Ex8CO" name="tfa_google.step.input_code">
      <notes>
        <note category="file-source" priority="1">Part-DB1\templates\Users\_2fa_settings.html.twig:50</note>
        <note priority="1">Part-DB1\templates\Users\_2fa_settings.html.twig:50</note>
      </notes>
      <segment state="translated">
        <source>tfa_google.step.input_code</source>
        <target>Entrez le code généré dans le champ ci-dessous et confirmez</target>
      </segment>
    </unit>
    <unit id="RqoGsnx" name="tfa_google.step.download_backup">
      <notes>
        <note category="file-source" priority="1">Part-DB1\templates\Users\_2fa_settings.html.twig:51</note>
        <note priority="1">Part-DB1\templates\Users\_2fa_settings.html.twig:51</note>
      </notes>
      <segment state="translated">
        <source>tfa_google.step.download_backup</source>
        <target>Imprimez vos codes de secours et conservez-les dans un endroit sûr</target>
      </segment>
    </unit>
    <unit id="EygadTb" name="tfa_google.manual_setup">
      <notes>
        <note category="file-source" priority="1">Part-DB1\templates\Users\_2fa_settings.html.twig:58</note>
        <note priority="1">Part-DB1\templates\Users\_2fa_settings.html.twig:58</note>
      </notes>
      <segment state="translated">
        <source>tfa_google.manual_setup</source>
        <target>Configuration manuelle</target>
      </segment>
    </unit>
    <unit id="4jE4fvm" name="tfa_google.manual_setup.type">
      <notes>
        <note category="file-source" priority="1">Part-DB1\templates\Users\_2fa_settings.html.twig:62</note>
        <note priority="1">Part-DB1\templates\Users\_2fa_settings.html.twig:62</note>
      </notes>
      <segment state="translated">
        <source>tfa_google.manual_setup.type</source>
        <target>Type</target>
      </segment>
    </unit>
    <unit id="NqQTgh6" name="tfa_google.manual_setup.username">
      <notes>
        <note category="file-source" priority="1">Part-DB1\templates\Users\_2fa_settings.html.twig:63</note>
        <note priority="1">Part-DB1\templates\Users\_2fa_settings.html.twig:63</note>
      </notes>
      <segment state="translated">
        <source>tfa_google.manual_setup.username</source>
        <target>Nom d'utilisateur</target>
      </segment>
    </unit>
    <unit id="pkupOqy" name="tfa_google.manual_setup.secret">
      <notes>
        <note category="file-source" priority="1">Part-DB1\templates\Users\_2fa_settings.html.twig:64</note>
        <note priority="1">Part-DB1\templates\Users\_2fa_settings.html.twig:64</note>
      </notes>
      <segment state="translated">
        <source>tfa_google.manual_setup.secret</source>
        <target>Secret</target>
      </segment>
    </unit>
    <unit id="zabzs3X" name="tfa_google.manual_setup.digit_count">
      <notes>
        <note category="file-source" priority="1">Part-DB1\templates\Users\_2fa_settings.html.twig:65</note>
        <note priority="1">Part-DB1\templates\Users\_2fa_settings.html.twig:65</note>
      </notes>
      <segment state="translated">
        <source>tfa_google.manual_setup.digit_count</source>
        <target>Nombre de caractères</target>
      </segment>
    </unit>
    <unit id="FvB0dIm" name="tfa_google.enabled_message">
      <notes>
        <note category="file-source" priority="1">Part-DB1\templates\Users\_2fa_settings.html.twig:74</note>
        <note priority="1">Part-DB1\templates\Users\_2fa_settings.html.twig:74</note>
      </notes>
      <segment state="translated">
        <source>tfa_google.enabled_message</source>
        <target>Application d'authentification activée</target>
      </segment>
    </unit>
    <unit id="atzHEe7" name="tfa_backup.disabled">
      <notes>
        <note category="file-source" priority="1">Part-DB1\templates\Users\_2fa_settings.html.twig:83</note>
        <note priority="1">Part-DB1\templates\Users\_2fa_settings.html.twig:83</note>
      </notes>
      <segment state="translated">
        <source>tfa_backup.disabled</source>
        <target>Codes de secours désactivés. Configurez l'application d'authentification pour activer les codes de secours.</target>
      </segment>
    </unit>
    <unit id=".T4.dPM" name="tfa_backup.explanation">
      <notes>
        <note category="file-source" priority="1">Part-DB1\templates\Users\_2fa_settings.html.twig:84</note>
        <note category="file-source" priority="1">Part-DB1\templates\Users\_2fa_settings.html.twig:92</note>
        <note priority="1">Part-DB1\templates\Users\_2fa_settings.html.twig:84</note>
        <note priority="1">Part-DB1\templates\Users\_2fa_settings.html.twig:92</note>
      </notes>
      <segment state="translated">
        <source>tfa_backup.explanation</source>
        <target>Grâce à ces codes de secours, vous pouvez accéder à votre compte même si vous perdez l'appareil avec l'application d'authentification. Imprimez les codes et conservez-les dans un endroit sûr.</target>
      </segment>
    </unit>
    <unit id="H10CC4E" name="tfa_backup.reset_codes.confirm_title">
      <notes>
        <note category="file-source" priority="1">Part-DB1\templates\Users\_2fa_settings.html.twig:88</note>
        <note priority="1">Part-DB1\templates\Users\_2fa_settings.html.twig:88</note>
      </notes>
      <segment state="translated">
        <source>tfa_backup.reset_codes.confirm_title</source>
        <target>Etes vous sûr de vouloir réinitialiser  les codes ?</target>
      </segment>
    </unit>
    <unit id="5Fu2DpJ" name="tfa_backup.reset_codes.confirm_message">
      <notes>
        <note category="file-source" priority="1">Part-DB1\templates\Users\_2fa_settings.html.twig:88</note>
        <note priority="1">Part-DB1\templates\Users\_2fa_settings.html.twig:88</note>
      </notes>
      <segment state="translated">
        <source>tfa_backup.reset_codes.confirm_message</source>
        <target>Cela permettra de supprimer tous les codes précédents et de générer un ensemble de nouveaux codes. Cela ne peut pas être annulé. N'oubliez pas d'imprimer les nouveaux codes et de les conserver dans un endroit sûr !</target>
      </segment>
    </unit>
    <unit id="o5LtJ9_" name="tfa_backup.enabled">
      <notes>
        <note category="file-source" priority="1">Part-DB1\templates\Users\_2fa_settings.html.twig:91</note>
        <note priority="1">Part-DB1\templates\Users\_2fa_settings.html.twig:91</note>
      </notes>
      <segment state="translated">
        <source>tfa_backup.enabled</source>
        <target>Codes de secours activés</target>
      </segment>
    </unit>
    <unit id="kqmz5H_" name="tfa_backup.show_codes">
      <notes>
        <note category="file-source" priority="1">Part-DB1\templates\Users\_2fa_settings.html.twig:99</note>
        <note priority="1">Part-DB1\templates\Users\_2fa_settings.html.twig:99</note>
      </notes>
      <segment state="translated">
        <source>tfa_backup.show_codes</source>
        <target>Afficher les codes de secours</target>
      </segment>
    </unit>
    <unit id="7g11_KD" name="tfa_u2f.table_caption">
      <notes>
        <note category="file-source" priority="1">Part-DB1\templates\Users\_2fa_settings.html.twig:114</note>
        <note priority="1">Part-DB1\templates\Users\_2fa_settings.html.twig:114</note>
      </notes>
      <segment state="translated">
        <source>tfa_u2f.table_caption</source>
        <target>Clés de sécurité enregistrées</target>
      </segment>
    </unit>
    <unit id="UUr4y_o" name="tfa_u2f.delete_u2f.confirm_title">
      <notes>
        <note category="file-source" priority="1">Part-DB1\templates\Users\_2fa_settings.html.twig:115</note>
        <note priority="1">Part-DB1\templates\Users\_2fa_settings.html.twig:115</note>
      </notes>
      <segment state="translated">
        <source>tfa_u2f.delete_u2f.confirm_title</source>
        <target>Etes vous sûr de vouloir supprimer cette clé de sécurité ?</target>
      </segment>
    </unit>
    <unit id="5ggwjiF" name="tfa_u2f.delete_u2f.confirm_message">
      <notes>
        <note category="file-source" priority="1">Part-DB1\templates\Users\_2fa_settings.html.twig:116</note>
        <note priority="1">Part-DB1\templates\Users\_2fa_settings.html.twig:116</note>
      </notes>
      <segment state="translated">
        <source>tfa_u2f.delete_u2f.confirm_message</source>
        <target>Si vous supprimez cette clé, il ne sera plus possible de se connecter avec cette clé. S'il ne reste aucune clé de sécurité, l'authentification à deux facteurs sera désactivée.</target>
      </segment>
    </unit>
    <unit id="QS7fv4V" name="tfa_u2f.keys.name">
      <notes>
        <note category="file-source" priority="1">Part-DB1\templates\Users\_2fa_settings.html.twig:123</note>
        <note priority="1">Part-DB1\templates\Users\_2fa_settings.html.twig:123</note>
      </notes>
      <segment state="translated">
        <source>tfa_u2f.keys.name</source>
        <target>Nom de la clé</target>
      </segment>
    </unit>
    <unit id="4qB9rjg" name="tfa_u2f.keys.added_date">
      <notes>
        <note category="file-source" priority="1">Part-DB1\templates\Users\_2fa_settings.html.twig:124</note>
        <note priority="1">Part-DB1\templates\Users\_2fa_settings.html.twig:124</note>
      </notes>
      <segment state="translated">
        <source>tfa_u2f.keys.added_date</source>
        <target>Date d'enregistrement</target>
      </segment>
    </unit>
    <unit id="EDTcMLO" name="tfa_u2f.key_delete">
      <notes>
        <note category="file-source" priority="1">Part-DB1\templates\Users\_2fa_settings.html.twig:134</note>
        <note priority="1">Part-DB1\templates\Users\_2fa_settings.html.twig:134</note>
      </notes>
      <segment state="translated">
        <source>tfa_u2f.key_delete</source>
        <target>Supprimer la clé</target>
      </segment>
    </unit>
    <unit id="h0wV1h2" name="tfa_u2f.no_keys_registered">
      <notes>
        <note category="file-source" priority="1">Part-DB1\templates\Users\_2fa_settings.html.twig:141</note>
        <note priority="1">Part-DB1\templates\Users\_2fa_settings.html.twig:141</note>
      </notes>
      <segment state="translated">
        <source>tfa_u2f.no_keys_registered</source>
        <target>Aucune clé de sécurité enregistrée</target>
      </segment>
    </unit>
    <unit id="HuO06yQ" name="tfa_u2f.add_new_key">
      <notes>
        <note category="file-source" priority="1">Part-DB1\templates\Users\_2fa_settings.html.twig:144</note>
        <note priority="1">Part-DB1\templates\Users\_2fa_settings.html.twig:144</note>
      </notes>
      <segment state="translated">
        <source>tfa_u2f.add_new_key</source>
        <target>Enregistrer une nouvelle clé de sécurité</target>
      </segment>
    </unit>
    <unit id="JNqROE2" name="tfa_trustedDevices.explanation">
      <notes>
        <note category="file-source" priority="1">Part-DB1\templates\Users\_2fa_settings.html.twig:148</note>
        <note priority="1">Part-DB1\templates\Users\_2fa_settings.html.twig:148</note>
      </notes>
      <segment state="translated">
        <source>tfa_trustedDevices.explanation</source>
        <target>Lors de la vérification du deuxième facteur, l'ordinateur actuel peut être marqué comme étant digne de confiance, de sorte qu'il n'est plus nécessaire de procéder à des vérifications à deux facteurs sur cet ordinateur.
Si vous avez fait cela de manière incorrecte ou si un ordinateur n'est plus fiable, vous pouvez réinitialiser le statut de &lt;i&gt;tous&lt;/i&gt; les ordinateurs ici.</target>
      </segment>
    </unit>
    <unit id="xRB9q2I" name="tfa_trustedDevices.invalidate.confirm_title">
      <notes>
        <note category="file-source" priority="1">Part-DB1\templates\Users\_2fa_settings.html.twig:149</note>
        <note priority="1">Part-DB1\templates\Users\_2fa_settings.html.twig:149</note>
      </notes>
      <segment state="translated">
        <source>tfa_trustedDevices.invalidate.confirm_title</source>
        <target>Etes vous sûr de vouloir supprimer tous les ordinateurs de confiance ?</target>
      </segment>
    </unit>
    <unit id="r7Z3.L4" name="tfa_trustedDevices.invalidate.confirm_message">
      <notes>
        <note category="file-source" priority="1">Part-DB1\templates\Users\_2fa_settings.html.twig:150</note>
        <note priority="1">Part-DB1\templates\Users\_2fa_settings.html.twig:150</note>
      </notes>
      <segment state="translated">
        <source>tfa_trustedDevices.invalidate.confirm_message</source>
        <target>Vous devrez à nouveau procéder à une authentification à deux facteurs sur tous les ordinateurs. Assurez-vous d'avoir votre appareil à deux facteurs à portée de main.</target>
      </segment>
    </unit>
    <unit id="jiNvzqA" name="tfa_trustedDevices.invalidate.btn">
      <notes>
        <note category="file-source" priority="1">Part-DB1\templates\Users\_2fa_settings.html.twig:154</note>
        <note priority="1">Part-DB1\templates\Users\_2fa_settings.html.twig:154</note>
      </notes>
      <segment state="translated">
        <source>tfa_trustedDevices.invalidate.btn</source>
        <target>Supprimer tous les dispositifs de confiance</target>
      </segment>
    </unit>
    <unit id="cElTSD4" name="sidebar.toggle">
      <notes>
        <note category="file-source" priority="1">Part-DB1\templates\_navbar.html.twig:4</note>
        <note priority="1">Part-DB1\templates\_navbar.html.twig:4</note>
        <note priority="1">templates\base.html.twig:29</note>
      </notes>
      <segment state="translated">
        <source>sidebar.toggle</source>
        <target>Activer/désactiver la barre latérale</target>
      </segment>
    </unit>
    <unit id="iCTvpEA" name="navbar.scanner.link">
      <notes>
        <note category="file-source" priority="1">Part-DB1\templates\_navbar.html.twig:22</note>
      </notes>
      <segment state="translated">
        <source>navbar.scanner.link</source>
        <target>Scanner</target>
      </segment>
    </unit>
    <unit id="PRvW.EI" name="user.loggedin.label">
      <notes>
        <note category="file-source" priority="1">Part-DB1\templates\_navbar.html.twig:38</note>
        <note priority="1">Part-DB1\templates\_navbar.html.twig:36</note>
        <note priority="1">templates\base.html.twig:97</note>
      </notes>
      <segment state="translated">
        <source>user.loggedin.label</source>
        <target>Connecté en tant que</target>
      </segment>
    </unit>
    <unit id="rruB2OR" name="user.login">
      <notes>
        <note category="file-source" priority="1">Part-DB1\templates\_navbar.html.twig:44</note>
        <note priority="1">Part-DB1\templates\_navbar.html.twig:42</note>
        <note priority="1">templates\base.html.twig:103</note>
      </notes>
      <segment state="translated">
        <source>user.login</source>
        <target>Connexion</target>
      </segment>
    </unit>
    <unit id="Eorzg9b" name="ui.toggle_darkmode">
      <notes>
        <note category="file-source" priority="1">Part-DB1\templates\_navbar.html.twig:50</note>
        <note priority="1">Part-DB1\templates\_navbar.html.twig:48</note>
      </notes>
      <segment state="translated">
        <source>ui.toggle_darkmode</source>
        <target>Darkmode</target>
      </segment>
    </unit>
    <unit id="oabvQfM" name="user.language_select">
      <notes>
        <note category="file-source" priority="1">Part-DB1\templates\_navbar.html.twig:54</note>
        <note category="file-source" priority="1">Part-DB1\src\Form\UserSettingsType.php:97</note>
        <note priority="1">Part-DB1\templates\_navbar.html.twig:52</note>
        <note priority="1">Part-DB1\src\Form\UserSettingsType.php:97</note>
        <note priority="1">templates\base.html.twig:106</note>
        <note priority="1">src\Form\UserSettingsType.php:44</note>
      </notes>
      <segment state="translated">
        <source>user.language_select</source>
        <target>Langue</target>
      </segment>
    </unit>
    <unit id="el2uFyW" name="search.options.label">
      <notes>
        <note category="file-source" priority="1">Part-DB1\templates\_navbar_search.html.twig:4</note>
        <note priority="1">Part-DB1\templates\_navbar_search.html.twig:4</note>
        <note priority="1">templates\base.html.twig:49</note>
      </notes>
      <segment state="translated">
        <source>search.options.label</source>
        <target>Options de recherche</target>
      </segment>
    </unit>
    <unit id="V2u6xXi" name="tags.label">
      <notes>
        <note category="file-source" priority="1">Part-DB1\templates\_navbar_search.html.twig:23</note>
      </notes>
      <segment state="translated">
        <source>tags.label</source>
        <target>Tags</target>
      </segment>
    </unit>
    <unit id="RezjOdV" name="storelocation.label">
      <notes>
        <note category="file-source" priority="1">Part-DB1\templates\_navbar_search.html.twig:27</note>
        <note category="file-source" priority="1">Part-DB1\src\Form\LabelOptionsType.php:68</note>
        <note category="file-source" priority="1">Part-DB1\src\Services\ElementTypeNameGenerator.php:88</note>
        <note priority="1">Part-DB1\src\Services\ElementTypeNameGenerator.php:88</note>
        <note priority="1">templates\base.html.twig:60</note>
        <note priority="1">templates\Parts\show_part_info.html.twig:36</note>
        <note priority="1">src\Form\PartType.php:77</note>
      </notes>
      <segment state="translated">
        <source>storelocation.label</source>
        <target>Emplacement de stockage</target>
      </segment>
    </unit>
    <unit id="z1DQ7QF" name="ordernumber.label.short">
      <notes>
        <note category="file-source" priority="1">Part-DB1\templates\_navbar_search.html.twig:36</note>
        <note priority="1">Part-DB1\templates\_navbar_search.html.twig:31</note>
        <note priority="1">templates\base.html.twig:65</note>
      </notes>
      <segment state="translated">
        <source>ordernumber.label.short</source>
        <target>Codecmd.</target>
      </segment>
    </unit>
    <unit id="zT4k8ZJ" name="supplier.label">
      <notes>
        <note category="file-source" priority="1">Part-DB1\templates\_navbar_search.html.twig:40</note>
        <note category="file-source" priority="1">Part-DB1\src\Services\ElementTypeNameGenerator.php:89</note>
        <note priority="1">Part-DB1\templates\_navbar_search.html.twig:35</note>
        <note priority="1">Part-DB1\src\Services\ElementTypeNameGenerator.php:89</note>
        <note priority="1">templates\base.html.twig:67</note>
      </notes>
      <segment state="translated">
        <source>supplier.label</source>
        <target>Fournisseur</target>
      </segment>
    </unit>
    <unit id="Bs5QvO0" name="search.deactivateBarcode">
      <notes>
        <note category="file-source" priority="1">Part-DB1\templates\_navbar_search.html.twig:57</note>
        <note priority="1">Part-DB1\templates\_navbar_search.html.twig:52</note>
        <note priority="1">templates\base.html.twig:75</note>
      </notes>
      <segment state="translated">
        <source>search.deactivateBarcode</source>
        <target>Désa. Code barres</target>
      </segment>
    </unit>
    <unit id="biFM.cv" name="search.regexmatching">
      <notes>
        <note category="file-source" priority="1">Part-DB1\templates\_navbar_search.html.twig:61</note>
        <note priority="1">Part-DB1\templates\_navbar_search.html.twig:56</note>
        <note priority="1">templates\base.html.twig:77</note>
      </notes>
      <segment state="translated">
        <source>search.regexmatching</source>
        <target>Reg.Ex. Correspondance</target>
      </segment>
    </unit>
    <unit id="N66qZeD" name="search.submit">
      <notes>
        <note category="file-source" priority="1">Part-DB1\templates\_navbar_search.html.twig:68</note>
        <note priority="1">Part-DB1\templates\_navbar_search.html.twig:62</note>
      </notes>
      <segment state="translated">
        <source>search.submit</source>
        <target>Rechercher!</target>
      </segment>
    </unit>
    <unit id="Kw3N1AA" name="actions">
      <notes>
        <note category="file-source" priority="1">Part-DB1\templates\_sidebar.html.twig:2</note>
        <note priority="1">Part-DB1\templates\_sidebar.html.twig:2</note>
        <note priority="1">templates\base.html.twig:165</note>
        <note priority="1">templates\base.html.twig:192</note>
        <note priority="1">templates\base.html.twig:220</note>
      </notes>
      <segment state="translated">
        <source>actions</source>
        <target>Actions</target>
      </segment>
    </unit>
    <unit id=".x0rFcf" name="datasource">
      <notes>
        <note category="file-source" priority="1">Part-DB1\templates\_sidebar.html.twig:6</note>
        <note priority="1">Part-DB1\templates\_sidebar.html.twig:6</note>
        <note priority="1">templates\base.html.twig:169</note>
        <note priority="1">templates\base.html.twig:196</note>
        <note priority="1">templates\base.html.twig:224</note>
      </notes>
      <segment state="translated">
        <source>datasource</source>
        <target>Source de données</target>
      </segment>
    </unit>
    <unit id="NSnSQf4" name="manufacturer.labelp">
      <notes>
        <note category="file-source" priority="1">Part-DB1\templates\_sidebar.html.twig:10</note>
        <note priority="1">Part-DB1\templates\_sidebar.html.twig:10</note>
        <note priority="1">templates\base.html.twig:173</note>
        <note priority="1">templates\base.html.twig:200</note>
        <note priority="1">templates\base.html.twig:228</note>
      </notes>
      <segment state="translated">
        <source>manufacturer.labelp</source>
        <target>Fabricants</target>
      </segment>
    </unit>
    <unit id="DQQjhS_" name="supplier.labelp">
      <notes>
        <note category="file-source" priority="1">Part-DB1\templates\_sidebar.html.twig:11</note>
        <note priority="1">Part-DB1\templates\_sidebar.html.twig:11</note>
        <note priority="1">templates\base.html.twig:174</note>
        <note priority="1">templates\base.html.twig:201</note>
        <note priority="1">templates\base.html.twig:229</note>
      </notes>
      <segment state="translated">
        <source>supplier.labelp</source>
        <target>Fournisseurs</target>
      </segment>
    </unit>
    <unit id="V1QubEL" name="attachment.download_failed">
      <notes>
        <note category="file-source" priority="1">Part-DB1\src\Controller\AdminPages\BaseAdminController.php:213</note>
        <note category="file-source" priority="1">Part-DB1\src\Controller\AdminPages\BaseAdminController.php:293</note>
        <note category="file-source" priority="1">Part-DB1\src\Controller\PartController.php:173</note>
        <note category="file-source" priority="1">Part-DB1\src\Controller\PartController.php:293</note>
        <note priority="1">Part-DB1\src\Controller\AdminPages\BaseAdminController.php:181</note>
        <note priority="1">Part-DB1\src\Controller\AdminPages\BaseAdminController.php:243</note>
        <note priority="1">Part-DB1\src\Controller\PartController.php:173</note>
        <note priority="1">Part-DB1\src\Controller\PartController.php:268</note>
      </notes>
      <segment state="translated">
        <source>attachment.download_failed</source>
        <target>Le téléchargement du fichier joint a échoué !</target>
      </segment>
    </unit>
    <unit id="A7i8za4" name="entity.edit_flash">
      <notes>
        <note category="file-source" priority="1">Part-DB1\src\Controller\AdminPages\BaseAdminController.php:222</note>
        <note priority="1">Part-DB1\src\Controller\AdminPages\BaseAdminController.php:190</note>
      </notes>
      <segment state="translated">
        <source>entity.edit_flash</source>
        <target>Changements sauvegardés avec succès.</target>
      </segment>
    </unit>
    <unit id="AoZHore" name="entity.edit_flash.invalid">
      <notes>
        <note category="file-source" priority="1">Part-DB1\src\Controller\AdminPages\BaseAdminController.php:231</note>
        <note priority="1">Part-DB1\src\Controller\AdminPages\BaseAdminController.php:196</note>
      </notes>
      <segment state="translated">
        <source>entity.edit_flash.invalid</source>
        <target>Les changements n'ont pas pu être sauvegardés ! Veuillez vérifier vos données !</target>
      </segment>
    </unit>
    <unit id="8MJvWmd" name="entity.created_flash">
      <notes>
        <note category="file-source" priority="1">Part-DB1\src\Controller\AdminPages\BaseAdminController.php:302</note>
        <note priority="1">Part-DB1\src\Controller\AdminPages\BaseAdminController.php:252</note>
      </notes>
      <segment state="translated">
        <source>entity.created_flash</source>
        <target>Élément créé avec succès !</target>
      </segment>
    </unit>
    <unit id="zZdZuYS" name="entity.created_flash.invalid">
      <notes>
        <note category="file-source" priority="1">Part-DB1\src\Controller\AdminPages\BaseAdminController.php:308</note>
        <note priority="1">Part-DB1\src\Controller\AdminPages\BaseAdminController.php:258</note>
      </notes>
      <segment state="translated">
        <source>entity.created_flash.invalid</source>
        <target>L'élément n'a pas pu être créé ! Vérifiez vos données !</target>
      </segment>
    </unit>
    <unit id="lSfR7sD" name="attachment_type.deleted">
      <notes>
        <note category="file-source" priority="1">Part-DB1\src\Controller\AdminPages\BaseAdminController.php:399</note>
        <note priority="1">Part-DB1\src\Controller\AdminPages\BaseAdminController.php:352</note>
        <note priority="1">src\Controller\BaseAdminController.php:154</note>
      </notes>
      <segment state="translated">
        <source>attachment_type.deleted</source>
        <target>Élément supprimé !</target>
      </segment>
    </unit>
    <unit id="2bvWUoo" name="csfr_invalid">
      <notes>
        <note category="file-source" priority="1">Part-DB1\src\Controller\AdminPages\BaseAdminController.php:401</note>
        <note category="file-source" priority="1">Part-DB1\src\Controller\UserController.php:109</note>
        <note category="file-source" priority="1">Part-DB1\src\Controller\UserSettingsController.php:159</note>
        <note category="file-source" priority="1">Part-DB1\src\Controller\UserSettingsController.php:193</note>
        <note priority="1">Part-DB1\src\Controller\AdminPages\BaseAdminController.php:354</note>
        <note priority="1">Part-DB1\src\Controller\UserController.php:101</note>
        <note priority="1">Part-DB1\src\Controller\UserSettingsController.php:150</note>
        <note priority="1">Part-DB1\src\Controller\UserSettingsController.php:182</note>
      </notes>
      <segment state="translated">
        <source>csfr_invalid</source>
        <target>Le jeton RFTS n'est pas valable ! Rechargez cette page ou contactez un administrateur si le problème persiste !</target>
      </segment>
    </unit>
    <unit id="7ynbNyD" name="label_generator.no_entities_found">
      <notes>
        <note category="file-source" priority="1">Part-DB1\src\Controller\LabelController.php:125</note>
      </notes>
      <segment state="translated">
        <source>label_generator.no_entities_found</source>
        <target>Aucune entité correspondant à la gamme trouvée.</target>
      </segment>
    </unit>
    <unit id="BeMACpw" name="log.undo.target_not_found">
      <notes>
        <note category="file-source" priority="1">Part-DB1\src\Controller\LogController.php:149</note>
        <note priority="1">Part-DB1\src\Controller\LogController.php:154</note>
        <note priority="1">new</note>
      </notes>
      <segment state="translated">
        <source>log.undo.target_not_found</source>
        <target>L'élément ciblé n'a pas pu être trouvé dans la base de données !</target>
      </segment>
    </unit>
    <unit id="sG2PEwi" name="log.undo.revert_success">
      <notes>
        <note category="file-source" priority="1">Part-DB1\src\Controller\LogController.php:156</note>
        <note priority="1">Part-DB1\src\Controller\LogController.php:160</note>
        <note priority="1">new</note>
      </notes>
      <segment state="translated">
        <source>log.undo.revert_success</source>
        <target>Rétablissement réussi.</target>
      </segment>
    </unit>
    <unit id="GMilP1t" name="log.undo.element_undelete_success">
      <notes>
        <note category="file-source" priority="1">Part-DB1\src\Controller\LogController.php:176</note>
        <note priority="1">Part-DB1\src\Controller\LogController.php:180</note>
        <note priority="1">new</note>
      </notes>
      <segment state="translated">
        <source>log.undo.element_undelete_success</source>
        <target>Élément restauré avec succès.</target>
      </segment>
    </unit>
    <unit id="YJB8YZ6" name="log.undo.element_element_already_undeleted">
      <notes>
        <note category="file-source" priority="1">Part-DB1\src\Controller\LogController.php:178</note>
        <note priority="1">Part-DB1\src\Controller\LogController.php:182</note>
        <note priority="1">new</note>
      </notes>
      <segment state="translated">
        <source>log.undo.element_element_already_undeleted</source>
        <target>L'élément a déjà été restauré !</target>
      </segment>
    </unit>
    <unit id="NI2CbLV" name="log.undo.element_delete_success">
      <notes>
        <note category="file-source" priority="1">Part-DB1\src\Controller\LogController.php:185</note>
        <note priority="1">Part-DB1\src\Controller\LogController.php:189</note>
        <note priority="1">new</note>
      </notes>
      <segment state="translated">
        <source>log.undo.element_delete_success</source>
        <target>L'élément a été supprimé avec succès.</target>
      </segment>
    </unit>
    <unit id=".D_N333" name="log.undo.element.element_already_delted">
      <notes>
        <note category="file-source" priority="1">Part-DB1\src\Controller\LogController.php:187</note>
        <note priority="1">Part-DB1\src\Controller\LogController.php:191</note>
        <note priority="1">new</note>
      </notes>
      <segment state="translated">
        <source>log.undo.element.element_already_delted</source>
        <target>L'élément a déjà été supprimé !</target>
      </segment>
    </unit>
    <unit id="Bz3n92Q" name="log.undo.element_change_undone">
      <notes>
        <note category="file-source" priority="1">Part-DB1\src\Controller\LogController.php:194</note>
        <note priority="1">Part-DB1\src\Controller\LogController.php:198</note>
        <note priority="1">new</note>
      </notes>
      <segment state="translated">
        <source>log.undo.element_change_undone</source>
        <target>Annulation de la modification de l'élément</target>
      </segment>
    </unit>
    <unit id="Ne_xS01" name="log.undo.do_undelete_before">
      <notes>
        <note category="file-source" priority="1">Part-DB1\src\Controller\LogController.php:196</note>
        <note priority="1">Part-DB1\src\Controller\LogController.php:200</note>
        <note priority="1">new</note>
      </notes>
      <segment state="translated">
        <source>log.undo.do_undelete_before</source>
        <target>Vous devez supprimer l'élément avant de pouvoir annuler ce changement !</target>
      </segment>
    </unit>
    <unit id="GswNRna" name="log.undo.log_type_invalid">
      <notes>
        <note category="file-source" priority="1">Part-DB1\src\Controller\LogController.php:199</note>
        <note priority="1">Part-DB1\src\Controller\LogController.php:203</note>
        <note priority="1">new</note>
      </notes>
      <segment state="translated">
        <source>log.undo.log_type_invalid</source>
        <target>Cette entrée de journal ne peut pas être annulée !</target>
      </segment>
    </unit>
    <unit id="6xOvKkk" name="part.edited_flash">
      <notes>
        <note category="file-source" priority="1">Part-DB1\src\Controller\PartController.php:182</note>
        <note priority="1">Part-DB1\src\Controller\PartController.php:182</note>
        <note priority="1">src\Controller\PartController.php:80</note>
      </notes>
      <segment state="translated">
        <source>part.edited_flash</source>
        <target>Changements sauvegardés !</target>
      </segment>
    </unit>
    <unit id="w57VDWn" name="part.edited_flash.invalid">
      <notes>
        <note category="file-source" priority="1">Part-DB1\src\Controller\PartController.php:186</note>
        <note priority="1">Part-DB1\src\Controller\PartController.php:186</note>
      </notes>
      <segment state="translated">
        <source>part.edited_flash.invalid</source>
        <target>Erreur lors de l'enregistrement : Vérifiez vos données !</target>
      </segment>
    </unit>
    <unit id="suYw2UL" name="part.deleted">
      <notes>
        <note category="file-source" priority="1">Part-DB1\src\Controller\PartController.php:216</note>
        <note priority="1">Part-DB1\src\Controller\PartController.php:219</note>
      </notes>
      <segment state="translated">
        <source>part.deleted</source>
        <target>Composant supprimé avec succès.</target>
      </segment>
    </unit>
    <unit id="tG.Jfwp" name="part.created_flash">
      <notes>
        <note category="file-source" priority="1">Part-DB1\src\Controller\PartController.php:302</note>
        <note priority="1">Part-DB1\src\Controller\PartController.php:277</note>
        <note priority="1">Part-DB1\src\Controller\PartController.php:317</note>
        <note priority="1">src\Controller\PartController.php:113</note>
        <note priority="1">src\Controller\PartController.php:142</note>
      </notes>
      <segment state="translated">
        <source>part.created_flash</source>
        <target>Composants créés avec succès !</target>
      </segment>
    </unit>
    <unit id="LOw_XJ." name="part.created_flash.invalid">
      <notes>
        <note category="file-source" priority="1">Part-DB1\src\Controller\PartController.php:308</note>
        <note priority="1">Part-DB1\src\Controller\PartController.php:283</note>
      </notes>
      <segment state="translated">
        <source>part.created_flash.invalid</source>
        <target>Erreur lors de la création : Vérifiez vos données !</target>
      </segment>
    </unit>
    <unit id="6T8GmmR" name="scan.qr_not_found">
      <notes>
        <note category="file-source" priority="1">Part-DB1\src\Controller\ScanController.php:68</note>
        <note category="file-source" priority="1">Part-DB1\src\Controller\ScanController.php:90</note>
      </notes>
      <segment state="translated">
        <source>scan.qr_not_found</source>
        <target>Aucun élément trouvé pour le code-barres donné.</target>
      </segment>
    </unit>
    <unit id="vXTqaTo" name="scan.format_unknown">
      <notes>
        <note category="file-source" priority="1">Part-DB1\src\Controller\ScanController.php:71</note>
      </notes>
      <segment state="translated">
        <source>scan.format_unknown</source>
        <target>Format inconnu !</target>
      </segment>
    </unit>
    <unit id="8CJPuTZ" name="scan.qr_success">
      <notes>
        <note category="file-source" priority="1">Part-DB1\src\Controller\ScanController.php:86</note>
      </notes>
      <segment state="translated">
        <source>scan.qr_success</source>
        <target>Élément trouvé.</target>
      </segment>
    </unit>
    <unit id="B1T9Kt6" name="pw_reset.user_or_email">
      <notes>
        <note category="file-source" priority="1">Part-DB1\src\Controller\SecurityController.php:114</note>
        <note priority="1">Part-DB1\src\Controller\SecurityController.php:109</note>
      </notes>
      <segment state="translated">
        <source>pw_reset.user_or_email</source>
        <target>Nom d'utilisateur / Email</target>
      </segment>
    </unit>
    <unit id="C_43E5l" name="pw_reset.request.success">
      <notes>
        <note category="file-source" priority="1">Part-DB1\src\Controller\SecurityController.php:131</note>
        <note priority="1">Part-DB1\src\Controller\SecurityController.php:126</note>
      </notes>
      <segment state="translated">
        <source>pw_reset.request.success</source>
        <target>Demande de mot de passe réussie ! Consultez vos e-mails pour plus d'informations.</target>
      </segment>
    </unit>
    <unit id="Ytlen4L" name="pw_reset.username">
      <notes>
        <note category="file-source" priority="1">Part-DB1\src\Controller\SecurityController.php:162</note>
        <note priority="1">Part-DB1\src\Controller\SecurityController.php:160</note>
      </notes>
      <segment state="translated">
        <source>pw_reset.username</source>
        <target>Nom d'utilisateur</target>
      </segment>
    </unit>
    <unit id="kCND5gR" name="pw_reset.token">
      <notes>
        <note category="file-source" priority="1">Part-DB1\src\Controller\SecurityController.php:165</note>
        <note priority="1">Part-DB1\src\Controller\SecurityController.php:163</note>
      </notes>
      <segment state="translated">
        <source>pw_reset.token</source>
        <target>Jeton</target>
      </segment>
    </unit>
    <unit id="Kz.sA0j" name="pw_reset.new_pw.error">
      <notes>
        <note category="file-source" priority="1">Part-DB1\src\Controller\SecurityController.php:194</note>
        <note priority="1">Part-DB1\src\Controller\SecurityController.php:192</note>
      </notes>
      <segment state="translated">
        <source>pw_reset.new_pw.error</source>
        <target>Nom d'utilisateur ou jeton invalide ! Veuillez vérifier vos données.</target>
      </segment>
    </unit>
    <unit id="Uy8yPX1" name="pw_reset.new_pw.success">
      <notes>
        <note category="file-source" priority="1">Part-DB1\src\Controller\SecurityController.php:196</note>
        <note priority="1">Part-DB1\src\Controller\SecurityController.php:194</note>
      </notes>
      <segment state="translated">
        <source>pw_reset.new_pw.success</source>
        <target>Le mot de passe a été réinitialisé avec succès. Vous pouvez maintenant vous connecter avec le nouveau mot de passe.</target>
      </segment>
    </unit>
    <unit id="L8g8bFy" name="user.edit.reset_success">
      <notes>
        <note category="file-source" priority="1">Part-DB1\src\Controller\UserController.php:107</note>
        <note priority="1">Part-DB1\src\Controller\UserController.php:99</note>
      </notes>
      <segment state="translated">
        <source>user.edit.reset_success</source>
        <target>Toutes les méthodes d'authentification à deux facteurs ont été désactivées avec succès.</target>
      </segment>
    </unit>
    <unit id="_OcjXRe" name="tfa_backup.no_codes_enabled">
      <notes>
        <note category="file-source" priority="1">Part-DB1\src\Controller\UserSettingsController.php:101</note>
        <note priority="1">Part-DB1\src\Controller\UserSettingsController.php:92</note>
      </notes>
      <segment state="translated">
        <source>tfa_backup.no_codes_enabled</source>
        <target>Aucun code de secours n'est activé !</target>
      </segment>
    </unit>
    <unit id="9UBDL1p" name="tfa_u2f.u2f_delete.not_existing">
      <notes>
        <note category="file-source" priority="1">Part-DB1\src\Controller\UserSettingsController.php:138</note>
        <note priority="1">Part-DB1\src\Controller\UserSettingsController.php:132</note>
      </notes>
      <segment state="translated">
        <source>tfa_u2f.u2f_delete.not_existing</source>
        <target>Il n'y a pas de clé de sécurité avec cet ID !</target>
      </segment>
    </unit>
    <unit id="6waUw7j" name="tfa_u2f.u2f_delete.access_denied">
      <notes>
        <note category="file-source" priority="1">Part-DB1\src\Controller\UserSettingsController.php:145</note>
        <note priority="1">Part-DB1\src\Controller\UserSettingsController.php:139</note>
      </notes>
      <segment state="translated">
        <source>tfa_u2f.u2f_delete.access_denied</source>
        <target>Vous ne pouvez pas supprimer les clés de sécurité des autres utilisateurs !</target>
      </segment>
    </unit>
    <unit id="Kn9dPI5" name="tfa.u2f.u2f_delete.success">
      <notes>
        <note category="file-source" priority="1">Part-DB1\src\Controller\UserSettingsController.php:153</note>
        <note priority="1">Part-DB1\src\Controller\UserSettingsController.php:147</note>
      </notes>
      <segment state="translated">
        <source>tfa.u2f.u2f_delete.success</source>
        <target>Clé de sécurité retirée avec succès.</target>
      </segment>
    </unit>
    <unit id="h.BcrtU" name="tfa_trustedDevice.invalidate.success">
      <notes>
        <note category="file-source" priority="1">Part-DB1\src\Controller\UserSettingsController.php:188</note>
        <note priority="1">Part-DB1\src\Controller\UserSettingsController.php:180</note>
      </notes>
      <segment state="translated">
        <source>tfa_trustedDevice.invalidate.success</source>
        <target>Les appareils de confiance ont été réinitialisés avec succès.</target>
      </segment>
    </unit>
    <unit id="PBKICdd" name="user.settings.saved_flash">
      <notes>
        <note category="file-source" priority="1">Part-DB1\src\Controller\UserSettingsController.php:235</note>
        <note priority="1">Part-DB1\src\Controller\UserSettingsController.php:226</note>
        <note priority="1">src\Controller\UserController.php:98</note>
      </notes>
      <segment state="translated">
        <source>user.settings.saved_flash</source>
        <target>Paramètres sauvegardés !</target>
      </segment>
    </unit>
    <unit id="mPAd5JY" name="user.settings.pw_changed_flash">
      <notes>
        <note category="file-source" priority="1">Part-DB1\src\Controller\UserSettingsController.php:297</note>
        <note priority="1">Part-DB1\src\Controller\UserSettingsController.php:288</note>
        <note priority="1">src\Controller\UserController.php:130</note>
      </notes>
      <segment state="translated">
        <source>user.settings.pw_changed_flash</source>
        <target>Mot de passe changé !</target>
      </segment>
    </unit>
    <unit id="xy.2mkA" name="user.settings.2fa.google.activated">
      <notes>
        <note category="file-source" priority="1">Part-DB1\src\Controller\UserSettingsController.php:317</note>
        <note priority="1">Part-DB1\src\Controller\UserSettingsController.php:306</note>
      </notes>
      <segment state="translated">
        <source>user.settings.2fa.google.activated</source>
        <target>L'application d'authentification a été activée avec succès.</target>
      </segment>
    </unit>
    <unit id="RXjFD7H" name="user.settings.2fa.google.disabled">
      <notes>
        <note category="file-source" priority="1">Part-DB1\src\Controller\UserSettingsController.php:328</note>
        <note priority="1">Part-DB1\src\Controller\UserSettingsController.php:315</note>
      </notes>
      <segment state="translated">
        <source>user.settings.2fa.google.disabled</source>
        <target>L'application d'authentification a été désactivée avec succès.</target>
      </segment>
    </unit>
    <unit id="4ZUxld3" name="user.settings.2fa.backup_codes.regenerated">
      <notes>
        <note category="file-source" priority="1">Part-DB1\src\Controller\UserSettingsController.php:346</note>
        <note priority="1">Part-DB1\src\Controller\UserSettingsController.php:332</note>
      </notes>
      <segment state="translated">
        <source>user.settings.2fa.backup_codes.regenerated</source>
        <target>De nouveaux codes de secours ont été générés avec succès.</target>
      </segment>
    </unit>
    <unit id="zC0oO.O" name="attachment.table.filename">
      <notes>
        <note category="file-source" priority="1">Part-DB1\src\DataTables\AttachmentDataTable.php:148</note>
        <note priority="1">Part-DB1\src\DataTables\AttachmentDataTable.php:148</note>
      </notes>
      <segment state="translated">
        <source>attachment.table.filename</source>
        <target>Nom du fichier</target>
      </segment>
    </unit>
    <unit id="dNey6.4" name="attachment.table.filesize">
      <notes>
        <note category="file-source" priority="1">Part-DB1\src\DataTables\AttachmentDataTable.php:153</note>
        <note priority="1">Part-DB1\src\DataTables\AttachmentDataTable.php:153</note>
      </notes>
      <segment state="translated">
        <source>attachment.table.filesize</source>
        <target>Taille du fichier</target>
      </segment>
    </unit>
    <unit id="tb6kG2x" name="true">
      <notes>
        <note category="file-source" priority="1">Part-DB1\src\DataTables\AttachmentDataTable.php:183</note>
        <note category="file-source" priority="1">Part-DB1\src\DataTables\AttachmentDataTable.php:191</note>
        <note category="file-source" priority="1">Part-DB1\src\DataTables\AttachmentDataTable.php:200</note>
        <note category="file-source" priority="1">Part-DB1\src\DataTables\AttachmentDataTable.php:209</note>
        <note category="file-source" priority="1">Part-DB1\src\DataTables\PartsDataTable.php:245</note>
        <note category="file-source" priority="1">Part-DB1\src\DataTables\PartsDataTable.php:252</note>
        <note priority="1">Part-DB1\src\DataTables\AttachmentDataTable.php:183</note>
        <note priority="1">Part-DB1\src\DataTables\AttachmentDataTable.php:191</note>
        <note priority="1">Part-DB1\src\DataTables\AttachmentDataTable.php:200</note>
        <note priority="1">Part-DB1\src\DataTables\AttachmentDataTable.php:209</note>
        <note priority="1">Part-DB1\src\DataTables\PartsDataTable.php:193</note>
        <note priority="1">Part-DB1\src\DataTables\PartsDataTable.php:200</note>
      </notes>
      <segment state="translated">
        <source>true</source>
        <target>Vrai</target>
      </segment>
    </unit>
    <unit id=".LzxZZC" name="false">
      <notes>
        <note category="file-source" priority="1">Part-DB1\src\DataTables\AttachmentDataTable.php:184</note>
        <note category="file-source" priority="1">Part-DB1\src\DataTables\AttachmentDataTable.php:192</note>
        <note category="file-source" priority="1">Part-DB1\src\DataTables\AttachmentDataTable.php:201</note>
        <note category="file-source" priority="1">Part-DB1\src\DataTables\AttachmentDataTable.php:210</note>
        <note category="file-source" priority="1">Part-DB1\src\DataTables\PartsDataTable.php:246</note>
        <note category="file-source" priority="1">Part-DB1\src\DataTables\PartsDataTable.php:253</note>
        <note category="file-source" priority="1">Part-DB1\src\Form\Type\SIUnitType.php:139</note>
        <note priority="1">Part-DB1\src\DataTables\AttachmentDataTable.php:184</note>
        <note priority="1">Part-DB1\src\DataTables\AttachmentDataTable.php:192</note>
        <note priority="1">Part-DB1\src\DataTables\AttachmentDataTable.php:201</note>
        <note priority="1">Part-DB1\src\DataTables\AttachmentDataTable.php:210</note>
        <note priority="1">Part-DB1\src\DataTables\PartsDataTable.php:194</note>
        <note priority="1">Part-DB1\src\DataTables\PartsDataTable.php:201</note>
        <note priority="1">Part-DB1\src\Form\Type\SIUnitType.php:139</note>
      </notes>
      <segment state="translated">
        <source>false</source>
        <target>Faux</target>
      </segment>
    </unit>
    <unit id="eTGx8tR" name="log.target_deleted">
      <notes>
        <note category="file-source" priority="1">Part-DB1\src\DataTables\Column\LogEntryTargetColumn.php:128</note>
        <note priority="1">Part-DB1\src\DataTables\Column\LogEntryTargetColumn.php:119</note>
      </notes>
      <segment state="translated">
        <source>log.target_deleted</source>
        <target>Cible supprimée.</target>
      </segment>
    </unit>
    <unit id="mzQZ0My" name="log.undo.undelete">
      <notes>
        <note category="file-source" priority="1">Part-DB1\src\DataTables\Column\RevertLogColumn.php:57</note>
        <note priority="1">Part-DB1\src\DataTables\Column\RevertLogColumn.php:60</note>
        <note priority="1">new</note>
      </notes>
      <segment state="translated">
        <source>log.undo.undelete</source>
        <target>Annuler la suppression</target>
      </segment>
    </unit>
    <unit id="PI8faHR" name="log.undo.undo">
      <notes>
        <note category="file-source" priority="1">Part-DB1\src\DataTables\Column\RevertLogColumn.php:63</note>
        <note priority="1">Part-DB1\src\DataTables\Column\RevertLogColumn.php:66</note>
        <note priority="1">new</note>
      </notes>
      <segment state="translated">
        <source>log.undo.undo</source>
        <target>Annuler la modification</target>
      </segment>
    </unit>
    <unit id="Q6mbDaS" name="log.undo.revert">
      <notes>
        <note category="file-source" priority="1">Part-DB1\src\DataTables\Column\RevertLogColumn.php:83</note>
        <note priority="1">Part-DB1\src\DataTables\Column\RevertLogColumn.php:86</note>
        <note priority="1">new</note>
      </notes>
      <segment state="translated">
        <source>log.undo.revert</source>
        <target>Restaurer à cette date</target>
      </segment>
    </unit>
    <unit id="6DOZlwQ" name="log.id">
      <notes>
        <note category="file-source" priority="1">Part-DB1\src\DataTables\LogDataTable.php:173</note>
        <note priority="1">Part-DB1\src\DataTables\LogDataTable.php:161</note>
      </notes>
      <segment state="translated">
        <source>log.id</source>
        <target>ID</target>
      </segment>
    </unit>
    <unit id="cMZOrO7" name="log.timestamp">
      <notes>
        <note category="file-source" priority="1">Part-DB1\src\DataTables\LogDataTable.php:178</note>
        <note priority="1">Part-DB1\src\DataTables\LogDataTable.php:166</note>
      </notes>
      <segment state="translated">
        <source>log.timestamp</source>
        <target>Horodatage</target>
      </segment>
    </unit>
    <unit id="Z0BzGVJ" name="log.type">
      <notes>
        <note category="file-source" priority="1">Part-DB1\src\DataTables\LogDataTable.php:183</note>
        <note priority="1">Part-DB1\src\DataTables\LogDataTable.php:171</note>
      </notes>
      <segment state="translated">
        <source>log.type</source>
        <target>Type</target>
      </segment>
    </unit>
    <unit id="KNddOUS" name="log.level">
      <notes>
        <note category="file-source" priority="1">Part-DB1\src\DataTables\LogDataTable.php:191</note>
        <note priority="1">Part-DB1\src\DataTables\LogDataTable.php:179</note>
      </notes>
      <segment state="translated">
        <source>log.level</source>
        <target>Niveau</target>
      </segment>
    </unit>
    <unit id="3Tv5Xzj" name="log.user">
      <notes>
        <note category="file-source" priority="1">Part-DB1\src\DataTables\LogDataTable.php:200</note>
        <note priority="1">Part-DB1\src\DataTables\LogDataTable.php:188</note>
      </notes>
      <segment state="translated">
        <source>log.user</source>
        <target>Utilisateur</target>
      </segment>
    </unit>
    <unit id="bgbGrN5" name="log.target_type">
      <notes>
        <note category="file-source" priority="1">Part-DB1\src\DataTables\LogDataTable.php:213</note>
        <note priority="1">Part-DB1\src\DataTables\LogDataTable.php:201</note>
      </notes>
      <segment state="translated">
        <source>log.target_type</source>
        <target>Type de cible</target>
      </segment>
    </unit>
    <unit id=".IgL4C2" name="log.target">
      <notes>
        <note category="file-source" priority="1">Part-DB1\src\DataTables\LogDataTable.php:226</note>
        <note priority="1">Part-DB1\src\DataTables\LogDataTable.php:214</note>
      </notes>
      <segment state="translated">
        <source>log.target</source>
        <target>Cible</target>
      </segment>
    </unit>
    <unit id="b4r5dEC" name="log.extra">
      <notes>
        <note category="file-source" priority="1">Part-DB1\src\DataTables\LogDataTable.php:231</note>
        <note priority="1">Part-DB1\src\DataTables\LogDataTable.php:218</note>
        <note priority="1">new</note>
      </notes>
      <segment state="translated">
        <source>log.extra</source>
        <target>Extra</target>
      </segment>
    </unit>
    <unit id="t2EE5cB" name="part.table.name">
      <notes>
        <note category="file-source" priority="1">Part-DB1\src\DataTables\PartsDataTable.php:168</note>
        <note priority="1">Part-DB1\src\DataTables\PartsDataTable.php:116</note>
      </notes>
      <segment state="translated">
        <source>part.table.name</source>
        <target>Nom</target>
      </segment>
    </unit>
    <unit id="eshqdG." name="part.table.id">
      <notes>
        <note category="file-source" priority="1">Part-DB1\src\DataTables\PartsDataTable.php:178</note>
        <note priority="1">Part-DB1\src\DataTables\PartsDataTable.php:126</note>
      </notes>
      <segment state="translated">
        <source>part.table.id</source>
        <target>ID</target>
      </segment>
    </unit>
    <unit id="zKnTKYw" name="part.table.description">
      <notes>
        <note category="file-source" priority="1">Part-DB1\src\DataTables\PartsDataTable.php:182</note>
        <note priority="1">Part-DB1\src\DataTables\PartsDataTable.php:130</note>
      </notes>
      <segment state="translated">
        <source>part.table.description</source>
        <target>Description</target>
      </segment>
    </unit>
    <unit id="2eOA0az" name="part.table.category">
      <notes>
        <note category="file-source" priority="1">Part-DB1\src\DataTables\PartsDataTable.php:185</note>
        <note priority="1">Part-DB1\src\DataTables\PartsDataTable.php:133</note>
      </notes>
      <segment state="translated">
        <source>part.table.category</source>
        <target>Catégorie</target>
      </segment>
    </unit>
    <unit id="jCf96.O" name="part.table.footprint">
      <notes>
        <note category="file-source" priority="1">Part-DB1\src\DataTables\PartsDataTable.php:190</note>
        <note priority="1">Part-DB1\src\DataTables\PartsDataTable.php:138</note>
      </notes>
      <segment state="translated">
        <source>part.table.footprint</source>
        <target>Empreinte</target>
      </segment>
    </unit>
    <unit id="b46OytM" name="part.table.manufacturer">
      <notes>
        <note category="file-source" priority="1">Part-DB1\src\DataTables\PartsDataTable.php:194</note>
        <note priority="1">Part-DB1\src\DataTables\PartsDataTable.php:142</note>
      </notes>
      <segment state="translated">
        <source>part.table.manufacturer</source>
        <target>Fabricant</target>
      </segment>
    </unit>
    <unit id="T0ifXD5" name="part.table.storeLocations">
      <notes>
        <note category="file-source" priority="1">Part-DB1\src\DataTables\PartsDataTable.php:197</note>
        <note priority="1">Part-DB1\src\DataTables\PartsDataTable.php:145</note>
      </notes>
      <segment state="translated">
        <source>part.table.storeLocations</source>
        <target>Emplacement de stockage</target>
      </segment>
    </unit>
    <unit id="rD.1skI" name="part.table.amount">
      <notes>
        <note category="file-source" priority="1">Part-DB1\src\DataTables\PartsDataTable.php:216</note>
        <note priority="1">Part-DB1\src\DataTables\PartsDataTable.php:164</note>
      </notes>
      <segment state="translated">
        <source>part.table.amount</source>
        <target>Quantité</target>
      </segment>
    </unit>
    <unit id="Mv9g23S" name="part.table.minamount">
      <notes>
        <note category="file-source" priority="1">Part-DB1\src\DataTables\PartsDataTable.php:224</note>
        <note priority="1">Part-DB1\src\DataTables\PartsDataTable.php:172</note>
      </notes>
      <segment state="translated">
        <source>part.table.minamount</source>
        <target>Quantité min.</target>
      </segment>
    </unit>
    <unit id="GjwSknL" name="part.table.partUnit">
      <notes>
        <note category="file-source" priority="1">Part-DB1\src\DataTables\PartsDataTable.php:232</note>
        <note priority="1">Part-DB1\src\DataTables\PartsDataTable.php:180</note>
      </notes>
      <segment state="translated">
        <source>part.table.partUnit</source>
        <target>Unité de mesure</target>
      </segment>
    </unit>
    <unit id="pw75u4x" name="part.table.addedDate">
      <notes>
        <note category="file-source" priority="1">Part-DB1\src\DataTables\PartsDataTable.php:236</note>
        <note priority="1">Part-DB1\src\DataTables\PartsDataTable.php:184</note>
      </notes>
      <segment state="translated">
        <source>part.table.addedDate</source>
        <target>Créé le</target>
      </segment>
    </unit>
    <unit id="eDb7mzC" name="part.table.lastModified">
      <notes>
        <note category="file-source" priority="1">Part-DB1\src\DataTables\PartsDataTable.php:240</note>
        <note priority="1">Part-DB1\src\DataTables\PartsDataTable.php:188</note>
      </notes>
      <segment state="translated">
        <source>part.table.lastModified</source>
        <target>Dernière modification</target>
      </segment>
    </unit>
    <unit id="DJ9YTs_" name="part.table.needsReview">
      <notes>
        <note category="file-source" priority="1">Part-DB1\src\DataTables\PartsDataTable.php:244</note>
        <note priority="1">Part-DB1\src\DataTables\PartsDataTable.php:192</note>
      </notes>
      <segment state="translated">
        <source>part.table.needsReview</source>
        <target>Révision nécessaire</target>
      </segment>
    </unit>
    <unit id="TSiqJH6" name="part.table.favorite">
      <notes>
        <note category="file-source" priority="1">Part-DB1\src\DataTables\PartsDataTable.php:251</note>
        <note priority="1">Part-DB1\src\DataTables\PartsDataTable.php:199</note>
      </notes>
      <segment state="translated">
        <source>part.table.favorite</source>
        <target>Favoris</target>
      </segment>
    </unit>
    <unit id="n0h1ozV" name="part.table.manufacturingStatus">
      <notes>
        <note category="file-source" priority="1">Part-DB1\src\DataTables\PartsDataTable.php:258</note>
        <note priority="1">Part-DB1\src\DataTables\PartsDataTable.php:206</note>
      </notes>
      <segment state="translated">
        <source>part.table.manufacturingStatus</source>
        <target>État</target>
      </segment>
    </unit>
    <unit id="MBCdfAy" name="m_status.unknown">
      <notes>
        <note category="file-source" priority="1">Part-DB1\src\DataTables\PartsDataTable.php:260</note>
        <note category="file-source" priority="1">Part-DB1\src\DataTables\PartsDataTable.php:262</note>
        <note category="file-source" priority="1">Part-DB1\src\Form\Part\PartBaseType.php:90</note>
        <note priority="1">Part-DB1\src\DataTables\PartsDataTable.php:208</note>
        <note priority="1">Part-DB1\src\DataTables\PartsDataTable.php:210</note>
        <note priority="1">Part-DB1\src\Form\Part\PartBaseType.php:88</note>
      </notes>
      <segment state="translated">
        <source>m_status.unknown</source>
        <target>Inconnu</target>
      </segment>
    </unit>
    <unit id="BEnlUff" name="m_status.announced">
      <notes>
        <note category="file-source" priority="1">Part-DB1\src\DataTables\PartsDataTable.php:263</note>
        <note category="file-source" priority="1">Part-DB1\src\Form\Part\PartBaseType.php:90</note>
        <note priority="1">Part-DB1\src\DataTables\PartsDataTable.php:211</note>
        <note priority="1">Part-DB1\src\Form\Part\PartBaseType.php:88</note>
      </notes>
      <segment state="translated">
        <source>m_status.announced</source>
        <target>Annoncé</target>
      </segment>
    </unit>
    <unit id="TN5xR7J" name="m_status.active">
      <notes>
        <note category="file-source" priority="1">Part-DB1\src\DataTables\PartsDataTable.php:264</note>
        <note category="file-source" priority="1">Part-DB1\src\Form\Part\PartBaseType.php:90</note>
        <note priority="1">Part-DB1\src\DataTables\PartsDataTable.php:212</note>
        <note priority="1">Part-DB1\src\Form\Part\PartBaseType.php:88</note>
      </notes>
      <segment state="translated">
        <source>m_status.active</source>
        <target>Actif</target>
      </segment>
    </unit>
    <unit id="0McKh_8" name="m_status.nrfnd">
      <notes>
        <note category="file-source" priority="1">Part-DB1\src\DataTables\PartsDataTable.php:265</note>
        <note category="file-source" priority="1">Part-DB1\src\Form\Part\PartBaseType.php:90</note>
        <note priority="1">Part-DB1\src\DataTables\PartsDataTable.php:213</note>
        <note priority="1">Part-DB1\src\Form\Part\PartBaseType.php:88</note>
      </notes>
      <segment state="translated">
        <source>m_status.nrfnd</source>
        <target>Non recommandé pour les nouvelles conceptions</target>
      </segment>
    </unit>
    <unit id="L7yLwn0" name="m_status.eol">
      <notes>
        <note category="file-source" priority="1">Part-DB1\src\DataTables\PartsDataTable.php:266</note>
        <note category="file-source" priority="1">Part-DB1\src\Form\Part\PartBaseType.php:90</note>
        <note priority="1">Part-DB1\src\DataTables\PartsDataTable.php:214</note>
        <note priority="1">Part-DB1\src\Form\Part\PartBaseType.php:88</note>
      </notes>
      <segment state="translated">
        <source>m_status.eol</source>
        <target>Fin de vie</target>
      </segment>
    </unit>
    <unit id="5jxVP1H" name="m_status.discontinued">
      <notes>
        <note category="file-source" priority="1">Part-DB1\src\DataTables\PartsDataTable.php:267</note>
        <note category="file-source" priority="1">Part-DB1\src\Form\Part\PartBaseType.php:90</note>
        <note priority="1">Part-DB1\src\DataTables\PartsDataTable.php:215</note>
        <note priority="1">Part-DB1\src\Form\Part\PartBaseType.php:88</note>
      </notes>
      <segment state="translated">
        <source>m_status.discontinued</source>
        <target>Arrêtés</target>
      </segment>
    </unit>
    <unit id="HTkvjkE" name="part.table.mpn">
      <notes>
        <note category="file-source" priority="1">Part-DB1\src\DataTables\PartsDataTable.php:271</note>
        <note priority="1">Part-DB1\src\DataTables\PartsDataTable.php:219</note>
      </notes>
      <segment state="translated">
        <source>part.table.mpn</source>
        <target>MPN</target>
      </segment>
    </unit>
    <unit id="q_AsQoZ" name="part.table.mass">
      <notes>
        <note category="file-source" priority="1">Part-DB1\src\DataTables\PartsDataTable.php:275</note>
        <note priority="1">Part-DB1\src\DataTables\PartsDataTable.php:223</note>
      </notes>
      <segment state="translated">
        <source>part.table.mass</source>
        <target>Poids</target>
      </segment>
    </unit>
    <unit id="Cwisdej" name="part.table.tags">
      <notes>
        <note category="file-source" priority="1">Part-DB1\src\DataTables\PartsDataTable.php:279</note>
        <note priority="1">Part-DB1\src\DataTables\PartsDataTable.php:227</note>
      </notes>
      <segment state="translated">
        <source>part.table.tags</source>
        <target>Tags</target>
      </segment>
    </unit>
    <unit id="gGfALE0" name="part.table.attachments">
      <notes>
        <note category="file-source" priority="1">Part-DB1\src\DataTables\PartsDataTable.php:283</note>
        <note priority="1">Part-DB1\src\DataTables\PartsDataTable.php:231</note>
      </notes>
      <segment state="translated">
        <source>part.table.attachments</source>
        <target>Fichiers joints</target>
      </segment>
    </unit>
    <unit id="HISU3ZB" name="flash.login_successful">
      <notes>
        <note category="file-source" priority="1">Part-DB1\src\EventSubscriber\UserSystem\LoginSuccessSubscriber.php:82</note>
        <note priority="1">Part-DB1\src\EventSubscriber\LoginSuccessListener.php:82</note>
      </notes>
      <segment state="translated">
        <source>flash.login_successful</source>
        <target>Connexion réussie.</target>
      </segment>
    </unit>
    <unit id="2xohoLw" name="JSON">
      <notes>
        <note category="file-source" priority="1">Part-DB1\src\Form\AdminPages\ImportType.php:77</note>
        <note priority="1">Part-DB1\src\Form\AdminPages\ImportType.php:77</note>
        <note priority="1">src\Form\ImportType.php:68</note>
      </notes>
      <segment state="translated">
        <source>JSON</source>
        <target>JSON</target>
      </segment>
    </unit>
    <unit id="QGWOmvj" name="XML">
      <notes>
        <note category="file-source" priority="1">Part-DB1\src\Form\AdminPages\ImportType.php:77</note>
        <note priority="1">Part-DB1\src\Form\AdminPages\ImportType.php:77</note>
        <note priority="1">src\Form\ImportType.php:68</note>
      </notes>
      <segment state="translated">
        <source>XML</source>
        <target>XML</target>
      </segment>
    </unit>
    <unit id="62tC9Ux" name="CSV">
      <notes>
        <note category="file-source" priority="1">Part-DB1\src\Form\AdminPages\ImportType.php:77</note>
        <note priority="1">Part-DB1\src\Form\AdminPages\ImportType.php:77</note>
        <note priority="1">src\Form\ImportType.php:68</note>
      </notes>
      <segment state="translated">
        <source>CSV</source>
        <target>CSV</target>
      </segment>
    </unit>
    <unit id="m26KvkJ" name="YAML">
      <notes>
        <note category="file-source" priority="1">Part-DB1\src\Form\AdminPages\ImportType.php:77</note>
        <note priority="1">Part-DB1\src\Form\AdminPages\ImportType.php:77</note>
        <note priority="1">src\Form\ImportType.php:68</note>
      </notes>
      <segment state="translated">
        <source>YAML</source>
        <target>YAML</target>
      </segment>
    </unit>
    <unit id="_JM6Jxg" name="import.abort_on_validation.help">
      <notes>
        <note category="file-source" priority="1">Part-DB1\src\Form\AdminPages\ImportType.php:124</note>
        <note priority="1">Part-DB1\src\Form\AdminPages\ImportType.php:124</note>
      </notes>
      <segment state="translated">
        <source>import.abort_on_validation.help</source>
        <target>Si cette option est activée, l'ensemble du processus est interrompu si des données non valides sont détectées. Si cette option n'est pas active, les entrées non valides sont ignorées et une tentative est faite pour importer les autres entrées.</target>
      </segment>
    </unit>
    <unit id="Peaf8Qu" name="import.csv_separator">
      <notes>
        <note category="file-source" priority="1">Part-DB1\src\Form\AdminPages\ImportType.php:86</note>
        <note priority="1">Part-DB1\src\Form\AdminPages\ImportType.php:86</note>
        <note priority="1">src\Form\ImportType.php:70</note>
      </notes>
      <segment state="translated">
        <source>import.csv_separator</source>
        <target>Séparateur CSV</target>
      </segment>
    </unit>
    <unit id="dmNi.3b" name="parent.label">
      <notes>
        <note category="file-source" priority="1">Part-DB1\src\Form\AdminPages\ImportType.php:93</note>
        <note priority="1">Part-DB1\src\Form\AdminPages\ImportType.php:93</note>
        <note priority="1">src\Form\ImportType.php:72</note>
      </notes>
      <segment state="translated">
        <source>parent.label</source>
        <target>Élément parent</target>
      </segment>
    </unit>
    <unit id="VteZCnR" name="import.file">
      <notes>
        <note category="file-source" priority="1">Part-DB1\src\Form\AdminPages\ImportType.php:101</note>
        <note priority="1">Part-DB1\src\Form\AdminPages\ImportType.php:101</note>
        <note priority="1">src\Form\ImportType.php:75</note>
      </notes>
      <segment state="translated">
        <source>import.file</source>
        <target>Fichier</target>
      </segment>
    </unit>
    <unit id="0ybwwKw" name="import.preserve_children">
      <notes>
        <note category="file-source" priority="1">Part-DB1\src\Form\AdminPages\ImportType.php:111</note>
        <note priority="1">Part-DB1\src\Form\AdminPages\ImportType.php:111</note>
        <note priority="1">src\Form\ImportType.php:78</note>
      </notes>
      <segment state="translated">
        <source>import.preserve_children</source>
        <target>Importer également des sous-éléments</target>
      </segment>
    </unit>
    <unit id="yyIAudL" name="import.abort_on_validation">
      <notes>
        <note category="file-source" priority="1">Part-DB1\src\Form\AdminPages\ImportType.php:120</note>
        <note priority="1">Part-DB1\src\Form\AdminPages\ImportType.php:120</note>
        <note priority="1">src\Form\ImportType.php:80</note>
      </notes>
      <segment state="translated">
        <source>import.abort_on_validation</source>
        <target>Interrompre sur donnée invalide</target>
      </segment>
    </unit>
    <unit id="d0GsgCW" name="import.btn">
      <notes>
        <note category="file-source" priority="1">Part-DB1\src\Form\AdminPages\ImportType.php:132</note>
        <note priority="1">Part-DB1\src\Form\AdminPages\ImportType.php:132</note>
        <note priority="1">src\Form\ImportType.php:85</note>
      </notes>
      <segment state="translated">
        <source>import.btn</source>
        <target>Importer</target>
      </segment>
    </unit>
    <unit id="_z1YTpv" name="attachment.edit.secure_file.help">
      <notes>
        <note category="file-source" priority="1">Part-DB1\src\Form\AttachmentFormType.php:113</note>
        <note priority="1">Part-DB1\src\Form\AttachmentFormType.php:109</note>
      </notes>
      <segment state="translated">
        <source>attachment.edit.secure_file.help</source>
        <target>Un fichier joint marqué comme étant privé ne peut être consulté que par un utilisateur connecté qui a l'autorisation appropriée. Si cette option est activée, aucune miniature n'est générée et l'accès au fichier est plus lent.</target>
      </segment>
    </unit>
    <unit id="pCsSiaz" name="attachment.edit.url.help">
      <notes>
        <note category="file-source" priority="1">Part-DB1\src\Form\AttachmentFormType.php:127</note>
        <note priority="1">Part-DB1\src\Form\AttachmentFormType.php:123</note>
      </notes>
      <segment state="translated">
        <source>attachment.edit.url.help</source>
        <target>Il est possible de saisir ici soit l'URL d'un fichier externe, soit un mot clé pour rechercher les ressources intégrées (par exemple les empreintes).</target>
      </segment>
    </unit>
    <unit id="3ZnUiT_" name="attachment.edit.name">
      <notes>
        <note category="file-source" priority="1">Part-DB1\src\Form\AttachmentFormType.php:82</note>
        <note priority="1">Part-DB1\src\Form\AttachmentFormType.php:79</note>
      </notes>
      <segment state="translated">
        <source>attachment.edit.name</source>
        <target>Nom</target>
      </segment>
    </unit>
    <unit id="kAlm7LR" name="attachment.edit.attachment_type">
      <notes>
        <note category="file-source" priority="1">Part-DB1\src\Form\AttachmentFormType.php:85</note>
        <note priority="1">Part-DB1\src\Form\AttachmentFormType.php:82</note>
      </notes>
      <segment state="translated">
        <source>attachment.edit.attachment_type</source>
        <target>Type de fichier joint</target>
      </segment>
    </unit>
    <unit id="xUV7Oz9" name="attachment.edit.show_in_table">
      <notes>
        <note category="file-source" priority="1">Part-DB1\src\Form\AttachmentFormType.php:94</note>
        <note priority="1">Part-DB1\src\Form\AttachmentFormType.php:91</note>
      </notes>
      <segment state="translated">
        <source>attachment.edit.show_in_table</source>
        <target>Voir dans le tableau</target>
      </segment>
    </unit>
    <unit id="v6FVutS" name="attachment.edit.secure_file">
      <notes>
        <note category="file-source" priority="1">Part-DB1\src\Form\AttachmentFormType.php:105</note>
        <note priority="1">Part-DB1\src\Form\AttachmentFormType.php:102</note>
      </notes>
      <segment state="translated">
        <source>attachment.edit.secure_file</source>
        <target>Fichier joint privé</target>
      </segment>
    </unit>
    <unit id="TRy0RSZ" name="attachment.edit.url">
      <notes>
        <note category="file-source" priority="1">Part-DB1\src\Form\AttachmentFormType.php:119</note>
        <note priority="1">Part-DB1\src\Form\AttachmentFormType.php:115</note>
      </notes>
      <segment state="translated">
        <source>attachment.edit.url</source>
        <target>URL</target>
      </segment>
    </unit>
    <unit id="ZZjrGgS" name="attachment.edit.download_url">
      <notes>
        <note category="file-source" priority="1">Part-DB1\src\Form\AttachmentFormType.php:133</note>
        <note priority="1">Part-DB1\src\Form\AttachmentFormType.php:129</note>
      </notes>
      <segment state="translated">
        <source>attachment.edit.download_url</source>
        <target>Télécharger un fichier externe</target>
      </segment>
    </unit>
    <unit id="Pew.kQr" name="attachment.edit.file">
      <notes>
        <note category="file-source" priority="1">Part-DB1\src\Form\AttachmentFormType.php:146</note>
        <note priority="1">Part-DB1\src\Form\AttachmentFormType.php:142</note>
      </notes>
      <segment state="translated">
        <source>attachment.edit.file</source>
        <target>Télécharger le fichier</target>
      </segment>
    </unit>
    <unit id="oZsKN5d" name="part.label">
      <notes>
        <note category="file-source" priority="1">Part-DB1\src\Form\LabelOptionsType.php:68</note>
        <note category="file-source" priority="1">Part-DB1\src\Services\ElementTypeNameGenerator.php:86</note>
      </notes>
      <segment state="translated">
        <source>part.label</source>
        <target>Composant</target>
      </segment>
    </unit>
    <unit id="ucI6a2E" name="part_lot.label">
      <notes>
        <note category="file-source" priority="1">Part-DB1\src\Form\LabelOptionsType.php:68</note>
        <note category="file-source" priority="1">Part-DB1\src\Services\ElementTypeNameGenerator.php:87</note>
      </notes>
      <segment state="translated">
        <source>part_lot.label</source>
        <target>Lot de composant</target>
      </segment>
    </unit>
    <unit id="FmESg.O" name="label_options.barcode_type.none">
      <notes>
        <note category="file-source" priority="1">Part-DB1\src\Form\LabelOptionsType.php:78</note>
      </notes>
      <segment state="translated">
        <source>label_options.barcode_type.none</source>
        <target>Aucun</target>
      </segment>
    </unit>
    <unit id="MxYhcsN" name="label_options.barcode_type.qr">
      <notes>
        <note category="file-source" priority="1">Part-DB1\src\Form\LabelOptionsType.php:78</note>
      </notes>
      <segment state="translated">
        <source>label_options.barcode_type.qr</source>
        <target>QR Code (recommandé)</target>
      </segment>
    </unit>
    <unit id="uIJQMqh" name="label_options.barcode_type.code128">
      <notes>
        <note category="file-source" priority="1">Part-DB1\src\Form\LabelOptionsType.php:78</note>
      </notes>
      <segment state="translated">
        <source>label_options.barcode_type.code128</source>
        <target>Code 128 (recommandé)</target>
      </segment>
    </unit>
    <unit id="56JwbDf" name="label_options.barcode_type.code39">
      <notes>
        <note category="file-source" priority="1">Part-DB1\src\Form\LabelOptionsType.php:78</note>
      </notes>
      <segment state="translated">
        <source>label_options.barcode_type.code39</source>
        <target>Code 39 (recommandé)</target>
      </segment>
    </unit>
    <unit id="lz068u3" name="label_options.barcode_type.code93">
      <notes>
        <note category="file-source" priority="1">Part-DB1\src\Form\LabelOptionsType.php:78</note>
      </notes>
      <segment state="translated">
        <source>label_options.barcode_type.code93</source>
        <target>Code 93</target>
      </segment>
    </unit>
    <unit id="kPFpWmf" name="label_options.barcode_type.datamatrix">
      <notes>
        <note category="file-source" priority="1">Part-DB1\src\Form\LabelOptionsType.php:78</note>
      </notes>
      <segment state="translated">
        <source>label_options.barcode_type.datamatrix</source>
        <target>Datamatrix</target>
      </segment>
    </unit>
    <unit id="7I9OV_t" name="label_options.lines_mode.html">
      <notes>
        <note category="file-source" priority="1">Part-DB1\src\Form\LabelOptionsType.php:122</note>
      </notes>
      <segment state="translated">
        <source>label_options.lines_mode.html</source>
        <target>Placeholders</target>
      </segment>
    </unit>
    <unit id="dFMpKDI" name="label.options.lines_mode.twig">
      <notes>
        <note category="file-source" priority="1">Part-DB1\src\Form\LabelOptionsType.php:122</note>
      </notes>
      <segment state="translated">
        <source>label.options.lines_mode.twig</source>
        <target>Twig</target>
      </segment>
    </unit>
    <unit id="BybM1v9" name="label_options.lines_mode.help">
      <notes>
        <note category="file-source" priority="1">Part-DB1\src\Form\LabelOptionsType.php:126</note>
      </notes>
      <segment state="translated">
        <source>label_options.lines_mode.help</source>
        <target>Si vous sélectionnez Twig ici, le champ de contenu est interprété comme un modèle Twig. Voir &lt;a href="https://twig.symfony.com/doc/3.x/templates.html"&gt;Documentation de Twig&lt;/a&gt; et &lt;a href="https://github.com/Part-DB/Part-DB-symfony/wiki/Labels#twig-mode"&gt;Wiki&lt;/a&gt; pour plus d'informations.</target>
      </segment>
    </unit>
    <unit id="2d9g1o5" name="label_options.page_size.label">
      <notes>
        <note category="file-source" priority="1">Part-DB1\src\Form\LabelOptionsType.php:47</note>
      </notes>
      <segment state="translated">
        <source>label_options.page_size.label</source>
        <target>Taille de l'étiquette</target>
      </segment>
    </unit>
    <unit id="7ZEGFJ3" name="label_options.supported_elements.label">
      <notes>
        <note category="file-source" priority="1">Part-DB1\src\Form\LabelOptionsType.php:66</note>
      </notes>
      <segment state="translated">
        <source>label_options.supported_elements.label</source>
        <target>Type de cible</target>
      </segment>
    </unit>
    <unit id="eSLhawk" name="label_options.barcode_type.label">
      <notes>
        <note category="file-source" priority="1">Part-DB1\src\Form\LabelOptionsType.php:75</note>
      </notes>
      <segment state="translated">
        <source>label_options.barcode_type.label</source>
        <target>Code barre</target>
      </segment>
    </unit>
    <unit id="Z8_BSQ1" name="label_profile.lines.label">
      <notes>
        <note category="file-source" priority="1">Part-DB1\src\Form\LabelOptionsType.php:102</note>
      </notes>
      <segment state="translated">
        <source>label_profile.lines.label</source>
        <target>Contenu</target>
      </segment>
    </unit>
    <unit id="LfMiT9B" name="label_options.additional_css.label">
      <notes>
        <note category="file-source" priority="1">Part-DB1\src\Form\LabelOptionsType.php:111</note>
      </notes>
      <segment state="translated">
        <source>label_options.additional_css.label</source>
        <target>Styles supplémentaires (CSS)</target>
      </segment>
    </unit>
    <unit id="0A6Twij" name="label_options.lines_mode.label">
      <notes>
        <note category="file-source" priority="1">Part-DB1\src\Form\LabelOptionsType.php:120</note>
      </notes>
      <segment state="translated">
        <source>label_options.lines_mode.label</source>
        <target>Parser mode</target>
      </segment>
    </unit>
    <unit id="aPqzFJs" name="label_options.width.placeholder">
      <notes>
        <note category="file-source" priority="1">Part-DB1\src\Form\LabelOptionsType.php:51</note>
      </notes>
      <segment state="translated">
        <source>label_options.width.placeholder</source>
        <target>Largeur</target>
      </segment>
    </unit>
    <unit id="t.j1KtN" name="label_options.height.placeholder">
      <notes>
        <note category="file-source" priority="1">Part-DB1\src\Form\LabelOptionsType.php:60</note>
      </notes>
      <segment state="translated">
        <source>label_options.height.placeholder</source>
        <target>Hauteur</target>
      </segment>
    </unit>
    <unit id="nez5RLt" name="label_generator.target_id.range_hint">
      <notes>
        <note category="file-source" priority="1">Part-DB1\src\Form\LabelSystem\LabelDialogType.php:49</note>
      </notes>
      <segment state="translated">
        <source>label_generator.target_id.range_hint</source>
        <target>Vous pouvez spécifier ici plusieurs ID (par exemple 1,2,3) et/ou une plage (1-3) pour générer des étiquettes pour plusieurs éléments à la fois.</target>
      </segment>
    </unit>
    <unit id="GN.UJxb" name="label_generator.target_id.label">
      <notes>
        <note category="file-source" priority="1">Part-DB1\src\Form\LabelSystem\LabelDialogType.php:46</note>
      </notes>
      <segment state="translated">
        <source>label_generator.target_id.label</source>
        <target>ID des cibles</target>
      </segment>
    </unit>
    <unit id="xSJAE3a" name="label_generator.update">
      <notes>
        <note category="file-source" priority="1">Part-DB1\src\Form\LabelSystem\LabelDialogType.php:59</note>
      </notes>
      <segment state="translated">
        <source>label_generator.update</source>
        <target>Actualisation</target>
      </segment>
    </unit>
    <unit id="QQCsPWt" name="scan_dialog.input">
      <notes>
        <note category="file-source" priority="1">Part-DB1\src\Form\LabelSystem\ScanDialogType.php:36</note>
      </notes>
      <segment state="translated">
        <source>scan_dialog.input</source>
        <target>Saisie</target>
      </segment>
    </unit>
    <unit id="xENLE_d" name="scan_dialog.submit">
      <notes>
        <note category="file-source" priority="1">Part-DB1\src\Form\LabelSystem\ScanDialogType.php:44</note>
      </notes>
      <segment state="translated">
        <source>scan_dialog.submit</source>
        <target>Soumettre</target>
      </segment>
    </unit>
    <unit id="o.P_V00" name="parameters.name.placeholder">
      <notes>
        <note category="file-source" priority="1">Part-DB1\src\Form\ParameterType.php:41</note>
      </notes>
      <segment state="translated">
        <source>parameters.name.placeholder</source>
        <target>ex.  Gain de courant DC</target>
      </segment>
    </unit>
    <unit id="3LWIDYM" name="parameters.symbol.placeholder">
      <notes>
        <note category="file-source" priority="1">Part-DB1\src\Form\ParameterType.php:50</note>
      </notes>
      <segment state="translated">
        <source>parameters.symbol.placeholder</source>
        <target>ex. h_{FE}</target>
      </segment>
    </unit>
    <unit id="w7bfLKj" name="parameters.text.placeholder">
      <notes>
        <note category="file-source" priority="1">Part-DB1\src\Form\ParameterType.php:60</note>
      </notes>
      <segment state="translated">
        <source>parameters.text.placeholder</source>
        <target>ex. Test conditions</target>
      </segment>
    </unit>
    <unit id="6utToZ6" name="parameters.max.placeholder">
      <notes>
        <note category="file-source" priority="1">Part-DB1\src\Form\ParameterType.php:71</note>
      </notes>
      <segment state="translated">
        <source>parameters.max.placeholder</source>
        <target>ex. 350</target>
      </segment>
    </unit>
    <unit id="BypUOrf" name="parameters.min.placeholder">
      <notes>
        <note category="file-source" priority="1">Part-DB1\src\Form\ParameterType.php:82</note>
      </notes>
      <segment state="translated">
        <source>parameters.min.placeholder</source>
        <target>ex. 100</target>
      </segment>
    </unit>
    <unit id="VmYIvYF" name="parameters.typical.placeholder">
      <notes>
        <note category="file-source" priority="1">Part-DB1\src\Form\ParameterType.php:93</note>
      </notes>
      <segment state="translated">
        <source>parameters.typical.placeholder</source>
        <target>ex. 200</target>
      </segment>
    </unit>
    <unit id="kvhGoo0" name="parameters.unit.placeholder">
      <notes>
        <note category="file-source" priority="1">Part-DB1\src\Form\ParameterType.php:103</note>
      </notes>
      <segment state="translated">
        <source>parameters.unit.placeholder</source>
        <target>ex. V</target>
      </segment>
    </unit>
    <unit id="kL5OSi8" name="parameter.group.placeholder">
      <notes>
        <note category="file-source" priority="1">Part-DB1\src\Form\ParameterType.php:114</note>
      </notes>
      <segment state="translated">
        <source>parameter.group.placeholder</source>
        <target>ex. Spécifications techniques</target>
      </segment>
    </unit>
    <unit id="jv6wCpP" name="orderdetails.edit.supplierpartnr">
      <notes>
        <note category="file-source" priority="1">Part-DB1\src\Form\Part\OrderdetailType.php:72</note>
        <note priority="1">Part-DB1\src\Form\Part\OrderdetailType.php:75</note>
      </notes>
      <segment state="translated">
        <source>orderdetails.edit.supplierpartnr</source>
        <target>Numéro de commande</target>
      </segment>
    </unit>
    <unit id="CimWRtu" name="orderdetails.edit.supplier">
      <notes>
        <note category="file-source" priority="1">Part-DB1\src\Form\Part\OrderdetailType.php:81</note>
        <note priority="1">Part-DB1\src\Form\Part\OrderdetailType.php:84</note>
      </notes>
      <segment state="translated">
        <source>orderdetails.edit.supplier</source>
        <target>Fournisseur</target>
      </segment>
    </unit>
    <unit id="qfScBBj" name="orderdetails.edit.url">
      <notes>
        <note category="file-source" priority="1">Part-DB1\src\Form\Part\OrderdetailType.php:87</note>
        <note priority="1">Part-DB1\src\Form\Part\OrderdetailType.php:90</note>
      </notes>
      <segment state="translated">
        <source>orderdetails.edit.url</source>
        <target>Lien vers l'offre</target>
      </segment>
    </unit>
    <unit id="D_288lV" name="orderdetails.edit.obsolete">
      <notes>
        <note category="file-source" priority="1">Part-DB1\src\Form\Part\OrderdetailType.php:93</note>
        <note priority="1">Part-DB1\src\Form\Part\OrderdetailType.php:96</note>
      </notes>
      <segment state="translated">
        <source>orderdetails.edit.obsolete</source>
        <target>Plus disponible</target>
      </segment>
    </unit>
    <unit id="7r_nI9R" name="orderdetails.edit.supplierpartnr.placeholder">
      <notes>
        <note category="file-source" priority="1">Part-DB1\src\Form\Part\OrderdetailType.php:75</note>
        <note priority="1">Part-DB1\src\Form\Part\OrderdetailType.php:78</note>
      </notes>
      <segment state="translated">
        <source>orderdetails.edit.supplierpartnr.placeholder</source>
        <target>Ex. BC 547C</target>
      </segment>
    </unit>
    <unit id="HZwLFnu" name="part.edit.name">
      <notes>
        <note category="file-source" priority="1">Part-DB1\src\Form\Part\PartBaseType.php:101</note>
        <note priority="1">Part-DB1\src\Form\Part\PartBaseType.php:99</note>
      </notes>
      <segment state="translated">
        <source>part.edit.name</source>
        <target>Nom</target>
      </segment>
    </unit>
    <unit id="9MhdLlK" name="part.edit.description">
      <notes>
        <note category="file-source" priority="1">Part-DB1\src\Form\Part\PartBaseType.php:109</note>
        <note priority="1">Part-DB1\src\Form\Part\PartBaseType.php:107</note>
      </notes>
      <segment state="translated">
        <source>part.edit.description</source>
        <target>Description</target>
      </segment>
    </unit>
    <unit id="Xzj9BP8" name="part.edit.mininstock">
      <notes>
        <note category="file-source" priority="1">Part-DB1\src\Form\Part\PartBaseType.php:120</note>
        <note priority="1">Part-DB1\src\Form\Part\PartBaseType.php:118</note>
      </notes>
      <segment state="translated">
        <source>part.edit.mininstock</source>
        <target>Stock minimum</target>
      </segment>
    </unit>
    <unit id="1VN9ldj" name="part.edit.category">
      <notes>
        <note category="file-source" priority="1">Part-DB1\src\Form\Part\PartBaseType.php:129</note>
        <note priority="1">Part-DB1\src\Form\Part\PartBaseType.php:127</note>
      </notes>
      <segment state="translated">
        <source>part.edit.category</source>
        <target>Catégories</target>
      </segment>
    </unit>
    <unit id="IROdosg" name="part.edit.footprint">
      <notes>
        <note category="file-source" priority="1">Part-DB1\src\Form\Part\PartBaseType.php:135</note>
        <note priority="1">Part-DB1\src\Form\Part\PartBaseType.php:133</note>
      </notes>
      <segment state="translated">
        <source>part.edit.footprint</source>
        <target>Empreinte</target>
      </segment>
    </unit>
    <unit id="KHkWjTz" name="part.edit.tags">
      <notes>
        <note category="file-source" priority="1">Part-DB1\src\Form\Part\PartBaseType.php:142</note>
        <note priority="1">Part-DB1\src\Form\Part\PartBaseType.php:140</note>
      </notes>
      <segment state="translated">
        <source>part.edit.tags</source>
        <target>Tags</target>
      </segment>
    </unit>
    <unit id="4ok13kM" name="part.edit.manufacturer.label">
      <notes>
        <note category="file-source" priority="1">Part-DB1\src\Form\Part\PartBaseType.php:154</note>
        <note priority="1">Part-DB1\src\Form\Part\PartBaseType.php:152</note>
      </notes>
      <segment state="translated">
        <source>part.edit.manufacturer.label</source>
        <target>Fabricant</target>
      </segment>
    </unit>
    <unit id="0qS9528" name="part.edit.manufacturer_url.label">
      <notes>
        <note category="file-source" priority="1">Part-DB1\src\Form\Part\PartBaseType.php:161</note>
        <note priority="1">Part-DB1\src\Form\Part\PartBaseType.php:159</note>
      </notes>
      <segment state="translated">
        <source>part.edit.manufacturer_url.label</source>
        <target>Lien vers la page du produit</target>
      </segment>
    </unit>
    <unit id="tuRAA_9" name="part.edit.mpn">
      <notes>
        <note category="file-source" priority="1">Part-DB1\src\Form\Part\PartBaseType.php:167</note>
        <note priority="1">Part-DB1\src\Form\Part\PartBaseType.php:165</note>
      </notes>
      <segment state="translated">
        <source>part.edit.mpn</source>
        <target>Numéro de pièce du fabricant</target>
      </segment>
    </unit>
    <unit id="rcE_03k" name="part.edit.manufacturing_status">
      <notes>
        <note category="file-source" priority="1">Part-DB1\src\Form\Part\PartBaseType.php:173</note>
        <note priority="1">Part-DB1\src\Form\Part\PartBaseType.php:171</note>
      </notes>
      <segment state="translated">
        <source>part.edit.manufacturing_status</source>
        <target>État de la fabrication</target>
      </segment>
    </unit>
    <unit id="tdUi2VV" name="part.edit.needs_review">
      <notes>
        <note category="file-source" priority="1">Part-DB1\src\Form\Part\PartBaseType.php:181</note>
        <note priority="1">Part-DB1\src\Form\Part\PartBaseType.php:179</note>
      </notes>
      <segment state="translated">
        <source>part.edit.needs_review</source>
        <target>Révision nécessaire</target>
      </segment>
    </unit>
    <unit id="thxZ5LH" name="part.edit.is_favorite">
      <notes>
        <note category="file-source" priority="1">Part-DB1\src\Form\Part\PartBaseType.php:189</note>
        <note priority="1">Part-DB1\src\Form\Part\PartBaseType.php:187</note>
      </notes>
      <segment state="translated">
        <source>part.edit.is_favorite</source>
        <target>Favoris</target>
      </segment>
    </unit>
    <unit id="epWuzE5" name="part.edit.mass">
      <notes>
        <note category="file-source" priority="1">Part-DB1\src\Form\Part\PartBaseType.php:197</note>
        <note priority="1">Part-DB1\src\Form\Part\PartBaseType.php:195</note>
      </notes>
      <segment state="translated">
        <source>part.edit.mass</source>
        <target>Poids</target>
      </segment>
    </unit>
    <unit id="kpiGJo0" name="part.edit.partUnit">
      <notes>
        <note category="file-source" priority="1">Part-DB1\src\Form\Part\PartBaseType.php:203</note>
        <note priority="1">Part-DB1\src\Form\Part\PartBaseType.php:201</note>
      </notes>
      <segment state="translated">
        <source>part.edit.partUnit</source>
        <target>Unité de mesure</target>
      </segment>
    </unit>
    <unit id="LTZRVlq" name="part.edit.comment">
      <notes>
        <note category="file-source" priority="1">Part-DB1\src\Form\Part\PartBaseType.php:212</note>
        <note priority="1">Part-DB1\src\Form\Part\PartBaseType.php:210</note>
      </notes>
      <segment state="translated">
        <source>part.edit.comment</source>
        <target>Commentaire</target>
      </segment>
    </unit>
    <unit id="cIVLqUs" name="part.edit.master_attachment">
      <notes>
        <note category="file-source" priority="1">Part-DB1\src\Form\Part\PartBaseType.php:250</note>
        <note priority="1">Part-DB1\src\Form\Part\PartBaseType.php:246</note>
      </notes>
      <segment state="translated">
        <source>part.edit.master_attachment</source>
        <target>Miniature</target>
      </segment>
    </unit>
    <unit id="vZwa6za" name="part.edit.save">
      <notes>
        <note category="file-source" priority="1">Part-DB1\src\Form\Part\PartBaseType.php:295</note>
        <note priority="1">Part-DB1\src\Form\Part\PartBaseType.php:276</note>
        <note priority="1">src\Form\PartType.php:91</note>
      </notes>
      <segment state="translated">
        <source>part.edit.save</source>
        <target>Sauvegarder les modifications</target>
      </segment>
    </unit>
    <unit id="_GqPyC3" name="part.edit.reset">
      <notes>
        <note category="file-source" priority="1">Part-DB1\src\Form\Part\PartBaseType.php:296</note>
        <note priority="1">Part-DB1\src\Form\Part\PartBaseType.php:277</note>
        <note priority="1">src\Form\PartType.php:92</note>
      </notes>
      <segment state="translated">
        <source>part.edit.reset</source>
        <target>rejeter les modifications</target>
      </segment>
    </unit>
    <unit id="wN.sxj3" name="part.edit.name.placeholder">
      <notes>
        <note category="file-source" priority="1">Part-DB1\src\Form\Part\PartBaseType.php:105</note>
        <note priority="1">Part-DB1\src\Form\Part\PartBaseType.php:103</note>
      </notes>
      <segment state="translated">
        <source>part.edit.name.placeholder</source>
        <target>Ex. BC547</target>
      </segment>
    </unit>
    <unit id="rMHwTBI" name="part.edit.description.placeholder">
      <notes>
        <note category="file-source" priority="1">Part-DB1\src\Form\Part\PartBaseType.php:115</note>
        <note priority="1">Part-DB1\src\Form\Part\PartBaseType.php:113</note>
      </notes>
      <segment state="translated">
        <source>part.edit.description.placeholder</source>
        <target>Ex. NPN 45V, 0,1A, 0,5W</target>
      </segment>
    </unit>
    <unit id=".V3Lfkf" name="part.editmininstock.placeholder">
      <notes>
        <note category="file-source" priority="1">Part-DB1\src\Form\Part\PartBaseType.php:123</note>
        <note priority="1">Part-DB1\src\Form\Part\PartBaseType.php:121</note>
      </notes>
      <segment state="translated">
        <source>part.editmininstock.placeholder</source>
        <target>Ex. 1</target>
      </segment>
    </unit>
    <unit id="6QS4K7r" name="part_lot.edit.description">
      <notes>
        <note category="file-source" priority="1">Part-DB1\src\Form\Part\PartLotType.php:69</note>
        <note priority="1">Part-DB1\src\Form\Part\PartLotType.php:69</note>
      </notes>
      <segment state="translated">
        <source>part_lot.edit.description</source>
        <target>Description</target>
      </segment>
    </unit>
    <unit id="IwPHYB0" name="part_lot.edit.location">
      <notes>
        <note category="file-source" priority="1">Part-DB1\src\Form\Part\PartLotType.php:78</note>
        <note priority="1">Part-DB1\src\Form\Part\PartLotType.php:78</note>
      </notes>
      <segment state="translated">
        <source>part_lot.edit.location</source>
        <target>Emplacement de stockage</target>
      </segment>
    </unit>
    <unit id="VEybZz7" name="part_lot.edit.amount">
      <notes>
        <note category="file-source" priority="1">Part-DB1\src\Form\Part\PartLotType.php:89</note>
        <note priority="1">Part-DB1\src\Form\Part\PartLotType.php:89</note>
      </notes>
      <segment state="translated">
        <source>part_lot.edit.amount</source>
        <target>Quantité</target>
      </segment>
    </unit>
    <unit id="OPwK3Lq" name="part_lot.edit.instock_unknown">
      <notes>
        <note category="file-source" priority="1">Part-DB1\src\Form\Part\PartLotType.php:98</note>
        <note priority="1">Part-DB1\src\Form\Part\PartLotType.php:97</note>
      </notes>
      <segment state="translated">
        <source>part_lot.edit.instock_unknown</source>
        <target>Quantité inconnue</target>
      </segment>
    </unit>
    <unit id="uHBgsns" name="part_lot.edit.needs_refill">
      <notes>
        <note category="file-source" priority="1">Part-DB1\src\Form\Part\PartLotType.php:109</note>
        <note priority="1">Part-DB1\src\Form\Part\PartLotType.php:108</note>
      </notes>
      <segment state="translated">
        <source>part_lot.edit.needs_refill</source>
        <target>Doit être rempli</target>
      </segment>
    </unit>
    <unit id="xorQnlc" name="part_lot.edit.expiration_date">
      <notes>
        <note category="file-source" priority="1">Part-DB1\src\Form\Part\PartLotType.php:120</note>
        <note priority="1">Part-DB1\src\Form\Part\PartLotType.php:119</note>
      </notes>
      <segment state="translated">
        <source>part_lot.edit.expiration_date</source>
        <target>Date d'expiration</target>
      </segment>
    </unit>
    <unit id="OjwY78X" name="part_lot.edit.comment">
      <notes>
        <note category="file-source" priority="1">Part-DB1\src\Form\Part\PartLotType.php:128</note>
        <note priority="1">Part-DB1\src\Form\Part\PartLotType.php:125</note>
      </notes>
      <segment state="translated">
        <source>part_lot.edit.comment</source>
        <target>Commentaire</target>
      </segment>
    </unit>
    <unit id=".8YTKod" name="perm.group.other">
      <notes>
        <note category="file-source" priority="1">Part-DB1\src\Form\Permissions\PermissionsType.php:99</note>
        <note priority="1">Part-DB1\src\Form\Permissions\PermissionsType.php:99</note>
      </notes>
      <segment state="translated">
        <source>perm.group.other</source>
        <target>Divers</target>
      </segment>
    </unit>
    <unit id="wPnvtWt" name="tfa_google.enable">
      <notes>
        <note category="file-source" priority="1">Part-DB1\src\Form\TFAGoogleSettingsType.php:97</note>
        <note priority="1">Part-DB1\src\Form\TFAGoogleSettingsType.php:97</note>
      </notes>
      <segment state="translated">
        <source>tfa_google.enable</source>
        <target>Activer l'application d'authentification</target>
      </segment>
    </unit>
    <unit id="g7Bwb96" name="tfa_google.disable">
      <notes>
        <note category="file-source" priority="1">Part-DB1\src\Form\TFAGoogleSettingsType.php:101</note>
        <note priority="1">Part-DB1\src\Form\TFAGoogleSettingsType.php:101</note>
      </notes>
      <segment state="translated">
        <source>tfa_google.disable</source>
        <target>Désactiver l'application d'authentification</target>
      </segment>
    </unit>
    <unit id="j7YxSXm" name="google_confirmation">
      <notes>
        <note category="file-source" priority="1">Part-DB1\src\Form\TFAGoogleSettingsType.php:74</note>
        <note priority="1">Part-DB1\src\Form\TFAGoogleSettingsType.php:74</note>
      </notes>
      <segment state="translated">
        <source>google_confirmation</source>
        <target>Code de confirmation</target>
      </segment>
    </unit>
    <unit id="Lq0fGXJ" name="user.timezone.label">
      <notes>
        <note category="file-source" priority="1">Part-DB1\src\Form\UserSettingsType.php:108</note>
        <note priority="1">Part-DB1\src\Form\UserSettingsType.php:108</note>
        <note priority="1">src\Form\UserSettingsType.php:46</note>
      </notes>
      <segment state="translated">
        <source>user.timezone.label</source>
        <target>Fuseau horaire</target>
      </segment>
    </unit>
    <unit id="uGQ16Yq" name="user.currency.label">
      <notes>
        <note category="file-source" priority="1">Part-DB1\src\Form\UserSettingsType.php:133</note>
        <note priority="1">Part-DB1\src\Form\UserSettingsType.php:132</note>
      </notes>
      <segment state="translated">
        <source>user.currency.label</source>
        <target>Devise préférée</target>
      </segment>
    </unit>
    <unit id="FX3KkuQ" name="save">
      <notes>
        <note category="file-source" priority="1">Part-DB1\src\Form\UserSettingsType.php:140</note>
        <note priority="1">Part-DB1\src\Form\UserSettingsType.php:139</note>
        <note priority="1">src\Form\UserSettingsType.php:53</note>
      </notes>
      <segment state="translated">
        <source>save</source>
        <target>Appliquer les modifications</target>
      </segment>
    </unit>
    <unit id="Ab4wu0o" name="reset">
      <notes>
        <note category="file-source" priority="1">Part-DB1\src\Form\UserSettingsType.php:141</note>
        <note priority="1">Part-DB1\src\Form\UserSettingsType.php:140</note>
        <note priority="1">src\Form\UserSettingsType.php:54</note>
      </notes>
      <segment state="translated">
        <source>reset</source>
        <target>Rejeter les modifications</target>
      </segment>
    </unit>
    <unit id="lx12TjD" name="user_settings.language.placeholder">
      <notes>
        <note category="file-source" priority="1">Part-DB1\src\Form\UserSettingsType.php:104</note>
        <note priority="1">Part-DB1\src\Form\UserSettingsType.php:104</note>
        <note priority="1">src\Form\UserSettingsType.php:45</note>
      </notes>
      <segment state="translated">
        <source>user_settings.language.placeholder</source>
        <target>Langue du serveur</target>
      </segment>
    </unit>
    <unit id="JROUC8Y" name="user_settings.timezone.placeholder">
      <notes>
        <note category="file-source" priority="1">Part-DB1\src\Form\UserSettingsType.php:115</note>
        <note priority="1">Part-DB1\src\Form\UserSettingsType.php:115</note>
        <note priority="1">src\Form\UserSettingsType.php:48</note>
      </notes>
      <segment state="translated">
        <source>user_settings.timezone.placeholder</source>
        <target>Fuseau horaire du serveur</target>
      </segment>
    </unit>
    <unit id="ExjMUEE" name="attachment.label">
      <notes>
        <note category="file-source" priority="1">Part-DB1\src\Services\ElementTypeNameGenerator.php:79</note>
        <note priority="1">Part-DB1\src\Services\ElementTypeNameGenerator.php:79</note>
      </notes>
      <segment state="translated">
        <source>attachment.label</source>
        <target>Fichier joint</target>
      </segment>
    </unit>
    <unit id="ASJkLeb" name="attachment_type.label">
      <notes>
        <note category="file-source" priority="1">Part-DB1\src\Services\ElementTypeNameGenerator.php:81</note>
        <note priority="1">Part-DB1\src\Services\ElementTypeNameGenerator.php:81</note>
      </notes>
      <segment state="translated">
        <source>attachment_type.label</source>
        <target>Type de fichier joint</target>
      </segment>
    </unit>
    <unit id="QPnDbnv" name="measurement_unit.label">
      <notes>
        <note category="file-source" priority="1">Part-DB1\src\Services\ElementTypeNameGenerator.php:85</note>
        <note priority="1">Part-DB1\src\Services\ElementTypeNameGenerator.php:85</note>
      </notes>
      <segment state="translated">
        <source>measurement_unit.label</source>
        <target>Unité de mesure</target>
      </segment>
    </unit>
    <unit id="5lJftbn" name="currency.label">
      <notes>
        <note category="file-source" priority="1">Part-DB1\src\Services\ElementTypeNameGenerator.php:90</note>
        <note priority="1">Part-DB1\src\Services\ElementTypeNameGenerator.php:90</note>
      </notes>
      <segment state="translated">
        <source>currency.label</source>
        <target>Devise</target>
      </segment>
    </unit>
    <unit id="zD9yfVF" name="orderdetail.label">
      <notes>
        <note category="file-source" priority="1">Part-DB1\src\Services\ElementTypeNameGenerator.php:91</note>
        <note priority="1">Part-DB1\src\Services\ElementTypeNameGenerator.php:91</note>
      </notes>
      <segment state="translated">
        <source>orderdetail.label</source>
        <target>Informations de commande</target>
      </segment>
    </unit>
    <unit id="7_5mSa9" name="pricedetail.label">
      <notes>
        <note category="file-source" priority="1">Part-DB1\src\Services\ElementTypeNameGenerator.php:92</note>
        <note priority="1">Part-DB1\src\Services\ElementTypeNameGenerator.php:92</note>
      </notes>
      <segment state="translated">
        <source>pricedetail.label</source>
        <target>Informations sur les prix</target>
      </segment>
    </unit>
    <unit id="S4Z.EZY" name="user.label">
      <notes>
        <note category="file-source" priority="1">Part-DB1\src\Services\ElementTypeNameGenerator.php:94</note>
        <note priority="1">Part-DB1\src\Services\ElementTypeNameGenerator.php:94</note>
      </notes>
      <segment state="translated">
        <source>user.label</source>
        <target>Utilisateur</target>
      </segment>
    </unit>
    <unit id="CxpVbHB" name="parameter.label">
      <notes>
        <note category="file-source" priority="1">Part-DB1\src\Services\ElementTypeNameGenerator.php:95</note>
      </notes>
      <segment state="translated">
        <source>parameter.label</source>
        <target>Caractéristique</target>
      </segment>
    </unit>
    <unit id="0koS1dD" name="label_profile.label">
      <notes>
        <note category="file-source" priority="1">Part-DB1\src\Services\ElementTypeNameGenerator.php:96</note>
      </notes>
      <segment state="translated">
        <source>label_profile.label</source>
        <target>Profil d'étiquette</target>
      </segment>
    </unit>
    <unit id=".nBJJBz" name="log.element_deleted.old_name.unknown">
      <notes>
        <note category="file-source" priority="1">Part-DB1\src\Services\LogSystem\LogEntryExtraFormatter.php:176</note>
        <note priority="1">Part-DB1\src\Services\LogSystem\LogEntryExtraFormatter.php:161</note>
        <note priority="1">new</note>
      </notes>
      <segment state="translated">
        <source>log.element_deleted.old_name.unknown</source>
        <target>Inconnu</target>
      </segment>
    </unit>
    <unit id="jYAc6_i" name="markdown.loading">
      <notes>
        <note category="file-source" priority="1">Part-DB1\src\Services\MarkdownParser.php:73</note>
        <note priority="1">Part-DB1\src\Services\MarkdownParser.php:73</note>
      </notes>
      <segment state="translated">
        <source>markdown.loading</source>
        <target>Chargement de la remise. Si ce message ne disparaît pas, essayez de recharger la page.</target>
      </segment>
    </unit>
    <unit id="JVlktlG" name="pw_reset.email.subject">
      <notes>
        <note category="file-source" priority="1">Part-DB1\src\Services\PasswordResetManager.php:98</note>
        <note priority="1">Part-DB1\src\Services\PasswordResetManager.php:98</note>
      </notes>
      <segment state="translated">
        <source>pw_reset.email.subject</source>
        <target>Réinitialisation du mot de passe de votre compte Part-DB</target>
      </segment>
    </unit>
    <unit id="_D86R1w" name="tree.tools.tools">
      <notes>
        <note category="file-source" priority="1">Part-DB1\src\Services\Trees\ToolsTreeBuilder.php:108</note>
      </notes>
      <segment state="translated">
        <source>tree.tools.tools</source>
        <target>Outils</target>
      </segment>
    </unit>
    <unit id="sgHHET2" name="tree.tools.edit">
      <notes>
        <note category="file-source" priority="1">Part-DB1\src\Services\Trees\ToolsTreeBuilder.php:109</note>
        <note priority="1">Part-DB1\src\Services\Trees\ToolsTreeBuilder.php:107</note>
        <note priority="1">src\Services\ToolsTreeBuilder.php:74</note>
      </notes>
      <segment state="translated">
        <source>tree.tools.edit</source>
        <target>Éditer</target>
      </segment>
    </unit>
    <unit id="RRgi9vd" name="tree.tools.show">
      <notes>
        <note category="file-source" priority="1">Part-DB1\src\Services\Trees\ToolsTreeBuilder.php:110</note>
        <note priority="1">Part-DB1\src\Services\Trees\ToolsTreeBuilder.php:108</note>
        <note priority="1">src\Services\ToolsTreeBuilder.php:81</note>
      </notes>
      <segment state="translated">
        <source>tree.tools.show</source>
        <target>Afficher</target>
      </segment>
    </unit>
    <unit id="nQkvo2A" name="tree.tools.system">
      <notes>
        <note category="file-source" priority="1">Part-DB1\src\Services\Trees\ToolsTreeBuilder.php:111</note>
        <note priority="1">Part-DB1\src\Services\Trees\ToolsTreeBuilder.php:109</note>
      </notes>
      <segment state="translated">
        <source>tree.tools.system</source>
        <target>Système</target>
      </segment>
    </unit>
    <unit id="Cd_wFWS" name="tree.tools.tools.label_dialog">
      <notes>
        <note category="file-source" priority="1">Part-DB1\src\Services\Trees\ToolsTreeBuilder.php:123</note>
      </notes>
      <segment state="translated">
        <source>tree.tools.tools.label_dialog</source>
        <target>Générateur d'étiquettes</target>
      </segment>
    </unit>
    <unit id="fVHzYVj" name="tree.tools.tools.label_scanner">
      <notes>
        <note category="file-source" priority="1">Part-DB1\src\Services\Trees\ToolsTreeBuilder.php:130</note>
      </notes>
      <segment state="translated">
        <source>tree.tools.tools.label_scanner</source>
        <target>Scanner</target>
      </segment>
    </unit>
    <unit id="Umzi6EP" name="tree.tools.edit.attachment_types">
      <notes>
        <note category="file-source" priority="1">Part-DB1\src\Services\Trees\ToolsTreeBuilder.php:149</note>
        <note priority="1">Part-DB1\src\Services\Trees\ToolsTreeBuilder.php:126</note>
        <note priority="1">src\Services\ToolsTreeBuilder.php:62</note>
      </notes>
      <segment state="translated">
        <source>tree.tools.edit.attachment_types</source>
        <target>Types de fichier joint</target>
      </segment>
    </unit>
    <unit id="IWpzGV5" name="tree.tools.edit.categories">
      <notes>
        <note category="file-source" priority="1">Part-DB1\src\Services\Trees\ToolsTreeBuilder.php:155</note>
        <note priority="1">Part-DB1\src\Services\Trees\ToolsTreeBuilder.php:132</note>
        <note priority="1">src\Services\ToolsTreeBuilder.php:64</note>
      </notes>
      <segment state="translated">
        <source>tree.tools.edit.categories</source>
        <target>Catégories</target>
      </segment>
    </unit>
    <unit id="BFfweU_" name="tree.tools.edit.suppliers">
      <notes>
        <note category="file-source" priority="1">Part-DB1\src\Services\Trees\ToolsTreeBuilder.php:167</note>
        <note priority="1">Part-DB1\src\Services\Trees\ToolsTreeBuilder.php:144</note>
        <note priority="1">src\Services\ToolsTreeBuilder.php:68</note>
      </notes>
      <segment state="translated">
        <source>tree.tools.edit.suppliers</source>
        <target>Fournisseurs</target>
      </segment>
    </unit>
    <unit id="bkM5GtE" name="tree.tools.edit.manufacturer">
      <notes>
        <note category="file-source" priority="1">Part-DB1\src\Services\Trees\ToolsTreeBuilder.php:173</note>
        <note priority="1">Part-DB1\src\Services\Trees\ToolsTreeBuilder.php:150</note>
        <note priority="1">src\Services\ToolsTreeBuilder.php:70</note>
      </notes>
      <segment state="translated">
        <source>tree.tools.edit.manufacturer</source>
        <target>Fabricants</target>
      </segment>
    </unit>
    <unit id="0uWeEo4" name="tree.tools.edit.storelocation">
      <notes>
        <note category="file-source" priority="1">Part-DB1\src\Services\Trees\ToolsTreeBuilder.php:179</note>
        <note priority="1">Part-DB1\src\Services\Trees\ToolsTreeBuilder.php:156</note>
      </notes>
      <segment state="translated">
        <source>tree.tools.edit.storelocation</source>
        <target>Emplacements de stockage</target>
      </segment>
    </unit>
    <unit id="AQHSEDZ" name="tree.tools.edit.footprint">
      <notes>
        <note category="file-source" priority="1">Part-DB1\src\Services\Trees\ToolsTreeBuilder.php:185</note>
        <note priority="1">Part-DB1\src\Services\Trees\ToolsTreeBuilder.php:162</note>
      </notes>
      <segment state="translated">
        <source>tree.tools.edit.footprint</source>
        <target>Empreintes</target>
      </segment>
    </unit>
    <unit id="RBBr5gI" name="tree.tools.edit.currency">
      <notes>
        <note category="file-source" priority="1">Part-DB1\src\Services\Trees\ToolsTreeBuilder.php:191</note>
        <note priority="1">Part-DB1\src\Services\Trees\ToolsTreeBuilder.php:168</note>
      </notes>
      <segment state="translated">
        <source>tree.tools.edit.currency</source>
        <target>Devises</target>
      </segment>
    </unit>
    <unit id="624h27t" name="tree.tools.edit.measurement_unit">
      <notes>
        <note category="file-source" priority="1">Part-DB1\src\Services\Trees\ToolsTreeBuilder.php:197</note>
        <note priority="1">Part-DB1\src\Services\Trees\ToolsTreeBuilder.php:174</note>
      </notes>
      <segment state="translated">
        <source>tree.tools.edit.measurement_unit</source>
        <target>Unité de mesure</target>
      </segment>
    </unit>
    <unit id="YAalchf" name="tree.tools.edit.label_profile">
      <notes>
        <note category="file-source" priority="1">Part-DB1\src\Services\Trees\ToolsTreeBuilder.php:203</note>
      </notes>
      <segment state="translated">
        <source>tree.tools.edit.label_profile</source>
        <target>Profils d'étiquettes</target>
      </segment>
    </unit>
    <unit id="CBX7i_1" name="tree.tools.edit.part">
      <notes>
        <note category="file-source" priority="1">Part-DB1\src\Services\Trees\ToolsTreeBuilder.php:209</note>
        <note priority="1">Part-DB1\src\Services\Trees\ToolsTreeBuilder.php:180</note>
      </notes>
      <segment state="translated">
        <source>tree.tools.edit.part</source>
        <target>Composant</target>
      </segment>
    </unit>
    <unit id="cMe4sAM" name="tree.tools.show.all_parts">
      <notes>
        <note category="file-source" priority="1">Part-DB1\src\Services\Trees\ToolsTreeBuilder.php:226</note>
        <note priority="1">Part-DB1\src\Services\Trees\ToolsTreeBuilder.php:197</note>
        <note priority="1">src\Services\ToolsTreeBuilder.php:77</note>
      </notes>
      <segment state="translated">
        <source>tree.tools.show.all_parts</source>
        <target>Voir tous les composants</target>
      </segment>
    </unit>
    <unit id="aGy9QbC" name="tree.tools.show.all_attachments">
      <notes>
        <note category="file-source" priority="1">Part-DB1\src\Services\Trees\ToolsTreeBuilder.php:232</note>
        <note priority="1">Part-DB1\src\Services\Trees\ToolsTreeBuilder.php:203</note>
      </notes>
      <segment state="translated">
        <source>tree.tools.show.all_attachments</source>
        <target>Fichiers joints</target>
      </segment>
    </unit>
    <unit id="4_7bZqX" name="tree.tools.show.statistics">
      <notes>
        <note category="file-source" priority="1">Part-DB1\src\Services\Trees\ToolsTreeBuilder.php:239</note>
        <note priority="1">Part-DB1\src\Services\Trees\ToolsTreeBuilder.php:210</note>
        <note priority="1">new</note>
      </notes>
      <segment state="translated">
        <source>tree.tools.show.statistics</source>
        <target>Statistiques</target>
      </segment>
    </unit>
    <unit id="D1it4FK" name="tree.tools.system.users">
      <notes>
        <note category="file-source" priority="1">Part-DB1\src\Services\Trees\ToolsTreeBuilder.php:258</note>
        <note priority="1">Part-DB1\src\Services\Trees\ToolsTreeBuilder.php:229</note>
      </notes>
      <segment state="translated">
        <source>tree.tools.system.users</source>
        <target>Utilisateurs</target>
      </segment>
    </unit>
    <unit id="7rI.aP2" name="tree.tools.system.groups">
      <notes>
        <note category="file-source" priority="1">Part-DB1\src\Services\Trees\ToolsTreeBuilder.php:264</note>
        <note priority="1">Part-DB1\src\Services\Trees\ToolsTreeBuilder.php:235</note>
      </notes>
      <segment state="translated">
        <source>tree.tools.system.groups</source>
        <target>Groupes</target>
      </segment>
    </unit>
    <unit id="uwNvMFE" name="tree.tools.system.event_log">
      <notes>
        <note category="file-source" priority="1">Part-DB1\src\Services\Trees\ToolsTreeBuilder.php:271</note>
        <note priority="1">Part-DB1\src\Services\Trees\ToolsTreeBuilder.php:242</note>
        <note priority="1">new</note>
      </notes>
      <segment state="translated">
        <source>tree.tools.system.event_log</source>
        <target>Système d'événements</target>
      </segment>
    </unit>
    <unit id="Y7FfSJt" name="entity.tree.new">
      <notes>
        <note category="file-source" priority="1">Part-DB1\src\Services\Trees\TreeViewGenerator.php:95</note>
        <note priority="1">Part-DB1\src\Services\Trees\TreeViewGenerator.php:95</note>
        <note priority="1">src\Services\TreeBuilder.php:124</note>
      </notes>
      <segment state="translated">
        <source>entity.tree.new</source>
        <target>Nouvel élément</target>
      </segment>
    </unit>
    <unit id="3Vc5_D2" name="attachment.external_file">
      <notes>
        <note priority="1">Part-DB1\templates\Parts\info\_attachments_info.html.twig:34</note>
        <note category="state" priority="1">obsolete</note>
      </notes>
      <segment state="translated">
        <source>attachment.external_file</source>
        <target>Fichier extérieur</target>
      </segment>
    </unit>
    <unit id="gexfRxf" name="attachment.edit">
      <notes>
        <note priority="1">Part-DB1\templates\Parts\info\_attachments_info.html.twig:62</note>
        <note category="state" priority="1">obsolete</note>
      </notes>
      <segment state="translated">
        <source>attachment.edit</source>
        <target>Éditer</target>
      </segment>
    </unit>
    <unit id="iqU5ScK" name="barcode.scan">
      <notes>
        <note priority="1">Part-DB1\templates\_navbar.html.twig:27</note>
        <note priority="1">templates\base.html.twig:88</note>
        <note category="state" priority="1">obsolete</note>
      </notes>
      <segment state="translated">
        <source>barcode.scan</source>
        <target>Scanner un code-barres</target>
      </segment>
    </unit>
    <unit id="HhQjrkN" name="user.theme.label">
      <notes>
        <note priority="1">Part-DB1\src\Form\UserSettingsType.php:119</note>
        <note priority="1">src\Form\UserSettingsType.php:49</note>
        <note category="state" priority="1">obsolete</note>
      </notes>
      <segment state="translated">
        <source>user.theme.label</source>
        <target>Thème</target>
      </segment>
    </unit>
    <unit id="Dpfk52." name="user_settings.theme.placeholder">
      <notes>
        <note priority="1">Part-DB1\src\Form\UserSettingsType.php:129</note>
        <note priority="1">src\Form\UserSettingsType.php:50</note>
        <note category="state" priority="1">obsolete</note>
      </notes>
      <segment state="translated">
        <source>user_settings.theme.placeholder</source>
        <target>Thème du serveur</target>
      </segment>
    </unit>
    <unit id="CPJxiHz" name="M">
      <notes>
        <note priority="1">Part-DB1\src\Form\Type\SIUnitType.php:141</note>
        <note category="state" priority="1">obsolete</note>
      </notes>
      <segment state="translated">
        <source>M</source>
        <target>M</target>
      </segment>
    </unit>
    <unit id="glTDKak" name="k">
      <notes>
        <note priority="1">Part-DB1\src\Form\Type\SIUnitType.php:141</note>
        <note category="state" priority="1">obsolete</note>
      </notes>
      <segment state="translated">
        <source>k</source>
        <target>k</target>
      </segment>
    </unit>
    <unit id="47DEQpj" name="">
      <segment>
        <source/>
        <target> </target>
      </segment>
    </unit>
    <unit id="YsZqel3" name="m">
      <notes>
        <note priority="1">Part-DB1\src\Form\Type\SIUnitType.php:141</note>
        <note category="state" priority="1">obsolete</note>
      </notes>
      <segment state="translated">
        <source>m</source>
        <target>m</target>
      </segment>
    </unit>
    <unit id="WgcvG_T" name="µ">
      <notes>
        <note priority="1">Part-DB1\src\Form\Type\SIUnitType.php:141</note>
        <note category="state" priority="1">obsolete</note>
      </notes>
      <segment state="translated">
        <source>µ</source>
        <target>µ</target>
      </segment>
    </unit>
    <unit id="oHq_Mt5" name="log.user_login.ip">
      <notes>
        <note priority="1">Part-DB1\src\Services\LogSystem\LogEntryExtraFormatter.php:100</note>
        <note priority="1">new</note>
        <note category="state" priority="1">obsolete</note>
      </notes>
      <segment state="translated">
        <source>log.user_login.ip</source>
        <target>IP</target>
      </segment>
    </unit>
    <unit id="JEAFg3_" name="log.undo_mode.undo">
      <notes>
        <note priority="1">Part-DB1\src\Services\LogSystem\LogEntryExtraFormatter.php:128</note>
        <note priority="1">Part-DB1\src\Services\LogSystem\LogEntryExtraFormatter.php:150</note>
        <note priority="1">Part-DB1\src\Services\LogSystem\LogEntryExtraFormatter.php:169</note>
        <note priority="1">Part-DB1\src\Services\LogSystem\LogEntryExtraFormatter.php:207</note>
        <note priority="1">new</note>
        <note category="state" priority="1">obsolete</note>
      </notes>
      <segment state="translated">
        <source>log.undo_mode.undo</source>
        <target>Modification annulée</target>
      </segment>
    </unit>
    <unit id="w9Ow4hB" name="log.undo_mode.revert">
      <notes>
        <note priority="1">Part-DB1\src\Services\LogSystem\LogEntryExtraFormatter.php:130</note>
        <note priority="1">Part-DB1\src\Services\LogSystem\LogEntryExtraFormatter.php:152</note>
        <note priority="1">Part-DB1\src\Services\LogSystem\LogEntryExtraFormatter.php:171</note>
        <note priority="1">Part-DB1\src\Services\LogSystem\LogEntryExtraFormatter.php:209</note>
        <note priority="1">new</note>
        <note category="state" priority="1">obsolete</note>
      </notes>
      <segment state="translated">
        <source>log.undo_mode.revert</source>
        <target>Élément restauré</target>
      </segment>
    </unit>
    <unit id="q6AoFKP" name="log.element_created.original_instock">
      <notes>
        <note priority="1">Part-DB1\src\Services\LogSystem\LogEntryExtraFormatter.php:139</note>
        <note priority="1">new</note>
        <note category="state" priority="1">obsolete</note>
      </notes>
      <segment state="translated">
        <source>log.element_created.original_instock</source>
        <target>Ancien stock</target>
      </segment>
    </unit>
    <unit id="TutJY7L" name="log.element_deleted.old_name">
      <notes>
        <note priority="1">Part-DB1\src\Services\LogSystem\LogEntryExtraFormatter.php:160</note>
        <note priority="1">new</note>
        <note category="state" priority="1">obsolete</note>
      </notes>
      <segment state="translated">
        <source>log.element_deleted.old_name</source>
        <target>Ancien nom</target>
      </segment>
    </unit>
    <unit id="NyTftx6" name="log.element_edited.changed_fields">
      <notes>
        <note priority="1">Part-DB1\src\Services\LogSystem\LogEntryExtraFormatter.php:184</note>
        <note priority="1">new</note>
        <note category="state" priority="1">obsolete</note>
      </notes>
      <segment state="translated">
        <source>log.element_edited.changed_fields</source>
        <target>Champs modifiés</target>
      </segment>
    </unit>
    <unit id="8YQSzN5" name="log.instock_changed.comment">
      <notes>
        <note priority="1">Part-DB1\src\Services\LogSystem\LogEntryExtraFormatter.php:198</note>
        <note priority="1">new</note>
        <note category="state" priority="1">obsolete</note>
      </notes>
      <segment state="translated">
        <source>log.instock_changed.comment</source>
        <target>Commentaire</target>
      </segment>
    </unit>
    <unit id="ar.0VTi" name="log.collection_deleted.deleted">
      <notes>
        <note priority="1">Part-DB1\src\Services\LogSystem\LogEntryExtraFormatter.php:214</note>
        <note priority="1">new</note>
        <note category="state" priority="1">obsolete</note>
      </notes>
      <segment state="translated">
        <source>log.collection_deleted.deleted</source>
        <target>Élément supprimé :</target>
      </segment>
    </unit>
    <unit id="rOLpDSq" name="go.exclamation">
      <notes>
        <note priority="1">templates\base.html.twig:81</note>
        <note priority="1">obsolete</note>
        <note category="state" priority="1">obsolete</note>
      </notes>
      <segment state="translated">
        <source>go.exclamation</source>
        <target>Allez!</target>
      </segment>
    </unit>
    <unit id="rMCnZt." name="language.english">
      <notes>
        <note priority="1">templates\base.html.twig:109</note>
        <note priority="1">obsolete</note>
        <note category="state" priority="1">obsolete</note>
      </notes>
      <segment state="translated">
        <source>language.english</source>
        <target>Anglais</target>
      </segment>
    </unit>
    <unit id="OmHgIys" name="language.german">
      <notes>
        <note priority="1">templates\base.html.twig:112</note>
        <note priority="1">obsolete</note>
        <note category="state" priority="1">obsolete</note>
      </notes>
      <segment state="translated">
        <source>language.german</source>
        <target>Allemand</target>
      </segment>
    </unit>
    <unit id="EQgFD4g" name="flash.password_change_needed">
      <notes>
        <note priority="1">obsolete</note>
        <note category="state" priority="1">obsolete</note>
      </notes>
      <segment state="translated">
        <source>flash.password_change_needed</source>
        <target>Votre mot de passe doit être changé !</target>
      </segment>
    </unit>
    <unit id="ya0_S7f" name="attachment.table.type">
      <notes>
        <note priority="1">obsolete</note>
        <note category="state" priority="1">obsolete</note>
      </notes>
      <segment state="translated">
        <source>attachment.table.type</source>
        <target>Type de fichier joint</target>
      </segment>
    </unit>
    <unit id="b_m6Jth" name="attachment.table.element">
      <notes>
        <note priority="1">obsolete</note>
        <note category="state" priority="1">obsolete</note>
      </notes>
      <segment state="translated">
        <source>attachment.table.element</source>
        <target>élément lié</target>
      </segment>
    </unit>
    <unit id="QRmJnyi" name="attachment.edit.isPicture">
      <notes>
        <note priority="1">obsolete</note>
        <note category="state" priority="1">obsolete</note>
      </notes>
      <segment state="translated">
        <source>attachment.edit.isPicture</source>
        <target>Image?</target>
      </segment>
    </unit>
    <unit id="3lJuQED" name="attachment.edit.is3DModel">
      <notes>
        <note priority="1">obsolete</note>
        <note category="state" priority="1">obsolete</note>
      </notes>
      <segment state="translated">
        <source>attachment.edit.is3DModel</source>
        <target>Modèle 3D?</target>
      </segment>
    </unit>
    <unit id="ogh2av7" name="attachment.edit.isBuiltin">
      <notes>
        <note priority="1">obsolete</note>
        <note category="state" priority="1">obsolete</note>
      </notes>
      <segment state="translated">
        <source>attachment.edit.isBuiltin</source>
        <target>Intégré?</target>
      </segment>
    </unit>
    <unit id="ths2hVl" name="category.edit.default_comment.placeholder">
      <notes>
        <note priority="1">obsolete</note>
        <note category="state" priority="1">obsolete</note>
      </notes>
      <segment state="translated">
        <source>category.edit.default_comment.placeholder</source>
        <target>Ex. utilisé pour les alimentations à découpage</target>
      </segment>
    </unit>
    <unit id="n13qerD" name="tfa_backup.regenerate_codes">
      <notes>
        <note priority="1">obsolete</note>
        <note category="state" priority="1">obsolete</note>
      </notes>
      <segment state="translated">
        <source>tfa_backup.regenerate_codes</source>
        <target>Créer de nouveaux codes de secours</target>
      </segment>
    </unit>
    <unit id="lZvhKYu" name="validator.noneofitschild.self">
      <notes>
        <note priority="1">obsolete</note>
        <note category="state" priority="1">obsolete</note>
      </notes>
      <segment state="translated">
        <source>validator.noneofitschild.self</source>
        <target>Un élément ne peut pas être son propre parent.</target>
      </segment>
    </unit>
    <unit id="pr07aV4" name="validator.noneofitschild.children">
      <notes>
        <note priority="1">obsolete</note>
        <note category="state" priority="1">obsolete</note>
      </notes>
      <segment state="translated">
        <source>validator.noneofitschild.children</source>
        <target>Le parent ne peut pas être un de ses propres enfants.</target>
      </segment>
    </unit>
    <unit id="0IF0VIF" name="validator.isSelectable">
      <notes>
        <note priority="1">obsolete</note>
        <note category="state" priority="1">obsolete</note>
      </notes>
      <segment state="translated">
        <source>validator.isSelectable</source>
        <target>L'élément doit être sélectionnable !</target>
      </segment>
    </unit>
    <unit id="nd207H6" name="validator.part_lot.location_full.no_increasment">
      <notes>
        <note priority="1">obsolete</note>
        <note category="state" priority="1">obsolete</note>
      </notes>
      <segment state="translated">
        <source>validator.part_lot.location_full.no_increasment</source>
        <target>Le lieu de stockage utilisé a été marqué comme étant plein, le stock ne peut donc pas être augmenté. (Nouveau stock maximum {{old_amount}})</target>
      </segment>
    </unit>
    <unit id="R6Ov4Yt" name="validator.part_lot.location_full">
      <notes>
        <note priority="1">obsolete</note>
        <note category="state" priority="1">obsolete</note>
      </notes>
      <segment state="translated">
        <source>validator.part_lot.location_full</source>
        <target>L'emplacement de stockage est plein, c'est pourquoi aucun nouveau composant ne peut être ajouté.</target>
      </segment>
    </unit>
    <unit id="6vIlN5q" name="validator.part_lot.only_existing">
      <notes>
        <note priority="1">obsolete</note>
        <note category="state" priority="1">obsolete</note>
      </notes>
      <segment state="translated">
        <source>validator.part_lot.only_existing</source>
        <target>L'emplacement de stockage a été marqué comme "uniquement existant", donc aucun nouveau composant ne peut être ajouté.</target>
      </segment>
    </unit>
    <unit id="BNQk2e7" name="validator.part_lot.single_part">
      <notes>
        <note priority="1">obsolete</note>
        <note category="state" priority="1">obsolete</note>
      </notes>
      <segment state="translated">
        <source>validator.part_lot.single_part</source>
        <target>L'emplacement de stockage a été marqué comme "Composant seul", par conséquent aucun nouveau composant ne peut être ajouté.</target>
      </segment>
    </unit>
    <unit id="7yhBzTg" name="m_status.active.help">
      <notes>
        <note priority="1">obsolete</note>
        <note category="state" priority="1">obsolete</note>
      </notes>
      <segment state="translated">
        <source>m_status.active.help</source>
        <target>Le composant est actuellement en cours de production et sera produit dans un avenir proche.</target>
      </segment>
    </unit>
    <unit id="UsEaNqy" name="m_status.announced.help">
      <notes>
        <note priority="1">obsolete</note>
        <note category="state" priority="1">obsolete</note>
      </notes>
      <segment state="translated">
        <source>m_status.announced.help</source>
        <target>Le composant a été annoncé, mais n'est pas encore disponible.</target>
      </segment>
    </unit>
    <unit id="huj6JXj" name="m_status.discontinued.help">
      <notes>
        <note priority="1">obsolete</note>
        <note category="state" priority="1">obsolete</note>
      </notes>
      <segment state="translated">
        <source>m_status.discontinued.help</source>
        <target>Le composant n'est plus fabriqué.</target>
      </segment>
    </unit>
    <unit id="xytsZcE" name="m_status.eol.help">
      <notes>
        <note priority="1">obsolete</note>
        <note category="state" priority="1">obsolete</note>
      </notes>
      <segment state="translated">
        <source>m_status.eol.help</source>
        <target>La production de ce composant sera bientôt arrêtée.</target>
      </segment>
    </unit>
    <unit id="t8VuM2P" name="m_status.nrfnd.help">
      <notes>
        <note priority="1">obsolete</note>
        <note category="state" priority="1">obsolete</note>
      </notes>
      <segment state="translated">
        <source>m_status.nrfnd.help</source>
        <target>Ce composant est actuellement en production mais n'est pas recommandé pour les nouvelles conceptions.</target>
      </segment>
    </unit>
    <unit id="8x._AWi" name="m_status.unknown.help">
      <notes>
        <note priority="1">obsolete</note>
        <note category="state" priority="1">obsolete</note>
      </notes>
      <segment state="translated">
        <source>m_status.unknown.help</source>
        <target>L'état de la production n'est pas connu.</target>
      </segment>
    </unit>
    <unit id="g4ahva6" name="flash.success">
      <notes>
        <note priority="1">obsolete</note>
        <note category="state" priority="1">obsolete</note>
      </notes>
      <segment state="translated">
        <source>flash.success</source>
        <target>Succès</target>
      </segment>
    </unit>
    <unit id="NehzWgk" name="flash.error">
      <notes>
        <note priority="1">obsolete</note>
        <note category="state" priority="1">obsolete</note>
      </notes>
      <segment state="translated">
        <source>flash.error</source>
        <target>Erreur</target>
      </segment>
    </unit>
    <unit id="h8vhq_r" name="flash.warning">
      <notes>
        <note priority="1">obsolete</note>
        <note category="state" priority="1">obsolete</note>
      </notes>
      <segment state="translated">
        <source>flash.warning</source>
        <target>Attention</target>
      </segment>
    </unit>
    <unit id="m5p2YEz" name="flash.notice">
      <notes>
        <note priority="1">obsolete</note>
        <note category="state" priority="1">obsolete</note>
      </notes>
      <segment state="translated">
        <source>flash.notice</source>
        <target>Remarque</target>
      </segment>
    </unit>
    <unit id="YA5xZMy" name="flash.info">
      <notes>
        <note priority="1">obsolete</note>
        <note category="state" priority="1">obsolete</note>
      </notes>
      <segment state="translated">
        <source>flash.info</source>
        <target>Info</target>
      </segment>
    </unit>
    <unit id="hYFfpL7" name="validator.noLockout">
      <notes>
        <note priority="1">obsolete</note>
        <note category="state" priority="1">obsolete</note>
      </notes>
      <segment state="translated">
        <source>validator.noLockout</source>
        <target>Vous ne pouvez pas révoquer vous-même l'autorisation de "modifier les autorisations" pour éviter de vous verrouiller accidentellement !</target>
      </segment>
    </unit>
    <unit id="dxkuAbb" name="attachment_type.edit.filetype_filter">
      <notes>
        <note priority="1">obsolete</note>
        <note category="state" priority="1">obsolete</note>
      </notes>
      <segment state="translated">
        <source>attachment_type.edit.filetype_filter</source>
        <target>Types de fichiers autorisés</target>
      </segment>
    </unit>
    <unit id="1KMaa2P" name="attachment_type.edit.filetype_filter.help">
      <notes>
        <note priority="1">obsolete</note>
        <note category="state" priority="1">obsolete</note>
      </notes>
      <segment state="translated">
        <source>attachment_type.edit.filetype_filter.help</source>
        <target>Vous pouvez spécifier ici une liste, séparée par des virgules, des extensions de fichiers ou des mimétapes qu'un fichier téléchargé avec ce type de pièce jointe doit avoir. Pour autoriser tous les fichiers d'images pris en charge, utilisez image/*.</target>
      </segment>
    </unit>
    <unit id="wkNc9Pm" name="attachment_type.edit.filetype_filter.placeholder">
      <notes>
        <note priority="1">obsolete</note>
        <note category="state" priority="1">obsolete</note>
      </notes>
      <segment state="translated">
        <source>attachment_type.edit.filetype_filter.placeholder</source>
        <target>Ex. .txt, application/pdf, image/*</target>
      </segment>
    </unit>
    <unit id="nEC2Xzw" name="part.name.placeholder">
      <notes>
        <note priority="1">src\Form\PartType.php:63</note>
        <note priority="1">obsolete</note>
        <note category="state" priority="1">obsolete</note>
      </notes>
      <segment state="translated">
        <source>part.name.placeholder</source>
        <target>Ex. BC547</target>
      </segment>
    </unit>
    <unit id="SDbrzIT" name="entity.edit.not_selectable">
      <notes>
        <note priority="1">obsolete</note>
        <note category="state" priority="1">obsolete</note>
      </notes>
      <segment state="translated">
        <source>entity.edit.not_selectable</source>
        <target>Non sélectionnable</target>
      </segment>
    </unit>
    <unit id="5aUSkZz" name="entity.edit.not_selectable.help">
      <notes>
        <note priority="1">obsolete</note>
        <note category="state" priority="1">obsolete</note>
      </notes>
      <segment state="translated">
        <source>entity.edit.not_selectable.help</source>
        <target>Si cette option est activée, alors cet élément ne peut être attribué à aucun composant en tant que propriété. Utile, par exemple si cet élément doit être utilisé uniquement pour le tri.</target>
      </segment>
    </unit>
    <unit id="en0DwC3" name="bbcode.hint">
      <notes>
        <note priority="1">obsolete</note>
        <note category="state" priority="1">obsolete</note>
      </notes>
      <segment state="translated">
        <source>bbcode.hint</source>
        <target>Le BBCode peut être utilisé ici (par exemple [b]Bold[/b])</target>
      </segment>
    </unit>
    <unit id="Q5hCjzL" name="entity.create">
      <notes>
        <note priority="1">obsolete</note>
        <note category="state" priority="1">obsolete</note>
      </notes>
      <segment state="translated">
        <source>entity.create</source>
        <target>Créer un élément</target>
      </segment>
    </unit>
    <unit id="bBoYWyf" name="entity.edit.save">
      <notes>
        <note priority="1">obsolete</note>
        <note category="state" priority="1">obsolete</note>
      </notes>
      <segment state="translated">
        <source>entity.edit.save</source>
        <target>Sauvegarder</target>
      </segment>
    </unit>
    <unit id="HeL2lAW" name="category.edit.disable_footprints">
      <notes>
        <note priority="1">obsolete</note>
        <note category="state" priority="1">obsolete</note>
      </notes>
      <segment state="translated">
        <source>category.edit.disable_footprints</source>
        <target>Désactiver les empreintes</target>
      </segment>
    </unit>
    <unit id="lpS1zKs" name="category.edit.disable_footprints.help">
      <notes>
        <note priority="1">obsolete</note>
        <note category="state" priority="1">obsolete</note>
      </notes>
      <segment state="translated">
        <source>category.edit.disable_footprints.help</source>
        <target>Si cette option est activée, la propriété Empreinte est désactivée pour tous les composants de cette catégorie.</target>
      </segment>
    </unit>
    <unit id="1w_nFL7" name="category.edit.disable_manufacturers">
      <notes>
        <note priority="1">obsolete</note>
        <note category="state" priority="1">obsolete</note>
      </notes>
      <segment state="translated">
        <source>category.edit.disable_manufacturers</source>
        <target>Désactiver les fabricants</target>
      </segment>
    </unit>
    <unit id="tNK6Sfl" name="category.edit.disable_manufacturers.help">
      <notes>
        <note priority="1">obsolete</note>
        <note category="state" priority="1">obsolete</note>
      </notes>
      <segment state="translated">
        <source>category.edit.disable_manufacturers.help</source>
        <target>Si cette option est activée, la propriété fabricant est désactivée pour tous les composants de cette catégorie.</target>
      </segment>
    </unit>
    <unit id="HOZICfA" name="category.edit.disable_autodatasheets">
      <notes>
        <note priority="1">obsolete</note>
        <note category="state" priority="1">obsolete</note>
      </notes>
      <segment state="translated">
        <source>category.edit.disable_autodatasheets</source>
        <target>Désactiver les liens automatiques des fiches techniques</target>
      </segment>
    </unit>
    <unit id="5HWLQAL" name="category.edit.disable_autodatasheets.help">
      <notes>
        <note priority="1">obsolete</note>
        <note category="state" priority="1">obsolete</note>
      </notes>
      <segment state="translated">
        <source>category.edit.disable_autodatasheets.help</source>
        <target>Si cette option est activée, aucun lien automatique avec la fiche technique n'est généré pour les pièces de cette catégorie.</target>
      </segment>
    </unit>
    <unit id="lfFBz4D" name="category.edit.disable_properties">
      <notes>
        <note priority="1">obsolete</note>
        <note category="state" priority="1">obsolete</note>
      </notes>
      <segment state="translated">
        <source>category.edit.disable_properties</source>
        <target>Désactiver les propriétés</target>
      </segment>
    </unit>
    <unit id="gu7SqNR" name="category.edit.disable_properties.help">
      <notes>
        <note priority="1">obsolete</note>
        <note category="state" priority="1">obsolete</note>
      </notes>
      <segment state="translated">
        <source>category.edit.disable_properties.help</source>
        <target>Si cette option est activée, les propriétés des composants pour tous les composants de cette catégorie sont désactivées.</target>
      </segment>
    </unit>
    <unit id="0FP6XeT" name="category.edit.partname_hint">
      <notes>
        <note priority="1">obsolete</note>
        <note category="state" priority="1">obsolete</note>
      </notes>
      <segment state="translated">
        <source>category.edit.partname_hint</source>
        <target>Indication du nom du composant</target>
      </segment>
    </unit>
    <unit id="BG4G_f9" name="category.edit.partname_hint.placeholder">
      <notes>
        <note priority="1">obsolete</note>
        <note category="state" priority="1">obsolete</note>
      </notes>
      <segment state="translated">
        <source>category.edit.partname_hint.placeholder</source>
        <target>Ex. 100nF</target>
      </segment>
    </unit>
    <unit id="LbTbeDm" name="category.edit.partname_regex">
      <notes>
        <note priority="1">obsolete</note>
        <note category="state" priority="1">obsolete</note>
      </notes>
      <segment state="translated">
        <source>category.edit.partname_regex</source>
        <target>Filtre de nom</target>
      </segment>
    </unit>
    <unit id="UH78POJ" name="category.edit.default_description">
      <notes>
        <note priority="1">obsolete</note>
        <note category="state" priority="1">obsolete</note>
      </notes>
      <segment state="translated">
        <source>category.edit.default_description</source>
        <target>Description par défaut</target>
      </segment>
    </unit>
    <unit id="8hlqVRs" name="category.edit.default_description.placeholder">
      <notes>
        <note priority="1">obsolete</note>
        <note category="state" priority="1">obsolete</note>
      </notes>
      <segment state="translated">
        <source>category.edit.default_description.placeholder</source>
        <target>Ex. Condensateur, 10mmx10mm, CMS</target>
      </segment>
    </unit>
    <unit id="QMPrbSY" name="category.edit.default_comment">
      <notes>
        <note priority="1">obsolete</note>
        <note category="state" priority="1">obsolete</note>
      </notes>
      <segment state="translated">
        <source>category.edit.default_comment</source>
        <target>Commentaire par défaut</target>
      </segment>
    </unit>
    <unit id="KN33Vgx" name="company.edit.address">
      <notes>
        <note priority="1">obsolete</note>
        <note category="state" priority="1">obsolete</note>
      </notes>
      <segment state="translated">
        <source>company.edit.address</source>
        <target>Adresse</target>
      </segment>
    </unit>
    <unit id="AMjZLA3" name="company.edit.address.placeholder">
      <notes>
        <note priority="1">obsolete</note>
        <note category="state" priority="1">obsolete</note>
      </notes>
      <segment state="translated">
        <source>company.edit.address.placeholder</source>
        <target>Ex. 99 exemple de rue 
exemple de ville</target>
      </segment>
    </unit>
    <unit id="WoyE_3B" name="company.edit.phone_number">
      <notes>
        <note priority="1">obsolete</note>
        <note category="state" priority="1">obsolete</note>
      </notes>
      <segment state="translated">
        <source>company.edit.phone_number</source>
        <target>Numéro de téléphone</target>
      </segment>
    </unit>
    <unit id="VSMS9Jw" name="company.edit.phone_number.placeholder">
      <notes>
        <note priority="1">obsolete</note>
        <note category="state" priority="1">obsolete</note>
      </notes>
      <segment state="translated">
        <source>company.edit.phone_number.placeholder</source>
        <target>+33 1 23 45 67 89</target>
      </segment>
    </unit>
    <unit id="khUB2so" name="company.edit.fax_number">
      <notes>
        <note priority="1">obsolete</note>
        <note category="state" priority="1">obsolete</note>
      </notes>
      <segment state="translated">
        <source>company.edit.fax_number</source>
        <target>Numéro de fax</target>
      </segment>
    </unit>
    <unit id="63TXMfg" name="company.edit.email">
      <notes>
        <note priority="1">obsolete</note>
        <note category="state" priority="1">obsolete</note>
      </notes>
      <segment state="translated">
        <source>company.edit.email</source>
        <target>Email</target>
      </segment>
    </unit>
    <unit id="vTq5HxO" name="company.edit.email.placeholder">
      <notes>
        <note priority="1">obsolete</note>
        <note category="state" priority="1">obsolete</note>
      </notes>
      <segment state="translated">
        <source>company.edit.email.placeholder</source>
        <target>Ex. contact@foo.bar</target>
      </segment>
    </unit>
    <unit id="jv3fl1U" name="company.edit.website">
      <notes>
        <note priority="1">obsolete</note>
        <note category="state" priority="1">obsolete</note>
      </notes>
      <segment state="translated">
        <source>company.edit.website</source>
        <target>Site internet</target>
      </segment>
    </unit>
    <unit id="fCwuIQc" name="company.edit.website.placeholder">
      <notes>
        <note priority="1">obsolete</note>
        <note category="state" priority="1">obsolete</note>
      </notes>
      <segment state="translated">
        <source>company.edit.website.placeholder</source>
        <target>https://www.foo.bar</target>
      </segment>
    </unit>
    <unit id="l4BUu.S" name="company.edit.auto_product_url">
      <notes>
        <note priority="1">obsolete</note>
        <note category="state" priority="1">obsolete</note>
      </notes>
      <segment state="translated">
        <source>company.edit.auto_product_url</source>
        <target>URL du produit</target>
      </segment>
    </unit>
    <unit id="UaJhZGe" name="company.edit.auto_product_url.help">
      <notes>
        <note priority="1">obsolete</note>
        <note category="state" priority="1">obsolete</note>
      </notes>
      <segment state="translated">
        <source>company.edit.auto_product_url.help</source>
        <target>Si cette URL est définie, elle est utilisée pour générer l'URL d'un composant sur le site web du fabricant. Dans ce cas, %PARTNUMBER% sera remplacé par le numéro de commande.</target>
      </segment>
    </unit>
    <unit id="22S3ulf" name="company.edit.auto_product_url.placeholder">
      <notes>
        <note priority="1">obsolete</note>
        <note category="state" priority="1">obsolete</note>
      </notes>
      <segment state="translated">
        <source>company.edit.auto_product_url.placeholder</source>
        <target>https://foo.bar/product/%PARTNUMBER%</target>
      </segment>
    </unit>
    <unit id="NZUfSAR" name="currency.edit.iso_code">
      <notes>
        <note priority="1">obsolete</note>
        <note category="state" priority="1">obsolete</note>
      </notes>
      <segment state="translated">
        <source>currency.edit.iso_code</source>
        <target>Code ISO</target>
      </segment>
    </unit>
    <unit id="9YIkqmF" name="currency.edit.exchange_rate">
      <notes>
        <note priority="1">obsolete</note>
        <note category="state" priority="1">obsolete</note>
      </notes>
      <segment state="translated">
        <source>currency.edit.exchange_rate</source>
        <target>Taux de change</target>
      </segment>
    </unit>
    <unit id="n496LjY" name="footprint.edit.3d_model">
      <notes>
        <note priority="1">obsolete</note>
        <note category="state" priority="1">obsolete</note>
      </notes>
      <segment state="translated">
        <source>footprint.edit.3d_model</source>
        <target>Modèle 3D</target>
      </segment>
    </unit>
    <unit id="bxMaU3Y" name="mass_creation.lines">
      <notes>
        <note priority="1">obsolete</note>
        <note category="state" priority="1">obsolete</note>
      </notes>
      <segment state="translated">
        <source>mass_creation.lines</source>
        <target>Saisie</target>
      </segment>
    </unit>
    <unit id="nIwyuSG" name="mass_creation.lines.placeholder">
      <notes>
        <note priority="1">obsolete</note>
        <note category="state" priority="1">obsolete</note>
      </notes>
      <segment state="translated">
        <source>mass_creation.lines.placeholder</source>
        <target>Élément 1
Élément 2
Élément 3</target>
      </segment>
    </unit>
    <unit id="yOi8.bI" name="entity.mass_creation.btn">
      <notes>
        <note priority="1">obsolete</note>
        <note category="state" priority="1">obsolete</note>
      </notes>
      <segment state="translated">
        <source>entity.mass_creation.btn</source>
        <target>Créer</target>
      </segment>
    </unit>
    <unit id="oqwo_n5" name="measurement_unit.edit.is_integer">
      <notes>
        <note priority="1">obsolete</note>
        <note category="state" priority="1">obsolete</note>
      </notes>
      <segment state="translated">
        <source>measurement_unit.edit.is_integer</source>
        <target>Nombre entier</target>
      </segment>
    </unit>
    <unit id="ks8LoMb" name="measurement_unit.edit.is_integer.help">
      <notes>
        <note priority="1">obsolete</note>
        <note category="state" priority="1">obsolete</note>
      </notes>
      <segment state="translated">
        <source>measurement_unit.edit.is_integer.help</source>
        <target>Si cette option est activée, toutes les quantités dans cette unité sont arrondies à des nombres entiers.</target>
      </segment>
    </unit>
    <unit id=".TAAW6t" name="measurement_unit.edit.use_si_prefix">
      <notes>
        <note priority="1">obsolete</note>
        <note category="state" priority="1">obsolete</note>
      </notes>
      <segment state="translated">
        <source>measurement_unit.edit.use_si_prefix</source>
        <target>Utiliser les préfixes SI</target>
      </segment>
    </unit>
    <unit id="EZh.nn7" name="measurement_unit.edit.use_si_prefix.help">
      <notes>
        <note priority="1">obsolete</note>
        <note category="state" priority="1">obsolete</note>
      </notes>
      <segment state="translated">
        <source>measurement_unit.edit.use_si_prefix.help</source>
        <target>Si cette option est activée, les préfixes SI sont utilisés lors de la génération des nombres (par exemple 1,2 kg au lieu de 1200 g)</target>
      </segment>
    </unit>
    <unit id="zha3lRe" name="measurement_unit.edit.unit_symbol">
      <notes>
        <note priority="1">obsolete</note>
        <note category="state" priority="1">obsolete</note>
      </notes>
      <segment state="translated">
        <source>measurement_unit.edit.unit_symbol</source>
        <target>Symbole de l'unité</target>
      </segment>
    </unit>
    <unit id="AxSvu9V" name="measurement_unit.edit.unit_symbol.placeholder">
      <notes>
        <note priority="1">obsolete</note>
        <note category="state" priority="1">obsolete</note>
      </notes>
      <segment state="translated">
        <source>measurement_unit.edit.unit_symbol.placeholder</source>
        <target>Ex. m</target>
      </segment>
    </unit>
    <unit id="L68lNgx" name="storelocation.edit.is_full.label">
      <notes>
        <note priority="1">obsolete</note>
        <note category="state" priority="1">obsolete</note>
      </notes>
      <segment state="translated">
        <source>storelocation.edit.is_full.label</source>
        <target>Emplacement de stockage plein</target>
      </segment>
    </unit>
    <unit id="dsw_ivP" name="storelocation.edit.is_full.help">
      <notes>
        <note priority="1">obsolete</note>
        <note category="state" priority="1">obsolete</note>
      </notes>
      <segment state="translated">
        <source>storelocation.edit.is_full.help</source>
        <target>Si cette option est activée, il n'est pas possible d'ajouter de nouveaux composants à ce lieu de stockage ni d'augmenter le nombre de composants existants.</target>
      </segment>
    </unit>
    <unit id="jenFqgq" name="storelocation.limit_to_existing.label">
      <notes>
        <note priority="1">obsolete</note>
        <note category="state" priority="1">obsolete</note>
      </notes>
      <segment state="translated">
        <source>storelocation.limit_to_existing.label</source>
        <target>Limiter aux composants existants</target>
      </segment>
    </unit>
    <unit id="ftawtbm" name="storelocation.limit_to_existing.help">
      <notes>
        <note priority="1">obsolete</note>
        <note category="state" priority="1">obsolete</note>
      </notes>
      <segment state="translated">
        <source>storelocation.limit_to_existing.help</source>
        <target>Si cette option est active, il n'est pas possible d'ajouter de nouveaux composants à ce lieu de stockage, mais il est possible d'augmenter le nombre de composants existants.</target>
      </segment>
    </unit>
    <unit id="1DWk7ny" name="storelocation.only_single_part.label">
      <notes>
        <note priority="1">obsolete</note>
        <note category="state" priority="1">obsolete</note>
      </notes>
      <segment state="translated">
        <source>storelocation.only_single_part.label</source>
        <target>Seulement un composant</target>
      </segment>
    </unit>
    <unit id="np0unjZ" name="storelocation.only_single_part.help">
      <notes>
        <note priority="1">obsolete</note>
        <note category="state" priority="1">obsolete</note>
      </notes>
      <segment state="translated">
        <source>storelocation.only_single_part.help</source>
        <target>Si cette option est activée, cet emplacement de stockage ne peut contenir qu'un seul composant (mais une quantité quelconque). Utile pour les petits compartiments ou les distributeurs de CMS.</target>
      </segment>
    </unit>
    <unit id="AE1UiRe" name="storelocation.storage_type.label">
      <notes>
        <note priority="1">obsolete</note>
        <note category="state" priority="1">obsolete</note>
      </notes>
      <segment state="translated">
        <source>storelocation.storage_type.label</source>
        <target>Type de stockage</target>
      </segment>
    </unit>
    <unit id="3UBRYaM" name="storelocation.storage_type.help">
      <notes>
        <note priority="1">obsolete</note>
        <note category="state" priority="1">obsolete</note>
      </notes>
      <segment state="translated">
        <source>storelocation.storage_type.help</source>
        <target>Ici, vous pouvez sélectionner une unité de mesure qu'un composant doit avoir pour être stocké dans ce lieu de stockage.</target>
      </segment>
    </unit>
    <unit id="xBJM0.O" name="supplier.edit.default_currency">
      <notes>
        <note priority="1">obsolete</note>
        <note category="state" priority="1">obsolete</note>
      </notes>
      <segment state="translated">
        <source>supplier.edit.default_currency</source>
        <target>Devise par défaut</target>
      </segment>
    </unit>
    <unit id="9o2s0eF" name="supplier.shipping_costs.label">
      <notes>
        <note priority="1">obsolete</note>
        <note category="state" priority="1">obsolete</note>
      </notes>
      <segment state="translated">
        <source>supplier.shipping_costs.label</source>
        <target>Frais de port</target>
      </segment>
    </unit>
    <unit id="sG3lwwH" name="user.username.placeholder">
      <notes>
        <note priority="1">obsolete</note>
        <note category="state" priority="1">obsolete</note>
      </notes>
      <segment state="translated">
        <source>user.username.placeholder</source>
        <target>Ex. j.doe</target>
      </segment>
    </unit>
    <unit id="birjZUl" name="user.firstName.placeholder">
      <notes>
        <note priority="1">obsolete</note>
        <note category="state" priority="1">obsolete</note>
      </notes>
      <segment state="translated">
        <source>user.firstName.placeholder</source>
        <target>Ex. John</target>
      </segment>
    </unit>
    <unit id="Z9pc7NJ" name="user.lastName.placeholder">
      <notes>
        <note priority="1">obsolete</note>
        <note category="state" priority="1">obsolete</note>
      </notes>
      <segment state="translated">
        <source>user.lastName.placeholder</source>
        <target>Ex. Doe</target>
      </segment>
    </unit>
    <unit id="VLB.yla" name="user.email.placeholder">
      <notes>
        <note priority="1">obsolete</note>
        <note category="state" priority="1">obsolete</note>
      </notes>
      <segment state="translated">
        <source>user.email.placeholder</source>
        <target>j.doe@ecorp.com</target>
      </segment>
    </unit>
    <unit id="UjUjKNF" name="user.department.placeholder">
      <notes>
        <note priority="1">obsolete</note>
        <note category="state" priority="1">obsolete</note>
      </notes>
      <segment state="translated">
        <source>user.department.placeholder</source>
        <target>Ex. Development</target>
      </segment>
    </unit>
    <unit id="C65DPNY" name="user.settings.pw_new.label">
      <notes>
        <note priority="1">obsolete</note>
        <note category="state" priority="1">obsolete</note>
      </notes>
      <segment state="translated">
        <source>user.settings.pw_new.label</source>
        <target>Nouveau mot de passe</target>
      </segment>
    </unit>
    <unit id="isiBSF3" name="user.settings.pw_confirm.label">
      <notes>
        <note priority="1">obsolete</note>
        <note category="state" priority="1">obsolete</note>
      </notes>
      <segment state="translated">
        <source>user.settings.pw_confirm.label</source>
        <target>Confirmer le nouveau mot de passe</target>
      </segment>
    </unit>
    <unit id="coDk7Mi" name="user.edit.needs_pw_change">
      <notes>
        <note priority="1">obsolete</note>
        <note category="state" priority="1">obsolete</note>
      </notes>
      <segment state="translated">
        <source>user.edit.needs_pw_change</source>
        <target>L'utilisateur doit changer de mot de passe</target>
      </segment>
    </unit>
    <unit id="aU6FQLf" name="user.edit.user_disabled">
      <notes>
        <note priority="1">obsolete</note>
        <note category="state" priority="1">obsolete</note>
      </notes>
      <segment state="translated">
        <source>user.edit.user_disabled</source>
        <target>Utilisateur désactivé (connexion impossible)</target>
      </segment>
    </unit>
    <unit id="zPJhxi6" name="user.create">
      <notes>
        <note priority="1">obsolete</note>
        <note category="state" priority="1">obsolete</note>
      </notes>
      <segment state="translated">
        <source>user.create</source>
        <target>Créer l'utilisateur</target>
      </segment>
    </unit>
    <unit id="SxI0Jji" name="user.edit.save">
      <notes>
        <note priority="1">obsolete</note>
        <note category="state" priority="1">obsolete</note>
      </notes>
      <segment state="translated">
        <source>user.edit.save</source>
        <target>Enregistrer</target>
      </segment>
    </unit>
    <unit id="oGnU8Jt" name="entity.edit.reset">
      <notes>
        <note priority="1">obsolete</note>
        <note category="state" priority="1">obsolete</note>
      </notes>
      <segment state="translated">
        <source>entity.edit.reset</source>
        <target>Rejeter les modifications</target>
      </segment>
    </unit>
    <unit id="eG9UnaY" name="part.withdraw.caption:">
      <notes>
        <note priority="1">templates\Parts\show_part_info.html.twig:161</note>
        <note priority="1">obsolete</note>
        <note category="state" priority="1">obsolete</note>
      </notes>
      <segment state="translated">
        <source>part.withdraw.caption:</source>
        <target>Retrait de composants :</target>
      </segment>
    </unit>
    <unit id="7TiUzGF" name="part.withdraw.btn">
      <notes>
        <note priority="1">templates\Parts\show_part_info.html.twig:166</note>
        <note priority="1">obsolete</note>
        <note category="state" priority="1">obsolete</note>
      </notes>
      <segment state="translated">
        <source>part.withdraw.btn</source>
        <target>Retrait</target>
      </segment>
    </unit>
    <unit id="RVKdVNt" name="part.withdraw.comment:">
      <notes>
        <note priority="1">templates\Parts\show_part_info.html.twig:171</note>
        <note priority="1">obsolete</note>
        <note category="state" priority="1">obsolete</note>
      </notes>
      <segment state="translated">
        <source>part.withdraw.comment:</source>
        <target>Commentaire/objet</target>
      </segment>
    </unit>
    <unit id="kXcojTi" name="part.add.caption">
      <notes>
        <note priority="1">templates\Parts\show_part_info.html.twig:189</note>
        <note priority="1">obsolete</note>
        <note category="state" priority="1">obsolete</note>
      </notes>
      <segment state="translated">
        <source>part.add.caption</source>
        <target>Ajouter composants</target>
      </segment>
    </unit>
    <unit id="rYoCVp9" name="part.add.btn">
      <notes>
        <note priority="1">templates\Parts\show_part_info.html.twig:194</note>
        <note priority="1">obsolete</note>
        <note category="state" priority="1">obsolete</note>
      </notes>
      <segment state="translated">
        <source>part.add.btn</source>
        <target>Ajouter</target>
      </segment>
    </unit>
    <unit id="4CUEJg5" name="part.add.comment">
      <notes>
        <note priority="1">templates\Parts\show_part_info.html.twig:199</note>
        <note priority="1">obsolete</note>
        <note category="state" priority="1">obsolete</note>
      </notes>
      <segment state="translated">
        <source>part.add.comment</source>
        <target>Commentaire/objet</target>
      </segment>
    </unit>
    <unit id="zIFsIyd" name="admin.comment">
      <notes>
        <note priority="1">templates\AdminPages\CompanyAdminBase.html.twig:15</note>
        <note priority="1">obsolete</note>
        <note category="state" priority="1">obsolete</note>
      </notes>
      <segment state="translated">
        <source>admin.comment</source>
        <target>Commentaire</target>
      </segment>
    </unit>
    <unit id="74zmrRr" name="manufacturer_url.label">
      <notes>
        <note priority="1">src\Form\PartType.php:83</note>
        <note priority="1">obsolete</note>
        <note category="state" priority="1">obsolete</note>
      </notes>
      <segment state="translated">
        <source>manufacturer_url.label</source>
        <target>Lien vers le site du fabricant</target>
      </segment>
    </unit>
    <unit id="8QVpbd0" name="part.description.placeholder">
      <notes>
        <note priority="1">src\Form\PartType.php:66</note>
        <note priority="1">obsolete</note>
        <note category="state" priority="1">obsolete</note>
      </notes>
      <segment state="translated">
        <source>part.description.placeholder</source>
        <target>Ex. NPN 45V 0,1A 0,5W</target>
      </segment>
    </unit>
    <unit id="w_lfSsB" name="part.instock.placeholder">
      <notes>
        <note priority="1">src\Form\PartType.php:69</note>
        <note priority="1">obsolete</note>
        <note category="state" priority="1">obsolete</note>
      </notes>
      <segment state="translated">
        <source>part.instock.placeholder</source>
        <target>Ex. 10</target>
      </segment>
    </unit>
    <unit id="58zdDWF" name="part.mininstock.placeholder">
      <notes>
        <note priority="1">src\Form\PartType.php:72</note>
        <note priority="1">obsolete</note>
        <note category="state" priority="1">obsolete</note>
      </notes>
      <segment state="translated">
        <source>part.mininstock.placeholder</source>
        <target>Ex. 10</target>
      </segment>
    </unit>
    <unit id="gAFUu2a" name="homepage.basedOn">
      <notes>
        <note priority="1">obsolete</note>
        <note category="state" priority="1">obsolete</note>
      </notes>
      <segment state="translated">
        <source>homepage.basedOn</source>
        <target>Basé sur le travail de</target>
      </segment>
    </unit>
    <unit id="PlY3xmo" name="homepage.others">
      <notes>
        <note priority="1">obsolete</note>
        <note category="state" priority="1">obsolete</note>
      </notes>
      <segment state="translated">
        <source>homepage.others</source>
        <target>et autres</target>
      </segment>
    </unit>
    <unit id="cpRdMwo" name="part.order.price_per">
      <notes>
        <note priority="1">obsolete</note>
        <note category="state" priority="1">obsolete</note>
      </notes>
      <segment state="translated">
        <source>part.order.price_per</source>
        <target>Prix par</target>
      </segment>
    </unit>
    <unit id="1n22zD9" name="part.withdraw.caption">
      <notes>
        <note priority="1">obsolete</note>
        <note category="state" priority="1">obsolete</note>
      </notes>
      <segment state="translated">
        <source>part.withdraw.caption</source>
        <target>Retrait de composants</target>
      </segment>
    </unit>
    <unit id="pVVBLyB" name="datatable.datatable.lengthMenu">
      <notes>
        <note priority="1">obsolete</note>
        <note category="state" priority="1">obsolete</note>
      </notes>
      <segment state="translated">
        <source>datatable.datatable.lengthMenu</source>
        <target>_MENU_</target>
      </segment>
    </unit>
    <unit id="P.GFwjI" name="perm.group.parts">
      <notes>
        <note priority="1">obsolete</note>
        <note category="state" priority="1">obsolete</note>
      </notes>
      <segment state="translated">
        <source>perm.group.parts</source>
        <target>Composants</target>
      </segment>
    </unit>
    <unit id="WLb5wES" name="perm.group.structures">
      <notes>
        <note priority="1">obsolete</note>
        <note category="state" priority="1">obsolete</note>
      </notes>
      <segment state="translated">
        <source>perm.group.structures</source>
        <target>Structures des données</target>
      </segment>
    </unit>
    <unit id="ziA7M4Z" name="perm.group.system">
      <notes>
        <note priority="1">obsolete</note>
        <note category="state" priority="1">obsolete</note>
      </notes>
      <segment state="translated">
        <source>perm.group.system</source>
        <target>Système</target>
      </segment>
    </unit>
    <unit id="qPM1wy5" name="perm.parts">
      <notes>
        <note priority="1">obsolete</note>
        <note category="state" priority="1">obsolete</note>
      </notes>
      <segment state="translated">
        <source>perm.parts</source>
        <target>Général</target>
      </segment>
    </unit>
    <unit id="eeUmOBN" name="perm.read">
      <notes>
        <note priority="1">obsolete</note>
        <note category="state" priority="1">obsolete</note>
      </notes>
      <segment state="translated">
        <source>perm.read</source>
        <target>Afficher</target>
      </segment>
    </unit>
    <unit id="lMypPBw" name="perm.edit">
      <notes>
        <note priority="1">obsolete</note>
        <note category="state" priority="1">obsolete</note>
      </notes>
      <segment state="translated">
        <source>perm.edit</source>
        <target>Éditer</target>
      </segment>
    </unit>
    <unit id="d8mILUm" name="perm.create">
      <notes>
        <note priority="1">obsolete</note>
        <note category="state" priority="1">obsolete</note>
      </notes>
      <segment state="translated">
        <source>perm.create</source>
        <target>Créer</target>
      </segment>
    </unit>
    <unit id="cPI6oKn" name="perm.part.move">
      <notes>
        <note priority="1">obsolete</note>
        <note category="state" priority="1">obsolete</note>
      </notes>
      <segment state="translated">
        <source>perm.part.move</source>
        <target>Changer de catégorie</target>
      </segment>
    </unit>
    <unit id="oCKKcDZ" name="perm.delete">
      <notes>
        <note priority="1">obsolete</note>
        <note category="state" priority="1">obsolete</note>
      </notes>
      <segment state="translated">
        <source>perm.delete</source>
        <target>Supprimer</target>
      </segment>
    </unit>
    <unit id="blHcQm6" name="perm.part.search">
      <notes>
        <note priority="1">obsolete</note>
        <note category="state" priority="1">obsolete</note>
      </notes>
      <segment state="translated">
        <source>perm.part.search</source>
        <target>Rechercher</target>
      </segment>
    </unit>
    <unit id="YaLEthp" name="perm.part.all_parts">
      <notes>
        <note priority="1">obsolete</note>
        <note category="state" priority="1">obsolete</note>
      </notes>
      <segment state="translated">
        <source>perm.part.all_parts</source>
        <target>Liste de tous les composants</target>
      </segment>
    </unit>
    <unit id="QTbFLlT" name="perm.part.no_price_parts">
      <notes>
        <note priority="1">obsolete</note>
        <note category="state" priority="1">obsolete</note>
      </notes>
      <segment state="translated">
        <source>perm.part.no_price_parts</source>
        <target>Liste des composants sans prix</target>
      </segment>
    </unit>
    <unit id="ym76SPS" name="perm.part.obsolete_parts">
      <notes>
        <note priority="1">obsolete</note>
        <note category="state" priority="1">obsolete</note>
      </notes>
      <segment state="translated">
        <source>perm.part.obsolete_parts</source>
        <target>Liste des composants obsolètes</target>
      </segment>
    </unit>
    <unit id="juT_zEM" name="perm.part.unknown_instock_parts">
      <notes>
        <note priority="1">obsolete</note>
        <note category="state" priority="1">obsolete</note>
      </notes>
      <segment state="translated">
        <source>perm.part.unknown_instock_parts</source>
        <target>Liste des composants dont le stock est inconnu</target>
      </segment>
    </unit>
    <unit id="NiOXKwC" name="perm.part.change_favorite">
      <notes>
        <note priority="1">obsolete</note>
        <note category="state" priority="1">obsolete</note>
      </notes>
      <segment state="translated">
        <source>perm.part.change_favorite</source>
        <target>Changer le statut de favori</target>
      </segment>
    </unit>
    <unit id="TXG_vef" name="perm.part.show_favorite">
      <notes>
        <note priority="1">obsolete</note>
        <note category="state" priority="1">obsolete</note>
      </notes>
      <segment state="translated">
        <source>perm.part.show_favorite</source>
        <target>Afficher les favoris</target>
      </segment>
    </unit>
    <unit id="GMNxlDb" name="perm.part.show_last_edit_parts">
      <notes>
        <note priority="1">obsolete</note>
        <note category="state" priority="1">obsolete</note>
      </notes>
      <segment state="translated">
        <source>perm.part.show_last_edit_parts</source>
        <target>Afficher les derniers composants modifiés/ajoutés</target>
      </segment>
    </unit>
    <unit id="7C4wYps" name="perm.part.show_users">
      <notes>
        <note priority="1">obsolete</note>
        <note category="state" priority="1">obsolete</note>
      </notes>
      <segment state="translated">
        <source>perm.part.show_users</source>
        <target>Afficher le dernier utilisateur ayant apporté des modifications</target>
      </segment>
    </unit>
    <unit id="IOXC4wr" name="perm.part.show_history">
      <notes>
        <note priority="1">obsolete</note>
        <note category="state" priority="1">obsolete</note>
      </notes>
      <segment state="translated">
        <source>perm.part.show_history</source>
        <target>Afficher l'historique</target>
      </segment>
    </unit>
    <unit id="JnfedoQ" name="perm.part.name">
      <notes>
        <note priority="1">obsolete</note>
        <note category="state" priority="1">obsolete</note>
      </notes>
      <segment state="translated">
        <source>perm.part.name</source>
        <target>Nom</target>
      </segment>
    </unit>
    <unit id="5a.KkeU" name="perm.part.description">
      <notes>
        <note priority="1">obsolete</note>
        <note category="state" priority="1">obsolete</note>
      </notes>
      <segment state="translated">
        <source>perm.part.description</source>
        <target>Description</target>
      </segment>
    </unit>
    <unit id="zLUHVDn" name="perm.part.instock">
      <notes>
        <note priority="1">obsolete</note>
        <note category="state" priority="1">obsolete</note>
      </notes>
      <segment state="translated">
        <source>perm.part.instock</source>
        <target>En stock</target>
      </segment>
    </unit>
    <unit id="0woqdF9" name="perm.part.mininstock">
      <notes>
        <note priority="1">obsolete</note>
        <note category="state" priority="1">obsolete</note>
      </notes>
      <segment state="translated">
        <source>perm.part.mininstock</source>
        <target>Stock minimum</target>
      </segment>
    </unit>
    <unit id="IXHxTEP" name="perm.part.comment">
      <notes>
        <note priority="1">obsolete</note>
        <note category="state" priority="1">obsolete</note>
      </notes>
      <segment state="translated">
        <source>perm.part.comment</source>
        <target>Commentaire</target>
      </segment>
    </unit>
    <unit id="B_OF7Kn" name="perm.part.storelocation">
      <notes>
        <note priority="1">obsolete</note>
        <note category="state" priority="1">obsolete</note>
      </notes>
      <segment state="translated">
        <source>perm.part.storelocation</source>
        <target>Emplacement de stockage</target>
      </segment>
    </unit>
    <unit id="yPQiYsi" name="perm.part.manufacturer">
      <notes>
        <note priority="1">obsolete</note>
        <note category="state" priority="1">obsolete</note>
      </notes>
      <segment state="translated">
        <source>perm.part.manufacturer</source>
        <target>Fabricant</target>
      </segment>
    </unit>
    <unit id="L2pl0H1" name="perm.part.orderdetails">
      <notes>
        <note priority="1">obsolete</note>
        <note category="state" priority="1">obsolete</note>
      </notes>
      <segment state="translated">
        <source>perm.part.orderdetails</source>
        <target>Informations pour la commande</target>
      </segment>
    </unit>
    <unit id="4CedmDv" name="perm.part.prices">
      <notes>
        <note priority="1">obsolete</note>
        <note category="state" priority="1">obsolete</note>
      </notes>
      <segment state="translated">
        <source>perm.part.prices</source>
        <target>Prix</target>
      </segment>
    </unit>
    <unit id="3.LGmWy" name="perm.part.attachments">
      <notes>
        <note priority="1">obsolete</note>
        <note category="state" priority="1">obsolete</note>
      </notes>
      <segment state="translated">
        <source>perm.part.attachments</source>
        <target>Fichiers joints</target>
      </segment>
    </unit>
    <unit id="VkclZwf" name="perm.part.order">
      <notes>
        <note priority="1">obsolete</note>
        <note category="state" priority="1">obsolete</note>
      </notes>
      <segment state="translated">
        <source>perm.part.order</source>
        <target>Commandes</target>
      </segment>
    </unit>
    <unit id="XPba.S5" name="perm.storelocations">
      <notes>
        <note priority="1">obsolete</note>
        <note category="state" priority="1">obsolete</note>
      </notes>
      <segment state="translated">
        <source>perm.storelocations</source>
        <target>Emplacements de stockage</target>
      </segment>
    </unit>
    <unit id="1MkJQeq" name="perm.move">
      <notes>
        <note priority="1">obsolete</note>
        <note category="state" priority="1">obsolete</note>
      </notes>
      <segment state="translated">
        <source>perm.move</source>
        <target>Déplacer</target>
      </segment>
    </unit>
    <unit id="IRFIEMr" name="perm.list_parts">
      <notes>
        <note priority="1">obsolete</note>
        <note category="state" priority="1">obsolete</note>
      </notes>
      <segment state="translated">
        <source>perm.list_parts</source>
        <target>Liste des composants</target>
      </segment>
    </unit>
    <unit id="h6Bzdt0" name="perm.part.footprints">
      <notes>
        <note priority="1">obsolete</note>
        <note category="state" priority="1">obsolete</note>
      </notes>
      <segment state="translated">
        <source>perm.part.footprints</source>
        <target>Empreintes</target>
      </segment>
    </unit>
    <unit id="f6E.ER4" name="perm.part.categories">
      <notes>
        <note priority="1">obsolete</note>
        <note category="state" priority="1">obsolete</note>
      </notes>
      <segment state="translated">
        <source>perm.part.categories</source>
        <target>Catégories</target>
      </segment>
    </unit>
    <unit id="yYWackl" name="perm.part.supplier">
      <notes>
        <note priority="1">obsolete</note>
        <note category="state" priority="1">obsolete</note>
      </notes>
      <segment state="translated">
        <source>perm.part.supplier</source>
        <target>Fournisseurs</target>
      </segment>
    </unit>
    <unit id="_dwi_1Y" name="perm.part.manufacturers">
      <notes>
        <note priority="1">obsolete</note>
        <note category="state" priority="1">obsolete</note>
      </notes>
      <segment state="translated">
        <source>perm.part.manufacturers</source>
        <target>Fabricants</target>
      </segment>
    </unit>
    <unit id="hgZrqP_" name="perm.part.attachment_types">
      <notes>
        <note priority="1">obsolete</note>
        <note category="state" priority="1">obsolete</note>
      </notes>
      <segment state="translated">
        <source>perm.part.attachment_types</source>
        <target>Types de fichiers joints</target>
      </segment>
    </unit>
    <unit id="BEdSmOu" name="perm.tools.import">
      <notes>
        <note priority="1">obsolete</note>
        <note category="state" priority="1">obsolete</note>
      </notes>
      <segment state="translated">
        <source>perm.tools.import</source>
        <target>Importer</target>
      </segment>
    </unit>
    <unit id="PEyfknN" name="perm.tools.labels">
      <notes>
        <note priority="1">obsolete</note>
        <note category="state" priority="1">obsolete</note>
      </notes>
      <segment state="translated">
        <source>perm.tools.labels</source>
        <target>Étiquettes</target>
      </segment>
    </unit>
    <unit id="fWusD07" name="perm.tools.calculator">
      <notes>
        <note priority="1">obsolete</note>
        <note category="state" priority="1">obsolete</note>
      </notes>
      <segment state="translated">
        <source>perm.tools.calculator</source>
        <target>Calculateur de résistance</target>
      </segment>
    </unit>
    <unit id="ripLPj1" name="perm.tools.footprints">
      <notes>
        <note priority="1">obsolete</note>
        <note category="state" priority="1">obsolete</note>
      </notes>
      <segment state="translated">
        <source>perm.tools.footprints</source>
        <target>Empreintes</target>
      </segment>
    </unit>
    <unit id="1bNm4cw" name="perm.tools.ic_logos">
      <notes>
        <note priority="1">obsolete</note>
        <note category="state" priority="1">obsolete</note>
      </notes>
      <segment state="translated">
        <source>perm.tools.ic_logos</source>
        <target>Logos CI</target>
      </segment>
    </unit>
    <unit id="soh_cnt" name="perm.tools.statistics">
      <notes>
        <note priority="1">obsolete</note>
        <note category="state" priority="1">obsolete</note>
      </notes>
      <segment state="translated">
        <source>perm.tools.statistics</source>
        <target>Statistiques</target>
      </segment>
    </unit>
    <unit id="2r3a5MK" name="perm.edit_permissions">
      <notes>
        <note priority="1">obsolete</note>
        <note category="state" priority="1">obsolete</note>
      </notes>
      <segment state="translated">
        <source>perm.edit_permissions</source>
        <target>Éditer les autorisations</target>
      </segment>
    </unit>
    <unit id="dURrIXD" name="perm.users.edit_user_name">
      <notes>
        <note priority="1">obsolete</note>
        <note category="state" priority="1">obsolete</note>
      </notes>
      <segment state="translated">
        <source>perm.users.edit_user_name</source>
        <target>Modifier le nom d'utilisateur</target>
      </segment>
    </unit>
    <unit id="w4ujxml" name="perm.users.edit_change_group">
      <notes>
        <note priority="1">obsolete</note>
        <note category="state" priority="1">obsolete</note>
      </notes>
      <segment state="translated">
        <source>perm.users.edit_change_group</source>
        <target>Modifier le groupe</target>
      </segment>
    </unit>
    <unit id="BBOEDsQ" name="perm.users.edit_infos">
      <notes>
        <note priority="1">obsolete</note>
        <note category="state" priority="1">obsolete</note>
      </notes>
      <segment state="translated">
        <source>perm.users.edit_infos</source>
        <target>Editer les informations</target>
      </segment>
    </unit>
    <unit id="Q1NDQfs" name="perm.users.edit_permissions">
      <notes>
        <note priority="1">obsolete</note>
        <note category="state" priority="1">obsolete</note>
      </notes>
      <segment state="translated">
        <source>perm.users.edit_permissions</source>
        <target>Modifier les autorisations</target>
      </segment>
    </unit>
    <unit id="d6eo3tF" name="perm.users.set_password">
      <notes>
        <note priority="1">obsolete</note>
        <note category="state" priority="1">obsolete</note>
      </notes>
      <segment state="translated">
        <source>perm.users.set_password</source>
        <target>Définir le mot de passe</target>
      </segment>
    </unit>
    <unit id="tJ6RatH" name="perm.users.change_user_settings">
      <notes>
        <note priority="1">obsolete</note>
        <note category="state" priority="1">obsolete</note>
      </notes>
      <segment state="translated">
        <source>perm.users.change_user_settings</source>
        <target>Changer les paramètres utilisateur</target>
      </segment>
    </unit>
    <unit id="X58DtVF" name="perm.database.see_status">
      <notes>
        <note priority="1">obsolete</note>
        <note category="state" priority="1">obsolete</note>
      </notes>
      <segment state="translated">
        <source>perm.database.see_status</source>
        <target>Afficher l’état</target>
      </segment>
    </unit>
    <unit id="1KSFyeg" name="perm.database.update_db">
      <notes>
        <note priority="1">obsolete</note>
        <note category="state" priority="1">obsolete</note>
      </notes>
      <segment state="translated">
        <source>perm.database.update_db</source>
        <target>Actualiser la base de données</target>
      </segment>
    </unit>
    <unit id="7FNNcYZ" name="perm.database.read_db_settings">
      <notes>
        <note priority="1">obsolete</note>
        <note category="state" priority="1">obsolete</note>
      </notes>
      <segment state="translated">
        <source>perm.database.read_db_settings</source>
        <target>Lecture des paramètres de la base de donnée</target>
      </segment>
    </unit>
    <unit id="ppPTck0" name="perm.database.write_db_settings">
      <notes>
        <note priority="1">obsolete</note>
        <note category="state" priority="1">obsolete</note>
      </notes>
      <segment state="translated">
        <source>perm.database.write_db_settings</source>
        <target>Modifier les paramètres de la base de données</target>
      </segment>
    </unit>
    <unit id="h1iQLeD" name="perm.config.read_config">
      <notes>
        <note priority="1">obsolete</note>
        <note category="state" priority="1">obsolete</note>
      </notes>
      <segment state="translated">
        <source>perm.config.read_config</source>
        <target>Lecture de la configuration</target>
      </segment>
    </unit>
    <unit id="xnOnBUH" name="perm.config.edit_config">
      <notes>
        <note priority="1">obsolete</note>
        <note category="state" priority="1">obsolete</note>
      </notes>
      <segment state="translated">
        <source>perm.config.edit_config</source>
        <target>Modifier la configuration</target>
      </segment>
    </unit>
    <unit id="soLL1gr" name="perm.config.server_info">
      <notes>
        <note priority="1">obsolete</note>
        <note category="state" priority="1">obsolete</note>
      </notes>
      <segment state="translated">
        <source>perm.config.server_info</source>
        <target>Informations sur le serveur</target>
      </segment>
    </unit>
    <unit id="P5OVHh2" name="perm.config.use_debug">
      <notes>
        <note priority="1">obsolete</note>
        <note category="state" priority="1">obsolete</note>
      </notes>
      <segment state="translated">
        <source>perm.config.use_debug</source>
        <target>Utiliser les outils de débogage</target>
      </segment>
    </unit>
    <unit id="WsTnNCU" name="perm.show_logs">
      <notes>
        <note priority="1">obsolete</note>
        <note category="state" priority="1">obsolete</note>
      </notes>
      <segment state="translated">
        <source>perm.show_logs</source>
        <target>Afficher les logs</target>
      </segment>
    </unit>
    <unit id="zvV9XS2" name="perm.delete_logs">
      <notes>
        <note priority="1">obsolete</note>
        <note category="state" priority="1">obsolete</note>
      </notes>
      <segment state="translated">
        <source>perm.delete_logs</source>
        <target>Supprimer les logs</target>
      </segment>
    </unit>
    <unit id="aU9OJs5" name="perm.self.edit_infos">
      <notes>
        <note priority="1">obsolete</note>
        <note category="state" priority="1">obsolete</note>
      </notes>
      <segment state="translated">
        <source>perm.self.edit_infos</source>
        <target>Modifier les informations</target>
      </segment>
    </unit>
    <unit id="tn675bY" name="perm.self.edit_username">
      <notes>
        <note priority="1">obsolete</note>
        <note category="state" priority="1">obsolete</note>
      </notes>
      <segment state="translated">
        <source>perm.self.edit_username</source>
        <target>Modifier le nom d'utilisateur</target>
      </segment>
    </unit>
    <unit id="ON0SOmi" name="perm.self.show_permissions">
      <notes>
        <note priority="1">obsolete</note>
        <note category="state" priority="1">obsolete</note>
      </notes>
      <segment state="translated">
        <source>perm.self.show_permissions</source>
        <target>Voir les autorisations</target>
      </segment>
    </unit>
    <unit id="7pWmKCP" name="perm.self.show_logs">
      <notes>
        <note priority="1">obsolete</note>
        <note category="state" priority="1">obsolete</note>
      </notes>
      <segment state="translated">
        <source>perm.self.show_logs</source>
        <target>Afficher ses propres logs</target>
      </segment>
    </unit>
    <unit id="zgTB8dK" name="perm.self.create_labels">
      <notes>
        <note priority="1">obsolete</note>
        <note category="state" priority="1">obsolete</note>
      </notes>
      <segment state="translated">
        <source>perm.self.create_labels</source>
        <target>Créer des étiquettes</target>
      </segment>
    </unit>
    <unit id="grMFlqb" name="perm.self.edit_options">
      <notes>
        <note priority="1">obsolete</note>
        <note category="state" priority="1">obsolete</note>
      </notes>
      <segment state="translated">
        <source>perm.self.edit_options</source>
        <target>Modifier les options</target>
      </segment>
    </unit>
    <unit id="aWY5kzX" name="perm.self.delete_profiles">
      <notes>
        <note priority="1">obsolete</note>
        <note category="state" priority="1">obsolete</note>
      </notes>
      <segment state="translated">
        <source>perm.self.delete_profiles</source>
        <target>Supprimer les profils</target>
      </segment>
    </unit>
    <unit id="Qh9_teh" name="perm.self.edit_profiles">
      <notes>
        <note priority="1">obsolete</note>
        <note category="state" priority="1">obsolete</note>
      </notes>
      <segment state="translated">
        <source>perm.self.edit_profiles</source>
        <target>Modifier les profils</target>
      </segment>
    </unit>
    <unit id="riADuzS" name="perm.part.tools">
      <notes>
        <note priority="1">obsolete</note>
        <note category="state" priority="1">obsolete</note>
      </notes>
      <segment state="translated">
        <source>perm.part.tools</source>
        <target>Outils</target>
      </segment>
    </unit>
    <unit id="1TJffiQ" name="perm.groups">
      <notes>
        <note priority="1">obsolete</note>
        <note category="state" priority="1">obsolete</note>
      </notes>
      <segment state="translated">
        <source>perm.groups</source>
        <target>Groupes</target>
      </segment>
    </unit>
    <unit id="Ot4Pe7g" name="perm.users">
      <notes>
        <note priority="1">obsolete</note>
        <note category="state" priority="1">obsolete</note>
      </notes>
      <segment state="translated">
        <source>perm.users</source>
        <target>Utilisateurs</target>
      </segment>
    </unit>
    <unit id="hcV.ILa" name="perm.database">
      <notes>
        <note priority="1">obsolete</note>
        <note category="state" priority="1">obsolete</note>
      </notes>
      <segment state="translated">
        <source>perm.database</source>
        <target>Base de données</target>
      </segment>
    </unit>
    <unit id="9XMk.TY" name="perm.config">
      <notes>
        <note priority="1">obsolete</note>
        <note category="state" priority="1">obsolete</note>
      </notes>
      <segment state="translated">
        <source>perm.config</source>
        <target>Configuration</target>
      </segment>
    </unit>
    <unit id="YLLSA2T" name="perm.system">
      <notes>
        <note priority="1">obsolete</note>
        <note category="state" priority="1">obsolete</note>
      </notes>
      <segment state="translated">
        <source>perm.system</source>
        <target>Système</target>
      </segment>
    </unit>
    <unit id="LG3jpJo" name="perm.self">
      <notes>
        <note priority="1">obsolete</note>
        <note category="state" priority="1">obsolete</note>
      </notes>
      <segment state="translated">
        <source>perm.self</source>
        <target>Propre utilisateur</target>
      </segment>
    </unit>
    <unit id="VoHEScr" name="perm.labels">
      <notes>
        <note priority="1">obsolete</note>
        <note category="state" priority="1">obsolete</note>
      </notes>
      <segment state="translated">
        <source>perm.labels</source>
        <target>Étiquettes</target>
      </segment>
    </unit>
    <unit id="zf2PGmg" name="perm.part.category">
      <notes>
        <note priority="1">obsolete</note>
        <note category="state" priority="1">obsolete</note>
      </notes>
      <segment state="translated">
        <source>perm.part.category</source>
        <target>Catégorie</target>
      </segment>
    </unit>
    <unit id="Ngq0_8b" name="perm.part.minamount">
      <notes>
        <note priority="1">obsolete</note>
        <note category="state" priority="1">obsolete</note>
      </notes>
      <segment state="translated">
        <source>perm.part.minamount</source>
        <target>Quantité minimum</target>
      </segment>
    </unit>
    <unit id="vZwyFdD" name="perm.part.footprint">
      <notes>
        <note priority="1">obsolete</note>
        <note category="state" priority="1">obsolete</note>
      </notes>
      <segment state="translated">
        <source>perm.part.footprint</source>
        <target>Empreinte</target>
      </segment>
    </unit>
    <unit id="cdrtuto" name="perm.part.mpn">
      <notes>
        <note priority="1">obsolete</note>
        <note category="state" priority="1">obsolete</note>
      </notes>
      <segment state="translated">
        <source>perm.part.mpn</source>
        <target>MPN</target>
      </segment>
    </unit>
    <unit id="CjAJxQj" name="perm.part.status">
      <notes>
        <note priority="1">obsolete</note>
        <note category="state" priority="1">obsolete</note>
      </notes>
      <segment state="translated">
        <source>perm.part.status</source>
        <target>État de la fabrication</target>
      </segment>
    </unit>
    <unit id="8vcZLOf" name="perm.part.tags">
      <notes>
        <note priority="1">obsolete</note>
        <note category="state" priority="1">obsolete</note>
      </notes>
      <segment state="translated">
        <source>perm.part.tags</source>
        <target>Tags</target>
      </segment>
    </unit>
    <unit id="5PcGRLN" name="perm.part.unit">
      <notes>
        <note priority="1">obsolete</note>
        <note category="state" priority="1">obsolete</note>
      </notes>
      <segment state="translated">
        <source>perm.part.unit</source>
        <target>Unité</target>
      </segment>
    </unit>
    <unit id="64iRHQF" name="perm.part.mass">
      <notes>
        <note priority="1">obsolete</note>
        <note category="state" priority="1">obsolete</note>
      </notes>
      <segment state="translated">
        <source>perm.part.mass</source>
        <target>Poids</target>
      </segment>
    </unit>
    <unit id="IWWN6u0" name="perm.part.lots">
      <notes>
        <note priority="1">obsolete</note>
        <note category="state" priority="1">obsolete</note>
      </notes>
      <segment state="translated">
        <source>perm.part.lots</source>
        <target>Lots de composants</target>
      </segment>
    </unit>
    <unit id="cnJtmGW" name="perm.show_users">
      <notes>
        <note priority="1">obsolete</note>
        <note category="state" priority="1">obsolete</note>
      </notes>
      <segment state="translated">
        <source>perm.show_users</source>
        <target>Afficher le dernier utilisateur ayant apporté des modifications</target>
      </segment>
    </unit>
    <unit id="nThiSBd" name="perm.currencies">
      <notes>
        <note priority="1">obsolete</note>
        <note category="state" priority="1">obsolete</note>
      </notes>
      <segment state="translated">
        <source>perm.currencies</source>
        <target>Devises</target>
      </segment>
    </unit>
    <unit id="Pa4k4ZQ" name="perm.measurement_units">
      <notes>
        <note priority="1">obsolete</note>
        <note category="state" priority="1">obsolete</note>
      </notes>
      <segment state="translated">
        <source>perm.measurement_units</source>
        <target>Unités de mesure</target>
      </segment>
    </unit>
    <unit id="ZrVNh2o" name="user.settings.pw_old.label">
      <notes>
        <note priority="1">obsolete</note>
        <note category="state" priority="1">obsolete</note>
      </notes>
      <segment state="translated">
        <source>user.settings.pw_old.label</source>
        <target>Ancien mot de passe</target>
      </segment>
    </unit>
    <unit id="Ed3ydow" name="pw_reset.submit">
      <notes>
        <note priority="1">obsolete</note>
        <note category="state" priority="1">obsolete</note>
      </notes>
      <segment state="translated">
        <source>pw_reset.submit</source>
        <target>Réinitialiser le mot de passe</target>
      </segment>
    </unit>
    <unit id="E8uyrqE" name="u2f_two_factor">
      <notes>
        <note priority="1">obsolete</note>
        <note category="state" priority="1">obsolete</note>
      </notes>
      <segment state="translated">
        <source>u2f_two_factor</source>
        <target>Clé de sécurité (U2F)</target>
      </segment>
    </unit>
    <unit id="u976KVD" name="google">
      <notes>
        <note priority="1">obsolete</note>
        <note category="state" priority="1">obsolete</note>
      </notes>
      <segment state="translated">
        <source>google</source>
        <target>google</target>
      </segment>
    </unit>
    <unit id="XTe6pUU" name="tfa.provider.google">
      <notes>
        <note priority="1">obsolete</note>
        <note category="state" priority="1">obsolete</note>
      </notes>
      <segment state="translated">
        <source>tfa.provider.google</source>
        <target>Application d'authentification</target>
      </segment>
    </unit>
    <unit id="iGSYnmL" name="Login successful">
      <notes>
        <note priority="1">obsolete</note>
        <note category="state" priority="1">obsolete</note>
      </notes>
      <segment state="translated">
        <source>Login successful</source>
        <target>Connexion réussie</target>
      </segment>
    </unit>
    <unit id="r7Q.Vrm" name="log.type.exception">
      <notes>
        <note priority="1">obsolete</note>
        <note category="state" priority="1">obsolete</note>
      </notes>
      <segment state="translated">
        <source>log.type.exception</source>
        <target>Exception</target>
      </segment>
    </unit>
    <unit id="l5qNskF" name="log.type.user_login">
      <notes>
        <note priority="1">obsolete</note>
        <note category="state" priority="1">obsolete</note>
      </notes>
      <segment state="translated">
        <source>log.type.user_login</source>
        <target>Connexion utilisateur</target>
      </segment>
    </unit>
    <unit id="6suiYvP" name="log.type.user_logout">
      <notes>
        <note priority="1">obsolete</note>
        <note category="state" priority="1">obsolete</note>
      </notes>
      <segment state="translated">
        <source>log.type.user_logout</source>
        <target>Déconnexion de l’utilisateur</target>
      </segment>
    </unit>
    <unit id="Jjl8edA" name="log.type.unknown">
      <notes>
        <note priority="1">obsolete</note>
        <note category="state" priority="1">obsolete</note>
      </notes>
      <segment state="translated">
        <source>log.type.unknown</source>
        <target>Inconnu</target>
      </segment>
    </unit>
    <unit id="n8VtTfW" name="log.type.element_created">
      <notes>
        <note priority="1">obsolete</note>
        <note category="state" priority="1">obsolete</note>
      </notes>
      <segment state="translated">
        <source>log.type.element_created</source>
        <target>Élément créé</target>
      </segment>
    </unit>
    <unit id="O9Iw2cd" name="log.type.element_edited">
      <notes>
        <note priority="1">obsolete</note>
        <note category="state" priority="1">obsolete</note>
      </notes>
      <segment state="translated">
        <source>log.type.element_edited</source>
        <target>Élément modifié</target>
      </segment>
    </unit>
    <unit id="WQkp3yE" name="log.type.element_deleted">
      <notes>
        <note priority="1">obsolete</note>
        <note category="state" priority="1">obsolete</note>
      </notes>
      <segment state="translated">
        <source>log.type.element_deleted</source>
        <target>Élément supprimé</target>
      </segment>
    </unit>
    <unit id="pjRvOZm" name="log.type.database_updated">
      <notes>
        <note priority="1">obsolete</note>
        <note category="state" priority="1">obsolete</note>
      </notes>
      <segment state="translated">
        <source>log.type.database_updated</source>
        <target>Base de données mise à jour</target>
      </segment>
    </unit>
    <unit id="j0QJLb_" name="perm.revert_elements">
      <notes>
        <note category="state" priority="1">obsolete</note>
      </notes>
      <segment state="translated">
        <source>perm.revert_elements</source>
        <target>Restaurer les éléments</target>
      </segment>
    </unit>
    <unit id="xernTe5" name="perm.show_history">
      <notes>
        <note category="state" priority="1">obsolete</note>
      </notes>
      <segment state="translated">
        <source>perm.show_history</source>
        <target>Afficher l'historique</target>
      </segment>
    </unit>
    <unit id="Ay52w3." name="perm.tools.lastActivity">
      <notes>
        <note category="state" priority="1">obsolete</note>
      </notes>
      <segment state="translated">
        <source>perm.tools.lastActivity</source>
        <target>Afficher l'activité récente</target>
      </segment>
    </unit>
    <unit id="m3PTL2e" name="perm.tools.timeTravel">
      <notes>
        <note category="state" priority="1">obsolete</note>
      </notes>
      <segment state="translated">
        <source>perm.tools.timeTravel</source>
        <target>Afficher les anciennes versions des éléments (Time travel)</target>
      </segment>
    </unit>
    <unit id="AiBoPxF" name="log.type.">
      <notes>
        <note category="state" priority="1">obsolete</note>
      </notes>
      <segment state="translated">
        <source>log.type.</source>
        <target>Type.</target>
      </segment>
    </unit>
    <unit id="WjnV7iC" name="tfa_u2f.key_added_successful">
      <notes>
        <note category="state" priority="1">obsolete</note>
      </notes>
      <segment state="translated">
        <source>tfa_u2f.key_added_successful</source>
        <target>Clé de sécurité ajoutée avec succès.</target>
      </segment>
    </unit>
    <unit id="47ienTP" name="Username">
      <notes>
        <note category="state" priority="1">obsolete</note>
      </notes>
      <segment state="translated">
        <source>Username</source>
        <target>Nom d'utilisateur</target>
      </segment>
    </unit>
    <unit id="dVu9PKe" name="log.type.security.google_disabled">
      <notes>
        <note category="state" priority="1">obsolete</note>
      </notes>
      <segment state="translated">
        <source>log.type.security.google_disabled</source>
        <target>Application d'authentification désactivée</target>
      </segment>
    </unit>
    <unit id="HfccXTr" name="log.type.security.u2f_removed">
      <notes>
        <note category="state" priority="1">obsolete</note>
      </notes>
      <segment state="translated">
        <source>log.type.security.u2f_removed</source>
        <target>Clé de sécurité enlevée</target>
      </segment>
    </unit>
    <unit id="zl1WXuM" name="log.type.security.u2f_added">
      <notes>
        <note category="state" priority="1">obsolete</note>
      </notes>
      <segment state="translated">
        <source>log.type.security.u2f_added</source>
        <target>Clé de sécurité ajoutée</target>
      </segment>
    </unit>
    <unit id="9_jzHX6" name="log.type.security.backup_keys_reset">
      <notes>
        <note category="state" priority="1">obsolete</note>
      </notes>
      <segment state="translated">
        <source>log.type.security.backup_keys_reset</source>
        <target>Clés de sauvegarde régénérées</target>
      </segment>
    </unit>
    <unit id="h6zwXNp" name="log.type.security.google_enabled">
      <notes>
        <note category="state" priority="1">obsolete</note>
      </notes>
      <segment state="translated">
        <source>log.type.security.google_enabled</source>
        <target>Application Authenticator activée</target>
      </segment>
    </unit>
    <unit id="XbsoHIr" name="log.type.security.password_changed">
      <notes>
        <note category="state" priority="1">obsolete</note>
      </notes>
      <segment state="translated">
        <source>log.type.security.password_changed</source>
        <target>Mot de passe modifié</target>
      </segment>
    </unit>
    <unit id="2q0_b3P" name="log.type.security.trusted_device_reset">
      <notes>
        <note category="state" priority="1">obsolete</note>
      </notes>
      <segment state="translated">
        <source>log.type.security.trusted_device_reset</source>
        <target>Appareils de confiance réinitialisés</target>
      </segment>
    </unit>
    <unit id="n8flY2e" name="log.type.collection_element_deleted">
      <notes>
        <note category="state" priority="1">obsolete</note>
      </notes>
      <segment state="translated">
        <source>log.type.collection_element_deleted</source>
        <target>Élément de collecte supprimé</target>
      </segment>
    </unit>
    <unit id="yNm8PCN" name="log.type.security.password_reset">
      <notes>
        <note category="state" priority="1">obsolete</note>
      </notes>
      <segment state="translated">
        <source>log.type.security.password_reset</source>
        <target>Réinitialisation du mot de passe</target>
      </segment>
    </unit>
    <unit id="CsjgnTI" name="log.type.security.2fa_admin_reset">
      <notes>
        <note category="state" priority="1">obsolete</note>
      </notes>
      <segment state="translated">
        <source>log.type.security.2fa_admin_reset</source>
        <target>Réinitialisation à deux facteurs par l'administrateur</target>
      </segment>
    </unit>
    <unit id="bJ.EAvM" name="log.type.user_not_allowed">
      <notes>
        <note category="state" priority="1">obsolete</note>
      </notes>
      <segment state="translated">
        <source>log.type.user_not_allowed</source>
        <target>Tentative d'accès non autorisé</target>
      </segment>
    </unit>
    <unit id="Z28oTau" name="log.database_updated.success">
      <notes>
        <note category="state" priority="1">obsolete</note>
      </notes>
      <segment state="translated">
        <source>log.database_updated.success</source>
        <target>Succès</target>
      </segment>
    </unit>
    <unit id="8jpgdV8" name="label_options.barcode_type.2D">
      <notes>
        <note category="state" priority="1">obsolete</note>
      </notes>
      <segment state="translated">
        <source>label_options.barcode_type.2D</source>
        <target>2D</target>
      </segment>
    </unit>
    <unit id="O7.UnHb" name="label_options.barcode_type.1D">
      <notes>
        <note category="state" priority="1">obsolete</note>
      </notes>
      <segment state="translated">
        <source>label_options.barcode_type.1D</source>
        <target>1D</target>
      </segment>
    </unit>
    <unit id="QMdRP48" name="perm.part.parameters">
      <notes>
        <note category="state" priority="1">obsolete</note>
      </notes>
      <segment state="translated">
        <source>perm.part.parameters</source>
        <target>Caractéristiques</target>
      </segment>
    </unit>
    <unit id="_a9gfQw" name="perm.attachment_show_private">
      <notes>
        <note category="state" priority="1">obsolete</note>
      </notes>
      <segment state="translated">
        <source>perm.attachment_show_private</source>
        <target>Voir les pièces jointes privées</target>
      </segment>
    </unit>
    <unit id="fcUq9AR" name="perm.tools.label_scanner">
      <notes>
        <note category="state" priority="1">obsolete</note>
      </notes>
      <segment state="translated">
        <source>perm.tools.label_scanner</source>
        <target>Lecteur d'étiquettes</target>
      </segment>
    </unit>
    <unit id="QSODEfC" name="perm.self.read_profiles">
      <notes>
        <note category="state" priority="1">obsolete</note>
      </notes>
      <segment state="translated">
        <source>perm.self.read_profiles</source>
        <target>Lire les profils</target>
      </segment>
    </unit>
    <unit id="9ItKgrD" name="perm.self.create_profiles">
      <notes>
        <note category="state" priority="1">obsolete</note>
      </notes>
      <segment state="translated">
        <source>perm.self.create_profiles</source>
        <target>Créer des profils</target>
      </segment>
    </unit>
    <unit id="j6yqWSf" name="perm.labels.use_twig">
      <notes>
        <note category="state" priority="1">obsolete</note>
      </notes>
      <segment state="translated">
        <source>perm.labels.use_twig</source>
        <target>Utiliser le mode twig</target>
      </segment>
    </unit>
    <unit id="f_MQ1uL" name="label_profile.showInDropdown">
      <segment state="translated">
        <source>label_profile.showInDropdown</source>
        <target>Afficher en sélection rapide</target>
      </segment>
    </unit>
    <unit id="qrHwUh3" name="group.edit.enforce_2fa">
      <segment state="translated">
        <source>group.edit.enforce_2fa</source>
        <target>Imposer l'authentification à deux facteurs (2FA)</target>
      </segment>
    </unit>
    <unit id="btZApXD" name="group.edit.enforce_2fa.help">
      <segment state="translated">
        <source>group.edit.enforce_2fa.help</source>
        <target>Si cette option est activée, chaque membre direct de ce groupe doit configurer au moins un deuxième facteur d'authentification. Recommandé pour les groupes administratifs ayant beaucoup de permissions.</target>
      </segment>
    </unit>
    <unit id="i7QKlzx" name="selectpicker.empty">
      <segment state="translated">
        <source>selectpicker.empty</source>
        <target>Rien n'est sélectionné</target>
      </segment>
    </unit>
    <unit id="TPI_1p0" name="selectpicker.nothing_selected">
      <segment state="translated">
        <source>selectpicker.nothing_selected</source>
        <target>Rien n'est sélectionné</target>
      </segment>
    </unit>
    <unit id="D6I2Q6C" name="entity.delete.must_not_contain_parts">
      <segment state="translated">
        <source>entity.delete.must_not_contain_parts</source>
        <target>L'élement contient encore des parties ! Vous devez déplacer les parties pour pouvoir supprimer cet élément.</target>
      </segment>
    </unit>
    <unit id="hu8Y98Q" name="entity.delete.must_not_contain_attachments">
      <segment state="translated">
        <source>entity.delete.must_not_contain_attachments</source>
        <target>Le type de pièce jointe contient toujours des pièces jointes. Changez leur type, pour pouvoir supprimer ce type de pièce jointe.</target>
      </segment>
    </unit>
    <unit id="OewVQB8" name="entity.delete.must_not_contain_prices">
      <segment state="translated">
        <source>entity.delete.must_not_contain_prices</source>
        <target>La devise contient encore des prix. Vous devez changer leur devise pour pouvoir supprimer cet élément.</target>
      </segment>
    </unit>
    <unit id="L93n2S_" name="entity.delete.must_not_contain_users">
      <segment state="translated">
        <source>entity.delete.must_not_contain_users</source>
        <target>Des utilisateurs utilisent toujours ce groupe ! Changez les de groupe pour pouvoir supprimer ce groupe.</target>
      </segment>
    </unit>
    <unit id="72lMzIQ" name="part.table.edit">
      <segment state="translated">
        <source>part.table.edit</source>
        <target>Modifier</target>
      </segment>
    </unit>
    <unit id="AGwzXa0" name="part.table.edit.title">
      <segment state="translated">
        <source>part.table.edit.title</source>
        <target>Modifier composant</target>
      </segment>
    </unit>
    <unit id="uAVyHXQ" name="part_list.action.action.title">
      <segment state="translated">
        <source>part_list.action.action.title</source>
        <target>Sélectionnez une action</target>
      </segment>
    </unit>
    <unit id="bAPfHqL" name="part_list.action.action.group.favorite">
      <segment state="translated">
        <source>part_list.action.action.group.favorite</source>
        <target>Statut favori</target>
      </segment>
    </unit>
    <unit id="P5wWUv3" name="part_list.action.action.favorite">
      <segment state="translated">
        <source>part_list.action.action.favorite</source>
        <target>Favorable</target>
      </segment>
    </unit>
    <unit id="sfOQX5T" name="part_list.action.action.unfavorite">
      <segment state="translated">
        <source>part_list.action.action.unfavorite</source>
        <target>Défavorable</target>
      </segment>
    </unit>
    <unit id="xJa8HMi" name="part_list.action.action.group.change_field">
      <segment state="translated">
        <source>part_list.action.action.group.change_field</source>
        <target>Modifier le champ</target>
      </segment>
    </unit>
    <unit id="vzWZTcS" name="part_list.action.action.change_category">
      <segment state="translated">
        <source>part_list.action.action.change_category</source>
        <target>Modifier la catégorie</target>
      </segment>
    </unit>
    <unit id="o0usAp." name="part_list.action.action.change_footprint">
      <segment state="translated">
        <source>part_list.action.action.change_footprint</source>
        <target>Modifier l'empreinte</target>
      </segment>
    </unit>
    <unit id="5KmoqAw" name="part_list.action.action.change_manufacturer">
      <segment state="translated">
        <source>part_list.action.action.change_manufacturer</source>
        <target>Modifier le fabricant</target>
      </segment>
    </unit>
    <unit id="3i7xim8" name="part_list.action.action.change_unit">
      <segment state="translated">
        <source>part_list.action.action.change_unit</source>
        <target>Modifier l'unité</target>
      </segment>
    </unit>
    <unit id="CjaC2GZ" name="part_list.action.action.delete">
      <segment state="translated">
        <source>part_list.action.action.delete</source>
        <target>Supprimer</target>
      </segment>
    </unit>
    <unit id="TdvpOc5" name="part_list.action.submit">
      <segment state="translated">
        <source>part_list.action.submit</source>
        <target>Soumettre</target>
      </segment>
    </unit>
    <unit id="qKDo_nI" name="part_list.action.part_count">
      <segment state="translated">
        <source>part_list.action.part_count</source>
        <target>%count% composants sélectionnés !</target>
      </segment>
    </unit>
    <unit id="ssOogP5" name="company.edit.quick.website">
      <segment state="translated">
        <source>company.edit.quick.website</source>
        <target>Ouvrir le site web</target>
      </segment>
    </unit>
    <unit id="5hU5mZK" name="company.edit.quick.email">
      <segment state="translated">
        <source>company.edit.quick.email</source>
        <target>Envoyer un e-mail</target>
      </segment>
    </unit>
    <unit id="cVAsYfX" name="company.edit.quick.phone">
      <segment state="translated">
        <source>company.edit.quick.phone</source>
        <target>Téléphoner</target>
      </segment>
    </unit>
    <unit id="6YTFx7Y" name="company.edit.quick.fax">
      <segment state="translated">
        <source>company.edit.quick.fax</source>
        <target>Envoyer une télécopie</target>
      </segment>
    </unit>
    <unit id="PKJDzwq" name="company.fax_number.placeholder">
      <segment state="translated">
        <source>company.fax_number.placeholder</source>
        <target>ex. +33 12 34 56 78 90</target>
      </segment>
    </unit>
    <unit id="tB_XJLr" name="part.edit.save_and_clone">
      <segment state="translated">
        <source>part.edit.save_and_clone</source>
        <target>Sauvegarder et dupliquer</target>
      </segment>
    </unit>
    <unit id="zpqGCO8" name="validator.file_ext_not_allowed">
      <segment state="translated">
        <source>validator.file_ext_not_allowed</source>
        <target>L'extension de fichier n'est pas autorisée pour ce type de pièce jointe.</target>
      </segment>
    </unit>
    <unit id="Wqa3lsL" name="tools.reel_calc.title">
      <segment state="translated">
        <source>tools.reel_calc.title</source>
        <target>Calculateur de bobines CMS</target>
      </segment>
    </unit>
    <unit id="mdO7lU4" name="tools.reel_calc.inner_dia">
      <segment state="translated">
        <source>tools.reel_calc.inner_dia</source>
        <target>Diamètre intérieur</target>
      </segment>
    </unit>
    <unit id="y9vRCcc" name="tools.reel_calc.outer_dia">
      <segment state="translated">
        <source>tools.reel_calc.outer_dia</source>
        <target>Diamètre extérieur</target>
      </segment>
    </unit>
    <unit id="BjeRVFq" name="tools.reel_calc.tape_thick">
      <segment state="translated">
        <source>tools.reel_calc.tape_thick</source>
        <target>Épaisseur du ruban</target>
      </segment>
    </unit>
    <unit id="ip4Wa3T" name="tools.reel_calc.part_distance">
      <segment state="translated">
        <source>tools.reel_calc.part_distance</source>
        <target>Distance entre les composants</target>
      </segment>
    </unit>
    <unit id="Ysn3sXm" name="tools.reel_calc.update">
      <segment state="translated">
        <source>tools.reel_calc.update</source>
        <target>Actualiser</target>
      </segment>
    </unit>
    <unit id="epp3lk7" name="tools.reel_calc.parts_per_meter">
      <segment state="translated">
        <source>tools.reel_calc.parts_per_meter</source>
        <target>Composants par mètre</target>
      </segment>
    </unit>
    <unit id="3R0ANJW" name="tools.reel_calc.result_length">
      <segment state="translated">
        <source>tools.reel_calc.result_length</source>
        <target>Longueur de la bande</target>
      </segment>
    </unit>
    <unit id="SvtCM.I" name="tools.reel_calc.result_amount">
      <segment state="translated">
        <source>tools.reel_calc.result_amount</source>
        <target>Nbre approximatif de composants</target>
      </segment>
    </unit>
    <unit id="wwAQjbO" name="tools.reel_calc.outer_greater_inner_error">
      <segment state="translated">
        <source>tools.reel_calc.outer_greater_inner_error</source>
        <target>Erreur : Le diamètre extérieur doit être supérieur au diamètre intérieur !</target>
      </segment>
    </unit>
    <unit id="t3mMhMS" name="tools.reel_calc.missing_values.error">
      <segment state="translated">
        <source>tools.reel_calc.missing_values.error</source>
        <target>Veuillez remplir toutes les valeurs !</target>
      </segment>
    </unit>
    <unit id="k.OEkUU" name="tools.reel_calc.load_preset">
      <segment state="translated">
        <source>tools.reel_calc.load_preset</source>
        <target>Charger la présélection</target>
      </segment>
    </unit>
    <unit id="xIL4yg1" name="tools.reel_calc.explanation">
      <segment state="translated">
        <source>tools.reel_calc.explanation</source>
        <target>Ce calculateur vous donne une estimation du nombre de pièces qui restent sur une bobine de CMS. Mesurez les dimensions notées sur la bobine (ou utilisez certains des préréglages) et cliquez sur "Actualiser" pour obtenir un résultat.</target>
      </segment>
    </unit>
    <unit id="E1xAigo" name="perm.tools.reel_calculator">
      <segment state="translated">
        <source>perm.tools.reel_calculator</source>
        <target>Calculateur de bobines CMS</target>
      </segment>
    </unit>
    <unit id="Q_6JPEr" name="tree.tools.tools.reel_calculator">
      <segment state="translated">
        <source>tree.tools.tools.reel_calculator</source>
        <target>Calculateur de bobines CMS</target>
      </segment>
    </unit>
    <unit id="1HcqCmo" name="currency.edit.update_rate">
      <segment state="translated">
        <source>currency.edit.update_rate</source>
        <target>Taux de rafraîchissement</target>
      </segment>
    </unit>
    <unit id="jSf6Wmz" name="currency.edit.exchange_rate_update.unsupported_currency">
      <segment state="translated">
        <source>currency.edit.exchange_rate_update.unsupported_currency</source>
        <target>Devise non prise en charge</target>
      </segment>
    </unit>
    <unit id="D481NZD" name="currency.edit.exchange_rate_update.generic_error">
      <segment state="translated">
        <source>currency.edit.exchange_rate_update.generic_error</source>
        <target>Erreur générique</target>
      </segment>
    </unit>
    <unit id="E_M7mZ5" name="currency.edit.exchange_rate_updated.success">
      <segment state="translated">
        <source>currency.edit.exchange_rate_updated.success</source>
        <target>Succès</target>
      </segment>
    </unit>
  </file>
</xliff><|MERGE_RESOLUTION|>--- conflicted
+++ resolved
@@ -1455,20 +1455,6 @@
         <target>Forum</target>
       </segment>
     </unit>
-<<<<<<< HEAD
-=======
-    <unit id="nfBdkzp" name="homepage.forum.text">
-      <notes>
-        <note category="file-source" priority="1">Part-DB1\templates\homepage.html.twig:33</note>
-        <note priority="1">Part-DB1\templates\homepage.html.twig:33</note>
-        <note priority="1">templates\homepage.html.twig:30</note>
-      </notes>
-      <segment state="translated">
-        <source>homepage.forum.text</source>
-        <target>Si vous avez des questions à propos de Part-DB , rendez vous sur &lt;a href="%href%" class="link-external" target="_blank"&gt;mikrocontroller.net&lt;/a&gt;</target>
-      </segment>
-    </unit>
->>>>>>> b529e8e3
     <unit id="SV0IxK0" name=" homepage.basedOn ">
       <notes>
         <note category="file-source" priority="1">Part-DB1\templates\homepage.html.twig:36</note>
