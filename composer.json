--- conflicted
+++ resolved
@@ -20,11 +20,8 @@
         "nyholm/psr7": "^1.1",
         "ocramius/proxy-manager": "2.1.*",
         "omines/datatables-bundle": "^0.3.1",
-<<<<<<< HEAD
         "r/u2f-two-factor-bundle": "^0.7.0",
-=======
         "php-translation/symfony-bundle": "^0.9.1",
->>>>>>> 042f395e
         "s9e/text-formatter": "^2.1",
         "scheb/two-factor-bundle": "^4.11",
         "sensio/framework-extra-bundle": "^5.1",
